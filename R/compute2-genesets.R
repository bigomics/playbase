--- conflicted
+++ resolved
@@ -62,18 +62,7 @@
 
   X <- pgx$X
   if (!all(rownames(X) %in% pgx$genes$symbol)) {
-<<<<<<< HEAD
-    X <- rename_by(X, pgx$genes, "symbol")
-    X <- X[!rownames(X) == "", , drop = FALSE]
-    X <- X[!is.na(rownames(X)), , drop = FALSE]
-    if (any(duplicated(rownames(X)))) {
-      X <- playbase::rowmean(X, group = rownames(X), reorder = TRUE)
-
-      ## X <- log2(rowsum(2**X, rownames(X)))
-    }
-=======
     X <- rename_by(X, pgx$genes, "symbol", unique = TRUE)
->>>>>>> f8cb879c
   }
 
   ## -----------------------------------------------------------
