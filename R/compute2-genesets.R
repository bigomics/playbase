##
## This file is part of the Omics Playground project.
## Copyright (c) 2018-2023 BigOmics Analytics SA. All rights reserved.
##


#' Compute Test Genesets
#'
#' Computes test genesets for the given multi-omics data.
#'
#' @param pgx A data object representing multi-omics data.
#' @param custom.geneset Custom geneset object.
#' @param test.methods Character vector with the methods to use for testing.
#'  Currently supported: "gsva", "camera", "fgsea". 
#' @param remove.outputs Logical indicating whether to remove large outputs.
#'
#' @return The updated \code{pgx} object with computed test genesets.
#'
#' @export
compute_testGenesets <- function(pgx,
                                 custom.geneset = list(gmt = NULL, info = NULL),
                                 test.methods = c("gsva", "camera", "fgsea"),
                                 remove.outputs = TRUE) {
  if (!"X" %in% names(pgx)) {
    stop("[compute_testGenesets] FATAL : object must have normalized matrix X")
  }

  if (is.null(pgx$genes$human_ortholog)) {
    # this is needed in case the species is human, and we dont have the homolog column or if we have an old pgx
    # which will ensure consistency between old and new pgx
    pgx$genes$human_ortholog <- NA
  }

  ## -----------------------------------------------------------
  ## get design and contrast matrix, and get gene list
  ## -----------------------------------------------------------

<<<<<<< HEAD
  # Get X matrix
  X <- pgx$X
  design <- pgx$model.parameters$design
  contr.matrix <- pgx$model.parameters$contr.matrix
=======
  ## filter gene sets on size
  dbg("[compute_testGenesets] Filtering gene sets on size...")
  gmt.size <- Matrix::colSums(G != 0)
  size.ok <- which(gmt.size >= 15 & gmt.size <= 400)

  # If dataset is too small that size.ok == 0, then select top 100
  ## if (length(size.ok) == 0) {
  ##   size.ok <- head(sample(1:ncol(G)),100)
  ## }
  G <- G[, size.ok, drop = FALSE]

  ## -----------------------------------------------------------
  ## Add random genesets (in case there is no geneset left)
  ## -----------------------------------------------------------
  dbg("[compute_testGenesets] Adding random genesets...")
  add.gmt <- NULL
  rr <- sample(15:400, 100)
  gg <- rownames(pgx$X)
  random.gmt <- lapply(rr, function(n) head(sample(gg), min(n, length(gg) / 2)))
  names(random.gmt) <- paste0("TEST:random_geneset.", 1:length(random.gmt))
  add.gmt <- random.gmt
>>>>>>> 643c5200

  ALL.GSET.METHODS <- c(
    "fisher", "ssgsea", "gsva", "spearman", "camera", "fry",
    "fgsea", "gsea.permPH", "gsea.permGS", "gseaPR"
  )

<<<<<<< HEAD
  ## convert to gene list
  G <- pgx$G
  gmt <- playbase::mat2gmt(G)

  ## if reduced samples
  ss <- rownames(pgx$model.parameters$exp.matrix)
  if (!is.null(ss)) {
    X <- X[, ss, drop = FALSE]
=======
  if (!is.null(custom.geneset$gmt)) {
    message("Adding custom genesets...")
    add.gmt <- c(add.gmt, custom.geneset$gmt)
  }

  if (!is.null(add.gmt)) {
    message("Merging custom/random genesets...")
    # convert gmt standard to SPARSE matrix
    custom_gmt <- playbase::createSparseGenesetMatrix(
      ##    gmt.all = custom.geneset$gmt,
      gmt.all = add.gmt,
      min.geneset.size = 3,
      max.geneset.size = 9999,
      min_gene_frequency = 1,
      ## all_genes = pgx$all_genes,
      all_genes = rownames(pgx$X),
      annot = pgx$genes,
      filter_genes = FALSE
    )

    custom_gmt <- custom_gmt[, colnames(custom_gmt) %in% pgx$genes$symbol, drop = FALSE]
    custom_gmt <- Matrix::t(playbase::normalize_rows(custom_gmt))
    G <- merge_sparse_matrix(m1 = G, m2 = custom_gmt)
    G <- G[rownames(G) %in% pgx$genes$symbol, , drop = FALSE] ## gene on rows
    remove(custom_gmt)
>>>>>>> 643c5200
  }

  ## -----------------------------------------------------------
  ## Collapse X by gene
  ## -----------------------------------------------------------
  dbg("creating GENE matrix by SYMBOL...")
  X <- pgx$X
  if (!all(rownames(X) %in% pgx$genes$symbol)) {
    X <- rename_by(X, pgx$genes, "symbol")
    X <- X[!rownames(X) == "", , drop = FALSE]
    if (any(duplicated(rownames(X)))) {
      X <- log2(rowsum(2**X, rownames(X)))
    }
  }

<<<<<<< HEAD
=======
  ## if reduced samples
  ss <- rownames(pgx$model.parameters$exp.matrix)
  if (!is.null(ss)) {
    X <- X[, ss, drop = FALSE]
  }

  ## -----------------------------------------------------------
  ## create the GENESETxGENE matrix
  ## -----------------------------------------------------------
  dbg("[compute_testGenesets] Matching gene set matrix...\n")
  gg <- rownames(X)
  ii <- intersect(gg, rownames(G))
  G <- G[ii, , drop = FALSE]
  xx <- setdiff(gg, rownames(G))
  matX <- Matrix::Matrix(0, nrow = length(xx), ncol = ncol(G), sparse = TRUE)
  rownames(matX) <- xx
  colnames(matX) <- colnames(G)
  G <- rbind(G, matX)
  G <- G[match(gg, rownames(G)), , drop = FALSE]
  rownames(G) <- rownames(X) ## original name (e.g. mouse)

  ## -----------------------------------------------------------
  ## Prioritize gene sets by fast rank-correlation
  ## -----------------------------------------------------------
  if (is.null(max.features)) max.features <- 20000
  if (max.features < 0) max.features <- 20000

  if (max.features > 0) {
    dbg("[compute_testGenesets] Reducing gene set matrix...\n")
    ## Reduce gene sets by selecting top varying genesets. We use the
    ## very fast sparse rank-correlation for approximate single sample
    ## geneset activation.
    cX <- X - rowMeans(X, na.rm = TRUE) ## center!
    cX <- apply(cX, 2, rank)
    gsetX <- qlcMatrix::corSparse(G, cX) ## slow!
    grp <- pgx$model.parameters$group
    gsetX.bygroup <- NULL
    ## If groups/conditions are present we calculate the SD by group
    if (!is.null(grp)) {
      gsetX.bygroup <- tapply(1:ncol(gsetX), grp, function(i) rowMeans(gsetX[, i, drop = FALSE]))
      gsetX.bygroup <- do.call(cbind, gsetX.bygroup)
      sdx <- apply(gsetX.bygroup, 1, stats::sd)
    } else {
      sdx <- matrixStats::rowSds(gsetX)
    }
    rm(gsetX)
    rm(gsetX.bygroup)
    names(sdx) <- colnames(G)
    jj <- Matrix::head(order(-sdx), max.features)
    must.include <- "hallmark|kegg|^go|^celltype|^pathway|^custom"
    jj <- unique(c(jj, grep(must.include, colnames(G), ignore.case = TRUE)))
    jj <- jj[order(colnames(G)[jj])] ## sort alphabetically
    G <- G[, jj, drop = FALSE]
  }

  ## -----------------------------------------------------------
  ## get design and contrast matrix
  ## -----------------------------------------------------------
  design <- pgx$model.parameters$design
  contr.matrix <- pgx$model.parameters$contr.matrix

  ALL.GSET.METHODS <- c(
    "fisher", "ssgsea", "gsva", "spearman", "camera", "fry",
    "fgsea", "gsea.permPH", "gsea.permGS", "gseaPR"
  )

>>>>>>> 643c5200
  ## -----------------------------------------------------------
  ## Run methods
  ## -----------------------------------------------------------
  message(">>> Testing gene sets with methods:", test.methods, "\n")

  Y <- pgx$samples
  gc()

  gset.meta <- gset.fitContrastsWithAllMethods(
    gmt = gmt,
    X = X,
    Y = Y,
    G = G,
    design = design,
    contr.matrix = contr.matrix,
    methods = test.methods,
    mc.threads = 1,
    mc.cores = NULL,
    batch.correct = TRUE
  )

  rownames(gset.meta$timings) <- paste("[test.genesets]", rownames(gset.meta$timings))
  pgx$timings <- rbind(pgx$timings, gset.meta$timings)
  pgx$gset.meta <- gset.meta
  
  pgx$gsetX <- pgx$gset.meta$matrices[["meta"]] ## META or average FC?
  pgx$GMT <- G[, rownames(pgx$gsetX)]


  ## -------------------------------------------------------
  ## calculate gset info and store as pgx$gset.meta
  ## -------------------------------------------------------
  
  gset.size <- Matrix::colSums(pgx$GMT != 0)
  gset.size.raw <- playdata::GSET_SIZE

  # combine standard genesets with custom genesets size vector
  if (!is.null(custom.geneset$gmt)) {
    gset.size.raw <- c(gset.size.raw, custom.geneset$info$GSET_SIZE)
  }

  gset.idx <- match(names(gset.size), names(gset.size.raw))
  gset.size.raw <- gset.size.raw[gset.idx]
  names(gset.size.raw) <- names(gset.size)
  gset.fraction <- gset.size / gset.size.raw

  pgx$gset.meta$info <- data.frame(
    gset.size.raw = gset.size.raw,
    gset.size = gset.size,
    gset.fraction = gset.fraction
  )

  ## -----------------------------------------------------------------------
  ## ------------------------ clean up -------------------------------------
  ## -----------------------------------------------------------------------

  ## remove large outputs... (uncomment if needed)
  if (remove.outputs) {
    pgx$gset.meta$outputs <- NULL
  }

  remove(X, Y, G, gmt)
  gc()
  return(pgx)
}



#' Clean GMT
#'
#' Cleans the GMT (Gene Matrix Transposed) object by modifying its names and removing duplicates.
#'
#' @param gmt.all A list representing the GMT object.
#' @param gmt.db A character vector representing the GMT database.
#'
#' @return The cleaned GMT object.
#'
#' @export
clean_gmt <- function(gmt.all, gmt.db) {
  gmt.db <- toupper(gmt.db)
  for (i in 1:length(gmt.all)) {
    names(gmt.all[[i]]) <- sub("\\(GO:", "(GO_", names(gmt.all[[i]]))
    names(gmt.all[[i]]) <- gsub("%", "_", names(gmt.all[[i]])) # substitute % sign in wikipathways
    names(gmt.all[[i]]) <- sub(":", "", names(gmt.all[[i]]))
    names(gmt.all[[i]]) <- paste0(toupper(gmt.db[i]), ":", names(gmt.all[[i]]))
  }
  j0 <- grep("_up", names(gmt.all))
  j1 <- grep("_down", names(gmt.all))
  for (i in j0) {
    names(gmt.all[[i]]) <- paste0(names(gmt.all[[i]]), " (up)")
  }
  for (i in j1) {
    names(gmt.all[[i]]) <- paste0(names(gmt.all[[i]]), " (down)")
  }
  names(gmt.all) <- NULL
  gmt.all <- unlist(gmt.all, recursive = FALSE, use.names = TRUE)

  ## get rid of trailing numeric values
  gmt.all <- lapply(gmt.all, function(x) gsub("[,].*", "", x))



  ## order by length and take out duplicated sets (only by name)
  gmt.all <- gmt.all[order(-sapply(gmt.all, length))]
  gmt.all <- gmt.all[!duplicated(names(gmt.all))]

  gmt.all <- gmt.all[order(names(gmt.all))]

  return(gmt.all)
}

#' Create Sparse Geneset Matrix
#'
#' Creates a sparse matrix representation of genesets from a given GMT file, filtered by size and gene frequency.
#'
#' @param gmt.all The list of genesets in GMT format.
#' @param min.geneset.size The minimum size of a geneset to be included in the matrix. Default is 15.
#' @param max.geneset.size The maximum size of a geneset to be included in the matrix. Default is 500.
#' @param min_gene_frequency The minimum frequency of a gene to be included in the matrix. Default is 10.
#'
#' @return A sparse matrix representing the filtered genesets.
#'
#' @export
createSparseGenesetMatrix <- function(
    gmt.all,
    min.geneset.size = 15,
    max.geneset.size = 500,
    min_gene_frequency = 10,
    all_genes = NULL,
    annot = NULL,
    filter_genes = TRUE) {
  # WARNING #
  # This function is used in playbase and playdata to generate curated GMT. Do not change it without testing it in both packages to ensure reproducibility.

  if (is.null(all_genes)) {
    all_genes <- unique(unlist(gmt.all))
  }
  all_genes <- sort(all_genes)

  ## ------------- filter by size
  gmt.size <- sapply(gmt.all, length)
  gmt.all <- gmt.all[which(gmt.size >= min.geneset.size & gmt.size <= max.geneset.size)]

  ## ------------- filter genes by minimum frequency and chrom
  genes.table <- table(unlist(gmt.all))
  genes <- names(which(genes.table >= min_gene_frequency))
  genes <- intersect(genes, all_genes)

  if (filter_genes == TRUE) {
    genes <- genes[grep("^LOC|RIK$", genes, invert = TRUE)]
  }

  if (!is.null(annot) && filter_genes == TRUE) {
    annot <- annot[genes, ]
    annot <- annot[annot$chr %in% c(1:22, "X", "Y"), ]
    genes <- genes[!is.na(annot$chr)]
  }

  ## Filter genesets with permitted genes (official and min.sharing)
  gmt.all <- lapply(gmt.all, function(s) intersect(s, genes))
  gmt.all <- gmt.all[which(gmt.size >= min.geneset.size & gmt.size <= max.geneset.size)] # legacy
  ## build huge sparsematrix gene x genesets
  genes <- sort(genes)
  idx.j <- lapply(gmt.all, function(s) match(s, genes))
  idx.i <- lapply(1:length(gmt.all), function(i) rep(i, length(idx.j[[i]])))

  ii <- unlist(idx.i)
  jj <- unlist(idx.j)

  G <- Matrix::sparseMatrix(
    i = ii, j = jj, x = rep(1, length(ii)),
    dims = c(length(gmt.all), length(genes))
  )
  colnames(G) <- genes
  rownames(G) <- names(gmt.all)

  # remove NA rows
  G <- G[!is.na(rownames(G)), , drop = FALSE]

  return(G)
}


#' Merge Sparse Matrix
#'
#' Merges two sparse matrices by combining their columns and ensuring the same gene order.
#'
#' @param m1 The first sparse matrix.
#' @param m2 The second sparse matrix.
#'
#' @return A merged sparse matrix with combined columns and matching gene order.
#'
#' @export
merge_sparse_matrix <- function(m1, m2) {
  num_rows1 <- nrow(m1)
  num_rows2 <- nrow(m2)
  gene_vector <- unique(c(rownames(m1), rownames(m2)))

  if (num_rows1 < length(gene_vector)) {
    num_missing_rows <- length(gene_vector) - num_rows1
    zero_rows <- Matrix::Matrix(0, nrow = num_missing_rows, ncol = ncol(m1), sparse = TRUE)
    genes_missing_in_m1 <- setdiff(gene_vector, rownames(m1))
    rownames(zero_rows) <- genes_missing_in_m1
    m1 <- rbind(m1, zero_rows)
    m1 <- m1[gene_vector, ]
  }

  if (num_rows2 < length(gene_vector)) {
    num_missing_rows <- length(gene_vector) - num_rows2
    zero_rows <- Matrix::Matrix(0, nrow = num_missing_rows, ncol = ncol(m2), sparse = TRUE)
    genes_missing_in_m2 <- setdiff(gene_vector, rownames(m2))
    rownames(zero_rows) <- genes_missing_in_m2
    m2 <- rbind(m2, zero_rows)
    m2 <- m2[gene_vector, ]
  }

  combined_gmt <- Matrix::cbind2(m1, m2)

  # if duplicated genesets, then keep only largest one
  combined_gmt <- combined_gmt[, order(-Matrix::colSums(combined_gmt != 0))]
  combined_gmt <- combined_gmt[, !duplicated(colnames(combined_gmt))]

  return(combined_gmt)
}<|MERGE_RESOLUTION|>--- conflicted
+++ resolved
@@ -35,41 +35,16 @@
   ## get design and contrast matrix, and get gene list
   ## -----------------------------------------------------------
 
-<<<<<<< HEAD
   # Get X matrix
   X <- pgx$X
   design <- pgx$model.parameters$design
   contr.matrix <- pgx$model.parameters$contr.matrix
-=======
-  ## filter gene sets on size
-  dbg("[compute_testGenesets] Filtering gene sets on size...")
-  gmt.size <- Matrix::colSums(G != 0)
-  size.ok <- which(gmt.size >= 15 & gmt.size <= 400)
-
-  # If dataset is too small that size.ok == 0, then select top 100
-  ## if (length(size.ok) == 0) {
-  ##   size.ok <- head(sample(1:ncol(G)),100)
-  ## }
-  G <- G[, size.ok, drop = FALSE]
-
-  ## -----------------------------------------------------------
-  ## Add random genesets (in case there is no geneset left)
-  ## -----------------------------------------------------------
-  dbg("[compute_testGenesets] Adding random genesets...")
-  add.gmt <- NULL
-  rr <- sample(15:400, 100)
-  gg <- rownames(pgx$X)
-  random.gmt <- lapply(rr, function(n) head(sample(gg), min(n, length(gg) / 2)))
-  names(random.gmt) <- paste0("TEST:random_geneset.", 1:length(random.gmt))
-  add.gmt <- random.gmt
->>>>>>> 643c5200
 
   ALL.GSET.METHODS <- c(
     "fisher", "ssgsea", "gsva", "spearman", "camera", "fry",
     "fgsea", "gsea.permPH", "gsea.permGS", "gseaPR"
   )
 
-<<<<<<< HEAD
   ## convert to gene list
   G <- pgx$G
   gmt <- playbase::mat2gmt(G)
@@ -78,33 +53,6 @@
   ss <- rownames(pgx$model.parameters$exp.matrix)
   if (!is.null(ss)) {
     X <- X[, ss, drop = FALSE]
-=======
-  if (!is.null(custom.geneset$gmt)) {
-    message("Adding custom genesets...")
-    add.gmt <- c(add.gmt, custom.geneset$gmt)
-  }
-
-  if (!is.null(add.gmt)) {
-    message("Merging custom/random genesets...")
-    # convert gmt standard to SPARSE matrix
-    custom_gmt <- playbase::createSparseGenesetMatrix(
-      ##    gmt.all = custom.geneset$gmt,
-      gmt.all = add.gmt,
-      min.geneset.size = 3,
-      max.geneset.size = 9999,
-      min_gene_frequency = 1,
-      ## all_genes = pgx$all_genes,
-      all_genes = rownames(pgx$X),
-      annot = pgx$genes,
-      filter_genes = FALSE
-    )
-
-    custom_gmt <- custom_gmt[, colnames(custom_gmt) %in% pgx$genes$symbol, drop = FALSE]
-    custom_gmt <- Matrix::t(playbase::normalize_rows(custom_gmt))
-    G <- merge_sparse_matrix(m1 = G, m2 = custom_gmt)
-    G <- G[rownames(G) %in% pgx$genes$symbol, , drop = FALSE] ## gene on rows
-    remove(custom_gmt)
->>>>>>> 643c5200
   }
 
   ## -----------------------------------------------------------
@@ -120,75 +68,6 @@
     }
   }
 
-<<<<<<< HEAD
-=======
-  ## if reduced samples
-  ss <- rownames(pgx$model.parameters$exp.matrix)
-  if (!is.null(ss)) {
-    X <- X[, ss, drop = FALSE]
-  }
-
-  ## -----------------------------------------------------------
-  ## create the GENESETxGENE matrix
-  ## -----------------------------------------------------------
-  dbg("[compute_testGenesets] Matching gene set matrix...\n")
-  gg <- rownames(X)
-  ii <- intersect(gg, rownames(G))
-  G <- G[ii, , drop = FALSE]
-  xx <- setdiff(gg, rownames(G))
-  matX <- Matrix::Matrix(0, nrow = length(xx), ncol = ncol(G), sparse = TRUE)
-  rownames(matX) <- xx
-  colnames(matX) <- colnames(G)
-  G <- rbind(G, matX)
-  G <- G[match(gg, rownames(G)), , drop = FALSE]
-  rownames(G) <- rownames(X) ## original name (e.g. mouse)
-
-  ## -----------------------------------------------------------
-  ## Prioritize gene sets by fast rank-correlation
-  ## -----------------------------------------------------------
-  if (is.null(max.features)) max.features <- 20000
-  if (max.features < 0) max.features <- 20000
-
-  if (max.features > 0) {
-    dbg("[compute_testGenesets] Reducing gene set matrix...\n")
-    ## Reduce gene sets by selecting top varying genesets. We use the
-    ## very fast sparse rank-correlation for approximate single sample
-    ## geneset activation.
-    cX <- X - rowMeans(X, na.rm = TRUE) ## center!
-    cX <- apply(cX, 2, rank)
-    gsetX <- qlcMatrix::corSparse(G, cX) ## slow!
-    grp <- pgx$model.parameters$group
-    gsetX.bygroup <- NULL
-    ## If groups/conditions are present we calculate the SD by group
-    if (!is.null(grp)) {
-      gsetX.bygroup <- tapply(1:ncol(gsetX), grp, function(i) rowMeans(gsetX[, i, drop = FALSE]))
-      gsetX.bygroup <- do.call(cbind, gsetX.bygroup)
-      sdx <- apply(gsetX.bygroup, 1, stats::sd)
-    } else {
-      sdx <- matrixStats::rowSds(gsetX)
-    }
-    rm(gsetX)
-    rm(gsetX.bygroup)
-    names(sdx) <- colnames(G)
-    jj <- Matrix::head(order(-sdx), max.features)
-    must.include <- "hallmark|kegg|^go|^celltype|^pathway|^custom"
-    jj <- unique(c(jj, grep(must.include, colnames(G), ignore.case = TRUE)))
-    jj <- jj[order(colnames(G)[jj])] ## sort alphabetically
-    G <- G[, jj, drop = FALSE]
-  }
-
-  ## -----------------------------------------------------------
-  ## get design and contrast matrix
-  ## -----------------------------------------------------------
-  design <- pgx$model.parameters$design
-  contr.matrix <- pgx$model.parameters$contr.matrix
-
-  ALL.GSET.METHODS <- c(
-    "fisher", "ssgsea", "gsva", "spearman", "camera", "fry",
-    "fgsea", "gsea.permPH", "gsea.permGS", "gseaPR"
-  )
-
->>>>>>> 643c5200
   ## -----------------------------------------------------------
   ## Run methods
   ## -----------------------------------------------------------
