##
## This file is part of the Omics Playground project.
## Copyright (c) 2018-2023 BigOmics Analytics SA. All rights reserved.
##

#' Normalize Matrix by Row
#'
#' Normalizes a matrix by dividing each row by the sum of its elements.
#'
#' @param G The matrix to be normalized.
#'
#' @return The normalized matrix.
#'
#' @export
normalize_matrix_by_row <- function(G) {
  # efficient normalization using linear algebra
  row_sums <- Matrix::rowSums(G)
  D <- Matrix::Diagonal(x = 1 / row_sums)
  G_scaled <- D %*% G
  rownames(G_scaled) <- rownames(G)
  return(G_scaled)
}

#' Compute Test Genesets
#'
#' Computes test genesets for the given multi-omics data.
#'
#' @param pgx A data object representing multi-omics data.
#' @param max.features Maximum number of features to consider.
#' @param custom.geneset Custom geneset object.
#' @param test.methods Methods to use for testing.
#' @param remove.outputs Logical indicating whether to remove large outputs.
#'
#' @return The updated \code{pgx} object with computed test genesets.
#'
#' @export
compute_testGenesets <- function(pgx,
                                 max.features = 1000,
                                 custom.geneset = list(gmt = NULL, info = NULL),
                                 test.methods = c("gsva", "camera", "fgsea"),
                                 remove.outputs = TRUE) {

  if (!"X" %in% names(pgx)) {
    stop("[compute_testGenesets] FATAL : object must have normalized matrix X")
  }

<<<<<<< HEAD
  if(is.null(pgx$genes$human_ortholog)){
    # this is needed in case the species is human, and we dont have the homolog column or if we have an old pgx
    # which will ensure consistency between old and new pgx
    pgx$genes$human_ortholog <- NA
  }
  # Load custom genesets (if user provided)
  if (!is.null(custom.geneset$gmt)) {
    # convert gmt standard to SPARSE matrix
    custom_gmt <- playbase::createSparseGenesetMatrix(
      gmt.all = custom.geneset$gmt,
      min.geneset.size = 3,
      max.geneset.size = 9999,
      min_gene_frequency = 1,
      all_genes = pgx$all_genes,
      annot = pgx$genes,
      filter_genes = FALSE
    )

  }

=======
>>>>>>> e54573ca
  ## -----------------------------------------------------------
  ## Load huge geneset matrix
  ## -----------------------------------------------------------

  G <- playdata::GSETxGENE

  ## -----------------------------------------------------------
  ## Filter genes
  ## -----------------------------------------------------------

<<<<<<< HEAD
  ## filter genes by gene or homologous, if it exists
  # replace "" to NA in pgx$genes$human_ortholog
  if (pgx$organism != "Human") {
    human_genes <- ifelse(!is.na(pgx$genes$human_ortholog), 
                    pgx$genes$human_ortholog, 
                    pgx$genes$symbol)
  } else {
    human_genes <- pgx$genes$symbol
  }
  genes <- pgx$genes$symbol

  # Change HUMAN gene names to species symbols if NOT human and human_ortholog column is NOT all NA
  G <- G[, colnames(G) %in% human_genes]

  if(pgx$organism != "Human" && !all(is.na(pgx$genes$human_ortholog))){
    colnames(G) <- pgx$genes$symbol[match(colnames(G), pgx$genes$human_ortholog)]
  }

  # Normalize G after removal of genes

=======
  ## filter genes only in dataset
  genes <- unique(as.character(pgx$genes$gene_name))
  genes <- toupper(genes) ## handle mouse genes...
  G <- G[, colnames(G) %in% genes]
>>>>>>> e54573ca
  G <- playbase::normalize_matrix_by_row(G)

  ## -----------------------------------------------------------
  ## Filter gene sets
  ## -----------------------------------------------------------

  ## filter gene sets on size
  cat("Filtering gene sets on size...\n")
  gmt.size <- Matrix::rowSums(G != 0)
  size.ok <- (gmt.size >= 15 & gmt.size <= 400)

  # If dataset is too small that size.ok == 0, then select top 100
  if (sum(size.ok) == 0) {
    top_100gs <- utils::head(sort(gmt.size, decreasing = TRUE), 100)
    size.ok <- names(gmt.size) %in% names(top_100gs)
  }

  G <- G[which(size.ok), ]
  G <- Matrix::t(G) ## ???

<<<<<<< HEAD
  # Transpose G

  G <- Matrix::t(G)

  if (!is.null(custom.geneset$gmt)) {

    custom_gmt <- custom_gmt[, colnames(custom_gmt) %in% genes, drop = FALSE]
    custom_gmt <- playbase::normalize_matrix_by_row(custom_gmt)

=======
  # Load custom genesets (if user provided)
  if (!is.null(custom.geneset) && !is.null(custom.geneset$gmt)) {
    # convert gmt standard to SPARSE matrix
    custom_gmt <- createSparseGenesetMatrix(
      gmt.all = custom.geneset$gmt,
      min.geneset.size = 3,
      max.geneset.size = 9999,
      min_gene_frequency = 1,
      filter_genes = FALSE
    )
    # upper case in custom gmt genes (to accomodate for mouse genes)
    colnames(custom_gmt) <- toupper(colnames(custom_gmt))
    custom_gmt <- custom_gmt[, colnames(custom_gmt) %in% genes, drop = FALSE]
    custom_gmt <- playbase::normalize_matrix_by_row(custom_gmt)

    # combine standard genesets with custom genesets
>>>>>>> e54573ca
    G <- playbase::merge_sparse_matrix(m1 = G, m2 = Matrix::t(custom_gmt))
    remove(custom_gmt)
  }

  ## -----------------------------------------------------------
  ## create the full GENE matrix (always collapsed by gene)
  ## -----------------------------------------------------------

  X <- pgx$X
  single.omics <- TRUE ## !!! for now...
  if (single.omics) {
    ## normalized matrix
    X <- X
  } else {
    data.type <- gsub("\\[|\\].*", "", rownames(pgx$counts))
    jj <- which(data.type %in% c("gx", "mrna"))
    if (length(jj) == 0) {
      stop("FATAL. could not find gx/mrna values.")
    }
    X <- X[jj, ]
  }


  if (!all(rownames(X) %in% pgx$genes$symbol)) {
  
    X <- rename_by(X, pgx$genes, "symbol")
    X <- X[!rownames(X) == "", , drop = FALSE]
    if (any(duplicated(rownames(X)))) {
      X <- log2(rowsum(2**X, rownames(X)))
    }
  }


  ## if reduced samples
  ss <- rownames(pgx$model.parameters$exp.matrix)
  if (!is.null(ss)) {
    X <- X[, ss, drop = FALSE]
  }

  ## -----------------------------------------------------------
  ## create the GENESETxGENE matrix
  ## -----------------------------------------------------------
  cat("Matching gene set matrix...\n")

  gg <- rownames(X) 
  ii <- intersect(gg, rownames(G))
  G <- G[ii, , drop = FALSE]
  xx <- setdiff(gg, rownames(G))
  matX <- Matrix::Matrix(0, nrow = length(xx), ncol = ncol(G), sparse = TRUE)
  rownames(matX) <- xx
  colnames(matX) <- colnames(G)
  G <- rbind(G, matX)
  G <- G[match(gg, rownames(G)), , drop = FALSE]
  rownames(G) <- rownames(X) ## original name (e.g. mouse)

  ## -----------------------------------------------------------
  ## Prioritize gene sets by fast rank-correlation
  ## -----------------------------------------------------------
  if (is.null(max.features)) max.features <- 20000
  if (max.features < 0) max.features <- 20000

  if (max.features > 0) {
    cat("Reducing gene set matrix...\n")
    ## Reduce gene sets by selecting top varying genesets. We use the
    ## very fast sparse rank-correlation for approximate single sample
    ## geneset activation.
    cX <- X - rowMeans(X, na.rm = TRUE) ## center!
    cX <- apply(cX, 2, rank)
    gsetX <- qlcMatrix::corSparse(G, cX) ## slow!
    grp <- pgx$model.parameters$group
    gsetX.bygroup <- NULL
    ## If groups/conditions are present we calculate the SD by group
    if (!is.null(grp)) {
      gsetX.bygroup <- tapply(1:ncol(gsetX), grp, function(i) rowMeans(gsetX[, i, drop = FALSE]))
      gsetX.bygroup <- do.call(cbind, gsetX.bygroup)
      sdx <- apply(gsetX.bygroup, 1, stats::sd)
    } else {
      sdx <- matrixStats::rowSds(gsetX)
    }
    rm(gsetX)
    rm(gsetX.bygroup)
    names(sdx) <- colnames(G)
    jj <- Matrix::head(order(-sdx), max.features)
    must.include <- "hallmark|kegg|^go|^celltype|^pathway|^custom"
    jj <- unique(c(jj, grep(must.include, colnames(G), ignore.case = TRUE)))
    jj <- jj[order(colnames(G)[jj])] ## sort alphabetically
    G <- G[, jj, drop = FALSE]
  }

  ## -----------------------------------------------------------
  ## get design and contrast matrix
  ## -----------------------------------------------------------
  design <- pgx$model.parameters$design
  contr.matrix <- pgx$model.parameters$contr.matrix

  ALL.GSET.METHODS <- c(
    "fisher", "ssgsea", "gsva", "spearman", "camera", "fry",
    "fgsea", "gsea.permPH", "gsea.permGS", "gseaPR"
  )

  ## -----------------------------------------------------------
  ## Run methods
  ## -----------------------------------------------------------
  cat(">>> Testing gene sets with methods:", test.methods, "\n")

  ## convert to gene list
  gmt <- playbase::mat2gmt(G)
  Y <- pgx$samples
  gc()

  gset.meta <- playbase::gset.fitContrastsWithAllMethods(
    gmt = gmt,
    X = X,
    Y = Y,
    G = G,
    design = design,
    contr.matrix = contr.matrix,
    methods = test.methods,
    mc.threads = 1,
    mc.cores = NULL,
    batch.correct = TRUE
  )

  rownames(gset.meta$timings) <- paste("[test.genesets]", rownames(gset.meta$timings))
  pgx$timings <- rbind(pgx$timings, gset.meta$timings)
  pgx$gset.meta <- gset.meta

  pgx$gsetX <- pgx$gset.meta$matrices[["meta"]] ## META or average FC?
  pgx$GMT <- G[, rownames(pgx$gsetX)]

  ## -------------------------------------------------------
  ## calculate gset info and store as pgx$gset.meta
  ## -------------------------------------------------------
  gset.size <- Matrix::colSums(pgx$GMT != 0)
  gset.size.raw <- playdata::GSET_SIZE

  # combine standard genesets with custom genesets size vector
  if (!is.null(custom.geneset$gmt)) {
    gset.size.raw <- c(gset.size.raw, custom.geneset$info$GSET_SIZE)
  }

  gset.idx <- match(names(gset.size), names(gset.size.raw))
  gset.size.raw <- gset.size.raw[gset.idx]
  names(gset.size.raw) <- names(gset.size)
  gset.fraction <- gset.size / gset.size.raw

  pgx$gset.meta$info <- data.frame(
    gset.size.raw = gset.size.raw,
    gset.size = gset.size,
    gset.fraction = gset.fraction
  )

  ## -----------------------------------------------------------------------
  ## ------------------------ clean up -------------------------------------
  ## -----------------------------------------------------------------------

  ## remove large outputs... (uncomment if needed)
  if (remove.outputs) {
    pgx$gset.meta$outputs <- NULL
  }

  remove(X)
  remove(Y)
  remove(G)
  remove(gmt)
  gc()
  return(pgx)
}



#' Clean GMT
#'
#' Cleans the GMT (Gene Matrix Transposed) object by modifying its names and removing duplicates.
#'
#' @param gmt.all A list representing the GMT object.
#' @param gmt.db A character vector representing the GMT database.
#'
#' @return The cleaned GMT object.
#'
#' @export
clean_gmt <- function(gmt.all, gmt.db) {
  gmt.db <- toupper(gmt.db)
  for (i in 1:length(gmt.all)) {
    names(gmt.all[[i]]) <- sub("\\(GO:", "(GO_", names(gmt.all[[i]]))
    names(gmt.all[[i]]) <- gsub("%", "_", names(gmt.all[[i]])) # substitute % sign in wikipathways
    names(gmt.all[[i]]) <- sub(":", "", names(gmt.all[[i]]))
    names(gmt.all[[i]]) <- paste0(toupper(gmt.db[i]), ":", names(gmt.all[[i]]))
  }
  j0 <- grep("_up", names(gmt.all))
  j1 <- grep("_down", names(gmt.all))
  for (i in j0) {
    names(gmt.all[[i]]) <- paste0(names(gmt.all[[i]]), " (up)")
  }
  for (i in j1) {
    names(gmt.all[[i]]) <- paste0(names(gmt.all[[i]]), " (down)")
  }
  names(gmt.all) <- NULL
  gmt.all <- unlist(gmt.all, recursive = FALSE, use.names = TRUE)

  ## get rid of trailing numeric values
  gmt.all <- lapply(gmt.all, function(x) gsub("[,].*", "", x))



  ## order by length and take out duplicated sets (only by name)
  gmt.all <- gmt.all[order(-sapply(gmt.all, length))]
  gmt.all <- gmt.all[!duplicated(names(gmt.all))]

  gmt.all <- gmt.all[order(names(gmt.all))]

  return(gmt.all)
}

#' Create Sparse Geneset Matrix
#'
#' Creates a sparse matrix representation of genesets from a given GMT file, filtered by size and gene frequency.
#'
#' @param gmt.all The list of genesets in GMT format.
#' @param min.geneset.size The minimum size of a geneset to be included in the matrix. Default is 15.
#' @param max.geneset.size The maximum size of a geneset to be included in the matrix. Default is 500.
#' @param min_gene_frequency The minimum frequency of a gene to be included in the matrix. Default is 10.
#'
#' @return A sparse matrix representing the filtered genesets.
#'
#' @export
createSparseGenesetMatrix <- function(
    gmt.all,
    min.geneset.size = 15,
    max.geneset.size = 500,
    min_gene_frequency = 10,
    all_genes = NULL,
    annot = NULL,
    filter_genes = TRUE) {
  # WARNING #
  # This function is used in playbase and playdata to generate curated GMT. Do not change it without testing it in both packages to ensure reproducibility.

  all_genes <- sort(all_genes)

  ## ------------- filter by size
  gmt.size <- sapply(gmt.all, length)

  gmt.all <- gmt.all[which(gmt.size >= min.geneset.size & gmt.size <= max.geneset.size)]

  ## ------------- filter genes by minimum frequency and chrom
  genes.table <- table(unlist(gmt.all))
  genes <- names(which(genes.table >= min_gene_frequency))
  
  annot <- annot

  if (filter_genes == TRUE) {
    genes <- genes[grep("^LOC|RIK$", genes, invert = TRUE)]
    genes <- intersect(genes, all_genes)
  }

  if (filter_genes == TRUE) {
    annot <- annot[annot$chr %in% c(1:22, "X", "Y"), ]
    genes <- genes[!is.na(annot$chr)]
  }
  
  ## Filter genesets with permitted genes (official and min.sharing)
  gmt.all <- lapply(gmt.all, function(s) intersect(s, genes))

  gmt.all <- gmt.all[which(gmt.size >= min.geneset.size & gmt.size <= max.geneset.size)] # legacy
  ## build huge sparsematrix gene x genesets
  genes <- sort(genes)
  idx.j <- lapply(gmt.all, function(s) match(s, genes))
  idx.i <- lapply(1:length(gmt.all), function(i) rep(i, length(idx.j[[i]])))

  ii <- unlist(idx.i)
  jj <- unlist(idx.j)

  G <- Matrix::sparseMatrix(
    i = ii, j = jj, x = rep(1, length(ii)),
    dims = c(length(gmt.all), length(genes))
  )
  colnames(G) <- genes
  rownames(G) <- names(gmt.all)

  # remove NA rows
  G <- G[!is.na(rownames(G)), ,drop = FALSE]

  return(G)
}


#' Merge Sparse Matrix
#'
#' Merges two sparse matrices by combining their columns and ensuring the same gene order.
#'
#' @param m1 The first sparse matrix.
#' @param m2 The second sparse matrix.
#'
#' @return A merged sparse matrix with combined columns and matching gene order.
#'
#' @export
merge_sparse_matrix <- function(m1, m2) {
  num_cols1 <- ncol(m1)
  num_cols2 <- ncol(m2)

  gene_vector <- unique(c(colnames(m1), colnames(m2)))

  if (num_cols1 < length(gene_vector)) {
    num_missing_cols <- length(gene_vector) - num_cols1
    zero_cols <- Matrix::Matrix(0, nrow = nrow(m1), ncol = num_missing_cols, sparse = TRUE)
    genes_missing_in_m1 <- setdiff(gene_vector, colnames(m1))
    colnames(zero_cols) <- genes_missing_in_m1

    m1 <- cbind(m1, zero_cols)

    m1 <- m1[, gene_vector]
  }

  if (num_cols2 < length(gene_vector)) {
    num_missing_cols <- length(gene_vector) - num_cols2
    zero_cols <- Matrix::Matrix(0, nrow = nrow(m2), ncol = num_missing_cols, sparse = TRUE)
    genes_missing_in_m2 <- setdiff(gene_vector, colnames(m2))
    colnames(zero_cols) <- genes_missing_in_m2
    m2 <- cbind(m2, zero_cols)
    m2 <- m2[, gene_vector]
  }

  combined_gmt <- Matrix::rbind2(m1, m2)

  # if rows have duplicated names, then sum them and keep only one row
  if (any(duplicated(rownames(combined_gmt)))) {
    dup_rows <- unique(rownames(combined_gmt)[duplicated(rownames(combined_gmt))])
    summed_rows <- lapply(dup_rows, function(x) Matrix::colSums(combined_gmt[rownames(combined_gmt) == x, ]))

    # convert summed rows to a matrix
    summed_rows <- do.call(rbind, summed_rows)

    # add names to summed rows
    rownames(summed_rows) <- dup_rows

    # remove duplicated rows
    combined_gmt <- combined_gmt[!rownames(combined_gmt) %in% dup_rows, ]

    # add summed rows

    combined_gmt <- Matrix::rbind2(combined_gmt, summed_rows)
  }
  return(combined_gmt)
}<|MERGE_RESOLUTION|>--- conflicted
+++ resolved
@@ -44,13 +44,66 @@
     stop("[compute_testGenesets] FATAL : object must have normalized matrix X")
   }
 
-<<<<<<< HEAD
   if(is.null(pgx$genes$human_ortholog)){
     # this is needed in case the species is human, and we dont have the homolog column or if we have an old pgx
     # which will ensure consistency between old and new pgx
     pgx$genes$human_ortholog <- NA
   }
-  # Load custom genesets (if user provided)
+  
+  ## -----------------------------------------------------------
+  ## Load huge geneset matrix
+  ## -----------------------------------------------------------
+
+  G <- playdata::GSETxGENE
+
+  ## -----------------------------------------------------------
+  ## Filter genes
+  ## -----------------------------------------------------------
+
+  ## filter genes by gene or homologous, if it exists
+  # replace "" to NA in pgx$genes$human_ortholog
+  if (pgx$organism != "Human") {
+    human_genes <- ifelse(!is.na(pgx$genes$human_ortholog), 
+                    pgx$genes$human_ortholog, 
+                    pgx$genes$symbol)
+  } else {
+    human_genes <- pgx$genes$symbol
+  }
+  genes <- pgx$genes$symbol
+
+  # Change HUMAN gene names to species symbols if NOT human and human_ortholog column is NOT all NA
+  G <- G[, colnames(G) %in% human_genes]
+
+  if(pgx$organism != "Human" && !all(is.na(pgx$genes$human_ortholog))){
+    colnames(G) <- pgx$genes$symbol[match(colnames(G), pgx$genes$human_ortholog)]
+  }
+
+  # Normalize G after removal of genes
+
+  G <- playbase::normalize_matrix_by_row(G)
+
+  ## -----------------------------------------------------------
+  ## Filter gene sets
+  ## -----------------------------------------------------------
+
+  ## filter gene sets on size
+  cat("Filtering gene sets on size...\n")
+  gmt.size <- Matrix::rowSums(G != 0)
+  size.ok <- (gmt.size >= 15 & gmt.size <= 400)
+
+  # If dataset is too small that size.ok == 0, then select top 100
+  if (sum(size.ok) == 0) {
+    top_100gs <- utils::head(sort(gmt.size, decreasing = TRUE), 100)
+    size.ok <- names(gmt.size) %in% names(top_100gs)
+  }
+
+  G <- G[which(size.ok), ]
+  G <- Matrix::t(G) ## ???
+
+  # Transpose G
+
+  G <- Matrix::t(G)
+
   if (!is.null(custom.geneset$gmt)) {
     # convert gmt standard to SPARSE matrix
     custom_gmt <- playbase::createSparseGenesetMatrix(
@@ -63,95 +116,9 @@
       filter_genes = FALSE
     )
 
-  }
-
-=======
->>>>>>> e54573ca
-  ## -----------------------------------------------------------
-  ## Load huge geneset matrix
-  ## -----------------------------------------------------------
-
-  G <- playdata::GSETxGENE
-
-  ## -----------------------------------------------------------
-  ## Filter genes
-  ## -----------------------------------------------------------
-
-<<<<<<< HEAD
-  ## filter genes by gene or homologous, if it exists
-  # replace "" to NA in pgx$genes$human_ortholog
-  if (pgx$organism != "Human") {
-    human_genes <- ifelse(!is.na(pgx$genes$human_ortholog), 
-                    pgx$genes$human_ortholog, 
-                    pgx$genes$symbol)
-  } else {
-    human_genes <- pgx$genes$symbol
-  }
-  genes <- pgx$genes$symbol
-
-  # Change HUMAN gene names to species symbols if NOT human and human_ortholog column is NOT all NA
-  G <- G[, colnames(G) %in% human_genes]
-
-  if(pgx$organism != "Human" && !all(is.na(pgx$genes$human_ortholog))){
-    colnames(G) <- pgx$genes$symbol[match(colnames(G), pgx$genes$human_ortholog)]
-  }
-
-  # Normalize G after removal of genes
-
-=======
-  ## filter genes only in dataset
-  genes <- unique(as.character(pgx$genes$gene_name))
-  genes <- toupper(genes) ## handle mouse genes...
-  G <- G[, colnames(G) %in% genes]
->>>>>>> e54573ca
-  G <- playbase::normalize_matrix_by_row(G)
-
-  ## -----------------------------------------------------------
-  ## Filter gene sets
-  ## -----------------------------------------------------------
-
-  ## filter gene sets on size
-  cat("Filtering gene sets on size...\n")
-  gmt.size <- Matrix::rowSums(G != 0)
-  size.ok <- (gmt.size >= 15 & gmt.size <= 400)
-
-  # If dataset is too small that size.ok == 0, then select top 100
-  if (sum(size.ok) == 0) {
-    top_100gs <- utils::head(sort(gmt.size, decreasing = TRUE), 100)
-    size.ok <- names(gmt.size) %in% names(top_100gs)
-  }
-
-  G <- G[which(size.ok), ]
-  G <- Matrix::t(G) ## ???
-
-<<<<<<< HEAD
-  # Transpose G
-
-  G <- Matrix::t(G)
-
-  if (!is.null(custom.geneset$gmt)) {
-
     custom_gmt <- custom_gmt[, colnames(custom_gmt) %in% genes, drop = FALSE]
     custom_gmt <- playbase::normalize_matrix_by_row(custom_gmt)
 
-=======
-  # Load custom genesets (if user provided)
-  if (!is.null(custom.geneset) && !is.null(custom.geneset$gmt)) {
-    # convert gmt standard to SPARSE matrix
-    custom_gmt <- createSparseGenesetMatrix(
-      gmt.all = custom.geneset$gmt,
-      min.geneset.size = 3,
-      max.geneset.size = 9999,
-      min_gene_frequency = 1,
-      filter_genes = FALSE
-    )
-    # upper case in custom gmt genes (to accomodate for mouse genes)
-    colnames(custom_gmt) <- toupper(colnames(custom_gmt))
-    custom_gmt <- custom_gmt[, colnames(custom_gmt) %in% genes, drop = FALSE]
-    custom_gmt <- playbase::normalize_matrix_by_row(custom_gmt)
-
-    # combine standard genesets with custom genesets
->>>>>>> e54573ca
     G <- playbase::merge_sparse_matrix(m1 = G, m2 = Matrix::t(custom_gmt))
     remove(custom_gmt)
   }
