##
## This file is part of the Omics Playground project.
## Copyright (c) 2018-2023 BigOmics Analytics SA. All rights reserved.
##

#' Normalize Matrix by Row
#'
#' Normalizes a matrix by dividing each row by the sum of its elements.
#'
#' @param G The matrix to be normalized.
#'
#' @return The normalized matrix.
#'
#' @export
normalize_matrix_by_row <- function(G) {
  # efficient normalization using linear algebra
  row_sums <- Matrix::rowSums(G)
  D <- Matrix::Diagonal(x = 1 / row_sums)
  G_scaled <- D %*% G
  rownames(G_scaled) <- rownames(G)
  return(G_scaled)
}

#' Compute Test Genesets
#'
#' Computes test genesets for the given multi-omics data.
#'
#' @param pgx A data object representing multi-omics data.
#' @param max.features Maximum number of features to consider.
#' @param custom.geneset Custom geneset object.
#' @param test.methods Methods to use for testing.
#' @param remove.outputs Logical indicating whether to remove large outputs.
#'
#' @return The updated \code{pgx} object with computed test genesets.
#'
#' @export
compute_testGenesets <- function(pgx,
                                 max.features = 1000,
                                 custom.geneset = NULL,
                                 test.methods = c("gsva", "camera", "fgsea"),
                                 remove.outputs = TRUE) {
  ## Rewritten 24.12.2019. Now much faster but needs gset-sparseG-XL
  ## precomputed.
  ##
  ##
  if (!"X" %in% names(pgx)) {
    stop("[compute_testGenesets] FATAL : object must have normalized matrix X")
  }

  # Load custom genesets (if user provided)
  if (!is.null(custom.geneset$gmt)) {
    # convert gmt standard to SPARSE matrix
    custom_gmt <- playbase::createSparseGenesetMatrix(
      gmt.all = custom.geneset$gmt,
      min.geneset.size = 3,
      max.geneset.size = 9999,
      min_gene_frequency = 1)
  }

  ## -----------------------------------------------------------
  ## Load huge geneset matrix
  ## -----------------------------------------------------------

  G <- playdata::GSET_SPARSEG_XL

  ## -----------------------------------------------------------
  ## Filter genes
  ## -----------------------------------------------------------

  ## filter genes only in dataset
  genes <- unique(as.character(pgx$genes$gene_name))
  genes <- toupper(genes) ## handle mouse genes...
  G <- G[, colnames(G) %in% genes]

  # Normalize G after removal of genes
<<<<<<< HEAD

  G <- playbase::normalize_matrix_by_row(G)
=======
  G <- normalize_matrix_by_row(G)

  if (!is.null(custom.geneset$gmt)) {
    custom_gmt <- custom_gmt[, colnames(custom_gmt) %in% genes]
    custom_gmt <- normalize_matrix_by_row(custom_gmt)
    # combine standard genesets with custom genesets
    G <- merge_sparse_matrix(G, custom_gmt)
  }

  # Transpose G ???
  G <- Matrix::t(G)

  ## -----------------------------------------------------------
  ## Filter gene sets
  ## -----------------------------------------------------------
>>>>>>> f8032f9d

  ## filter gene sets on size
  cat("Filtering gene sets on size...\n")
  gmt.size <- Matrix::rowSums(G != 0)
  size.ok <- (gmt.size >= 15 & gmt.size <= 400)

  # If dataset is too small that size.ok == 0, then select top 100
  if (sum(size.ok) == 0) {
    top_100gs <- utils::head(sort(gmt.size, decreasing = TRUE), 100)
    size.ok <- names(gmt.size) %in% names(top_100gs)
  }

  G <- G[which(size.ok),]

  # Transpose G

  G <- Matrix::t(G)

  if (!is.null(custom.geneset$gmt)) {
    
    # upper case in custom gmt genes (to accomodate for mouse genes)
    colnames(custom_gmt) <- toupper(colnames(custom_gmt))
    custom_gmt <- custom_gmt[, colnames(custom_gmt) %in% genes, drop = FALSE]
    custom_gmt <- playbase::normalize_matrix_by_row(custom_gmt)

    # combine standard genesets with custom genesets
  
    G <- playbase::merge_sparse_matrix(m1 = G, m2 = Matrix::t(custom_gmt))
  }

  ## -----------------------------------------------------------
  ## create the full GENE matrix (always collapsed by gene)
  ## -----------------------------------------------------------

  single.omics <- !any(grepl("\\[", rownames(pgx$counts)))
  single.omics <- TRUE ## !!! for now...
  if (single.omics) {
    ## normalized matrix
    X <- pgx$X
  } else {
    data.type <- gsub("\\[|\\].*", "", rownames(pgx$counts))
    jj <- which(data.type %in% c("gx", "mrna"))
    if (length(jj) == 0) {
      stop("FATAL. could not find gx/mrna values.")
    }
    X <- pgx$X[jj, ]
  }

  ## if reduced samples
  ss <- rownames(pgx$model.parameters$exp.matrix)
  if (!is.null(ss)) {
    X <- X[, ss, drop = FALSE]
  }

  ## -----------------------------------------------------------
  ## create the GENESETxGENE matrix
  ## -----------------------------------------------------------
  cat("Matching gene set matrix...\n")
  gg <- toupper(rownames(X)) ## accomodate for mouse...
  ii <- intersect(gg, rownames(G))
  G <- G[ii, , drop = FALSE]
  xx <- setdiff(gg, rownames(G))
  matX <- Matrix::Matrix(0, nrow = length(xx), ncol = ncol(G), sparse = TRUE)
  rownames(matX) <- xx
  colnames(matX) <- colnames(G)
  G <- rbind(G, matX)
  G <- G[match(gg, rownames(G)), , drop = FALSE]
  rownames(G) <- rownames(X) ## original name (e.g. mouse)

  ## -----------------------------------------------------------
  ## Prioritize gene sets by fast rank-correlation
  ## -----------------------------------------------------------
  if (is.null(max.features)) max.features <- 20000
  if (max.features < 0) max.features <- 20000

  if (max.features > 0) {
    cat("Reducing gene set matrix...\n")
    ## Reduce gene sets by selecting top varying genesets. We use the
    ## very fast sparse rank-correlation for approximate single sample
    ## geneset activation.
    cX <- X - rowMeans(X, na.rm = TRUE) ## center!
    cX <- apply(cX, 2, rank)
    gsetX <- qlcMatrix::corSparse(G, cX) ## slow!
    grp <- pgx$model.parameters$group
    gsetX.bygroup <- NULL
    ## If groups/conditions are present we calculate the SD by group
    if (!is.null(grp)) {
      gsetX.bygroup <- tapply(1:ncol(gsetX), grp, function(i) rowMeans(gsetX[, i, drop = FALSE]))
      gsetX.bygroup <- do.call(cbind, gsetX.bygroup)
      sdx <- apply(gsetX.bygroup, 1, stats::sd)
    } else {
      sdx <- matrixStats::rowSds(gsetX)
    }
    rm(gsetX)
    rm(gsetX.bygroup)
    names(sdx) <- colnames(G)
    jj <- Matrix::head(order(-sdx), max.features)
    must.include <- "hallmark|kegg|^go|^celltype|^pathway|^custom"
    jj <- unique(c(jj, grep(must.include, colnames(G), ignore.case = TRUE)))
    jj <- jj[order(colnames(G)[jj])] ## sort alphabetically
    G <- G[, jj, drop = FALSE]
  }

  ## -----------------------------------------------------------
  ## get design and contrast matrix
  ## -----------------------------------------------------------
  design <- pgx$model.parameters$design
  contr.matrix <- pgx$model.parameters$contr.matrix

  ALL.GSET.METHODS <- c(
    "fisher", "ssgsea", "gsva", "spearman", "camera", "fry",
    "fgsea", "gsea.permPH", "gsea.permGS", "gseaPR"
  )

  ## -----------------------------------------------------------
  ## Run methods
  ## -----------------------------------------------------------
  cat(">>> Testing gene sets with methods:", test.methods, "\n")

  ## convert to gene list
  gmt <- mat2gmt(G)
  Y <- pgx$samples
  gc()

  gset.meta <- playbase::gset.fitContrastsWithAllMethods(
    gmt = gmt, X = X, Y = Y, G = G,
    design = design,
    contr.matrix = contr.matrix, methods = test.methods,
    mc.threads = 1, mc.cores = NULL, batch.correct = TRUE
  )

  rownames(gset.meta$timings) <- paste("[test.genesets]", rownames(gset.meta$timings))
  pgx$timings <- rbind(pgx$timings, gset.meta$timings)
  pgx$gset.meta <- gset.meta

  pgx$gsetX <- pgx$gset.meta$matrices[["meta"]] ## META or average FC?
  pgx$GMT <- G[, rownames(pgx$gsetX)]

  # calculate gset info and store as pgx$gset.meta
  gset.size <- Matrix::colSums(pgx$GMT != 0)
  gset.size.raw <- playdata::GSET_SIZE

  # combine standard genesets with custom genesets size vector
  if (!is.null(custom.geneset$gmt)) {
    gset.size.raw <- c(gset.size.raw, custom.geneset$info$GSET_SIZE)
  }

  gset.idx <- match(names(gset.size), names(gset.size.raw))
  gset.size.raw <- gset.size.raw[gset.idx]
  names(gset.size.raw) <- names(gset.size)
  gset.fraction <- gset.size / gset.size.raw

  pgx$gset.meta$info <- data.frame(
    gset.size.raw = gset.size.raw,
    gset.size = gset.size,
    gset.fraction = gset.fraction
  )

  ## -----------------------------------------------------------------------
  ## ------------------------ clean up -------------------------------------
  ## -----------------------------------------------------------------------

  ## remove large outputs... (uncomment if needed)
  if (remove.outputs) {
    pgx$gset.meta$outputs <- NULL
  }

  remove(X)
  remove(Y)
  remove(G)
  remove(gmt)
  gc()
  return(pgx)
}



#' Clean GMT
#'
#' Cleans the GMT (Gene Matrix Transposed) object by modifying its names and removing duplicates.
#'
#' @param gmt.all A list representing the GMT object.
#' @param gmt.db A character vector representing the GMT database.
#'
#' @return The cleaned GMT object.
#'
#' @export
clean_gmt <- function(gmt.all, gmt.db) {
  gmt.db <- toupper(gmt.db)
  for (i in 1:length(gmt.all)) {
    names(gmt.all[[i]]) <- sub("\\(GO:", "(GO_", names(gmt.all[[i]]))
    names(gmt.all[[i]]) <- gsub("%", "_", names(gmt.all[[i]])) # substitute % sign in wikipathways
    names(gmt.all[[i]]) <- sub(":", "", names(gmt.all[[i]]))
    names(gmt.all[[i]]) <- paste0(toupper(gmt.db[i]), ":", names(gmt.all[[i]]))
  }
  j0 <- grep("_up", names(gmt.all))
  j1 <- grep("_down", names(gmt.all))
  for (i in j0) {
    names(gmt.all[[i]]) <- paste0(names(gmt.all[[i]]), " (up)")
  }
  for (i in j1) {
    names(gmt.all[[i]]) <- paste0(names(gmt.all[[i]]), " (down)")
  }
  names(gmt.all) <- NULL
  gmt.all <- unlist(gmt.all, recursive = FALSE, use.names = TRUE)

  ## get rid of trailing numeric values
  gmt.all <- lapply(gmt.all, function(x) gsub("[,].*", "", x))



  ## order by length and take out duplicated sets (only by name)
  gmt.all <- gmt.all[order(-sapply(gmt.all, length))]
  gmt.all <- gmt.all[!duplicated(names(gmt.all))]

  gmt.all <- gmt.all[order(names(gmt.all))]

  return(gmt.all)
}

#' Create Sparse Geneset Matrix
#'
#' Creates a sparse matrix representation of genesets from a given GMT file, filtered by size and gene frequency.
#'
#' @param gmt.all The list of genesets in GMT format.
#' @param min.geneset.size The minimum size of a geneset to be included in the matrix. Default is 15.
#' @param max.geneset.size The maximum size of a geneset to be included in the matrix. Default is 500.
#' @param min_gene_frequency The minimum frequency of a gene to be included in the matrix. Default is 10.
#'
#' @return A sparse matrix representing the filtered genesets.
#'
#' @export
createSparseGenesetMatrix <- function(
    gmt.all,
    min.geneset.size = 15,
    max.geneset.size = 500,
    min_gene_frequency = 10) {
  ## ----------- Get all official gene symbols
  symbol <- as.list(org.Hs.eg.db::org.Hs.egSYMBOL)
  known.symbols <- sort(unique(unlist(symbol)))

  ## ------------- filter by size
  gmt.size <- sapply(gmt.all, length)

  gmt.all <- gmt.all[which(gmt.size >= min.geneset.size & gmt.size <= max.geneset.size)]

  ## ------------- filter genes by minimum frequency and chrom
  genes.table <- table(unlist(gmt.all))
  genes <- names(which(genes.table >= min_gene_frequency))
  genes <- genes[grep("^LOC|RIK$", genes, invert = TRUE)]
  genes <- intersect(genes, known.symbols)
  annot <- playbase::ngs.getGeneAnnotation(genes)
  genes <- genes[!is.na(annot$chr)]

  ## Filter genesets with permitted genes (official and min.sharing)
  gmt.all <- lapply(gmt.all, function(s) intersect(s, genes))

  gmt.all <- gmt.all[which(gmt.size >= min.geneset.size & gmt.size <= max.geneset.size)] # legacy
  ## build huge sparsematrix gene x genesets
  genes <- sort(genes)
  idx.j <- lapply(gmt.all, function(s) match(s, genes))
  idx.i <- lapply(1:length(gmt.all), function(i) rep(i, length(idx.j[[i]])))

  ii <- unlist(idx.i)
  jj <- unlist(idx.j)

  G <- Matrix::sparseMatrix(
    i = ii, j = jj, x = rep(1, length(ii)),
    dims = c(length(gmt.all), length(genes))
  )
  colnames(G) <- genes
  rownames(G) <- names(gmt.all)

  return(G)
}

#' Merge Sparse Matrix
#'
#' Merges two sparse matrices by combining their columns and ensuring the same gene order.
#'
#' @param m1 The first sparse matrix.
#' @param m2 The second sparse matrix.
#'
#' @return A merged sparse matrix with combined columns and matching gene order.
#'
#' @export
merge_sparse_matrix <- function(m1, m2) {
  num_cols1 <- ncol(m1)
  num_cols2 <- ncol(m2)

  gene_vector <- unique(c(colnames(m1), colnames(m2)))

  if (num_cols1 < length(gene_vector)) {
    num_missing_cols <- length(gene_vector) - num_cols1
    zero_cols <- Matrix::Matrix(0, nrow = nrow(m1), ncol = num_missing_cols, sparse = TRUE)
    genes_missing_in_m1 <- setdiff(gene_vector, colnames(m1))
    colnames(zero_cols) <- genes_missing_in_m1

    m1 <- cbind(m1, zero_cols)

    m1 <- m1[, gene_vector]
  }

  if (num_cols2 < length(gene_vector)) {
    num_missing_cols <- length(gene_vector) - num_cols2
    zero_cols <- Matrix::Matrix(0, nrow = nrow(m2), ncol = num_missing_cols, sparse = TRUE)
    genes_missing_in_m2 <- setdiff(gene_vector, colnames(m2))
    colnames(zero_cols) <- genes_missing_in_m2
    m2 <- cbind(m2, zero_cols)
    m2 <- m2[, gene_vector]
  }

  combined_gmt <- Matrix::rbind2(m1, m2)

  # if rows have duplicated names, then sum them and keep only one row
  if (any(duplicated(rownames(combined_gmt)))) {
    dup_rows <- unique(rownames(combined_gmt)[duplicated(rownames(combined_gmt))])
    summed_rows <- lapply(dup_rows, function(x) Matrix::colSums(combined_gmt[rownames(combined_gmt) == x,]))

    # convert summed rows to a matrix
    summed_rows <- do.call(rbind, summed_rows)

    # add names to summed rows
    rownames(summed_rows) <- dup_rows

    # remove duplicated rows
    combined_gmt <- combined_gmt[!rownames(combined_gmt) %in% dup_rows,]

    # add summed rows

    combined_gmt <- Matrix::rbind2(combined_gmt, summed_rows)
  }
  return(combined_gmt)
}<|MERGE_RESOLUTION|>--- conflicted
+++ resolved
@@ -73,26 +73,13 @@
   G <- G[, colnames(G) %in% genes]
 
   # Normalize G after removal of genes
-<<<<<<< HEAD
+
 
   G <- playbase::normalize_matrix_by_row(G)
-=======
-  G <- normalize_matrix_by_row(G)
-
-  if (!is.null(custom.geneset$gmt)) {
-    custom_gmt <- custom_gmt[, colnames(custom_gmt) %in% genes]
-    custom_gmt <- normalize_matrix_by_row(custom_gmt)
-    # combine standard genesets with custom genesets
-    G <- merge_sparse_matrix(G, custom_gmt)
-  }
-
-  # Transpose G ???
-  G <- Matrix::t(G)
 
   ## -----------------------------------------------------------
   ## Filter gene sets
   ## -----------------------------------------------------------
->>>>>>> f8032f9d
 
   ## filter gene sets on size
   cat("Filtering gene sets on size...\n")
