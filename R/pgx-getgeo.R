--- conflicted
+++ resolved
@@ -19,24 +19,14 @@
 #' @export
 pgx.getGEOseries <- function(accession,
                              archs.h5 = "human_matrix.h5",
-<<<<<<< HEAD
                              get.info = TRUE
                              ) {
-  
-=======
-                             get.info = TRUE) {
->>>>>>> 2ccc2b69
   id <- accession
   is.valid.id <- is.GEO.id.valid(id)
   if (!is.valid.id) stop("[pgx.getGEOseries] FATAL: ID is invalid. Exiting.")
   id <- as.character(id)
 
-<<<<<<< HEAD
   meta <- NULL; archs.h5 <- NULL
-=======
-  ## get counts from recount or GEO
-  archs.h5 <- NULL
->>>>>>> 2ccc2b69
   geo <- pgx.getGEOcounts(id, archs.h5 = archs.h5)
   source <- geo[["source"]]
   counts <- geo[["expr"]]
@@ -397,11 +387,6 @@
           file <- gsub(".gz", "", destfile)
         }
         counts <- playbase::read_counts(file)
-<<<<<<< HEAD
-=======
-        dim(counts)
-        counts[1:4, 1:4]
->>>>>>> 2ccc2b69
         base::file.remove(file)
         return(counts)
       }
@@ -484,15 +469,10 @@
     expr <- expr.list[[1]]
   }
 
-<<<<<<< HEAD
   LL <- list(expr = expr, meta = meta)
   rm(expr, meta); gc()
   return(LL)
   #return(expr) ## linear intensities
-
-=======
-  return(expr) ## linear intensities
->>>>>>> 2ccc2b69
 }
 
 
