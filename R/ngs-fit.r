--- conflicted
+++ resolved
@@ -634,7 +634,9 @@
       trend <- FALSE ## no need
     } else {
       vfit <- limma::lmFit(X1, design1)
-    }
+    }>>>>>>> devel
+728
+
     vfit <- limma::contrasts.fit(vfit, contrasts = contr1)
     efit <- limma::eBayes(vfit, trend = trend, robust = robust) ## robust YES
     if (plot == TRUE) limma::plotSA(efit)
@@ -721,16 +723,9 @@
                                                  timeseries,
                                                  trend = TRUE,
                                                  use.spline = NULL) {
-<<<<<<< HEAD
 
   message("[ngs.fitContrastsWithLIMMA.timeseries] Fitting Limma with no design; time series analysis...")
-  if (!all(colnames(X) %in% names(timeseries)))
-=======
-  library(splines)
-  message("[ngs.fitContrastsWithLIMMA.timeseries] Fitting Limma with no design; time series analysis...")
-
   if (!all(colnames(X) %in% names(timeseries))) {
->>>>>>> 603ee096
     stop("[ngs.fitContrastsWithLIMMA.timeseries] X and timeseries vector contain different set of samples.")
   }
 
@@ -774,13 +769,8 @@
       if ("try-error" %in% class(top) || nrow(top) == 0) next else break
     }
 
-<<<<<<< HEAD
     if ("try-error" %in% class(top) || nrow(top) == 0) {
-      top <- data.frame(matrix(NA, nrow=nrow(X), ncol=5))
-=======
-    if ("try-error" %in% class(top)) {
       top <- data.frame(matrix(NA, nrow = nrow(X), ncol = 5))
->>>>>>> 603ee096
       rownames(top) <- rownames(X)
       colnames(top) <- c("logFC", "AveExpr", "t", "P.Value", "adj.P.Val")
     } else {
