--- conflicted
+++ resolved
@@ -78,15 +78,8 @@
   ## Run all tests on raw counts
   ## --------------------------------------------------------------
 
-<<<<<<< HEAD
-  ## Do not test features with full missingness.
-  ## Put them back in the TopTable
-  counts <- counts[which(rowMeans(is.na(counts)) < 1), ]
-=======
   ## Don't test fully missing features. Put them back in toptable.
   counts <- counts[which(rowMeans(is.na(counts)) < 1), ]
-
->>>>>>> 6ef59d1d
   if (!is.null(X)) {
     X <- X[which(rowMeans(is.na(X)) < 1), ]
   }
