--- conflicted
+++ resolved
@@ -1150,16 +1150,12 @@
                                                            robust = TRUE) {
 
   if (!all(colnames(counts) %in% names(timeseries)))
-<<<<<<< HEAD
     message("[ngs.fitConstrastsWithEDGER.nodesign.timeseries] Counts and timeseries vector contain different set of samples.")
 
   if (!method %in% c("lrt", "qlf")) 
   stop("[ngs.fitConstrastsWithEDGER.nodesign.timeseries] EdgeR test unrecognized. Must be LRT or QLF.")
 
   use.spline <- FALSE
-=======
-    message("[ngs.fitContrastsWithEDGER.nodesign.timeseries] Counts and timeseries vector contain different set of samples")
->>>>>>> ec4ce1c6
 
   jj <- match(colnames(counts), names(timeseries))
   time0 <- as.character(timeseries[jj])
@@ -1178,7 +1174,6 @@
 
   if (use.spline) {
 
-<<<<<<< HEAD
     ## Iterate across df. Pick first valid run.
     idx <- 1:length(unique(time0))
     i = 1
@@ -1187,12 +1182,6 @@
       design <- try(stats::model.matrix(~ 0 + y * splines::ns(time0, df=ndf)), silent = TRUE)
       if ("try-error" %in% class(design)) next;
       message("[ngs.fitConstrastsWithEDGER.nodesign.timeseries] Using splines with ", ndf, " degrees of freedom.")
-=======
-    ndf <- length(unique(time0)) - idx[i]
-    design <- try(stats::model.matrix(~ 0 + y * splines::ns(time0, df=ndf)), silent = TRUE)
-    if ("try-error" %in% class(design)) next;
-    message("[ngs.fitContrastsWithEDGER.nodesign.timeseries] Using splines with ", ndf, " degrees of freedom.")
->>>>>>> ec4ce1c6
 
       dge.disp <- try(edgeR::estimateDisp(dge$counts, design = design, robust = robust), silent = TRUE)
       if ("try-error" %in% class(dge.disp)) next;
@@ -1506,15 +1495,8 @@
                                                              timeseries,
                                                              test = "LRT") {
 
-<<<<<<< HEAD
   if (!all(colnames(counts) %in% names(timeseries)))
     stop("[ngs.fitConstrastsWithDESEQ2.nodesign.timeseries] counts and time contain different set of samples.")
-=======
-  message("[ngs.fitContrastsWithDESEQ2.nodesign]: DESeq2 time-series analysis with interaction term")
-
-  if (!all(colnames(counts) %in% names(timeseries)))
-    stop("[ngs.fitContrastsWithDESEQ2.nodesign] and time contain different set of samples")
->>>>>>> ec4ce1c6
 
   if (!test %in% c("LRT", "Wald"))
   stop("[.ngs.fitConstrastsWithDESEQ2.nodesign.timeseries] DESeq test unrecognized. Must be LRT or Wald.")
@@ -1539,7 +1521,6 @@
   y <- as.factor(as.character(y))
   colData <- data.frame(y = y, time = factor(time0))
 
-<<<<<<< HEAD
   if (use.spline) {
 
     ## Iterate across df. Pick first valid run.
@@ -1576,34 +1557,6 @@
       }
       message("[ngs.fitConstrastsWithDESEQ2.nodesign.timeseries] Using splines with ", ndf, " degrees of freedom.")
       break;
-=======
-  ## Iterate across df. Pick first valid run.
-  idx <- 1:length(unique(time0))
-  i=1
-  for(i in 1:length(idx)) {
-
-    ndf <- length(unique(time0)) - idx[i]
-    sp <- splines::ns(time0, df = ndf)
-    if ("try-error" %in% class(sp)) next;
-    #sp <- splines::ns(time0) #default is simple and works reasonably well!
-    design <- try(stats::model.matrix(~ y * sp), silent = TRUE)
-    if ("try-error" %in% class(design)) next;
-    red.design <- stats::model.matrix(~ y)
-
-    dds <- try(DESeq2::DESeqDataSetFromMatrix(counts, design = design, colData = colData),
-      silent = TRUE)
-    if ("try-error" %in% class(dds)) next;
-
-    ft <- "mean"
-    if (test == "LRT") {
-      dds <- try(DESeq2::DESeq(dds, fitType = ft, test = "LRT", reduced = red.design),
-        silent = TRUE)
-    } else if (test == "Wald") {
-      dds <- try(DESeq2::DESeq(dds, fitType = ft, test = "Wald"),
-        silent = TRUE)
-    } else {
-      stop("[.ngs.fitContrastsWithDESEQ2.nodesign.timeseries] DESeq2::DESeq test unrecognized")
->>>>>>> ec4ce1c6
     }
 
   } else {
@@ -1627,12 +1580,7 @@
         dds <- try(DESeq2::nbinomWaldTest(dds), silent = TRUE)
       if ("try-error" %in% class(dds)) next;
     }
-<<<<<<< HEAD
-
-=======
-    message("[ngs.fitContrastsWithDESEQ2.nodesign.timeseries] Using splines with ", ndf, " degrees of freedom.")
-    break;
->>>>>>> ec4ce1c6
+
   }
     
   resx <- DESeq2::results(dds, cooksCutoff = FALSE, independentFiltering = FALSE)
