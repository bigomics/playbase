##
## This file is part of the Omics Playground project.
## Copyright (c) 2018-2023 BigOmics Analytics SA. All rights reserved.
##

## -----------------------------------------------------------------------------
## -------------------- FIT ALL CONTRASTS --------------------------------------
## -----------------------------------------------------------------------------


#' @title ngs.fitContrastsWithAllMethods
#'
#' @description This function fits contrasts using multiple differential expression analysis methods on count data.
#' It applies the methods specified in the \code{methods} argument to the count data in \code{counts}, design matrix \code{design}, and contrast matrix \code{contr.matrix}.
#'
#' @param counts A matrix of counts, with genes in rows and samples in columns.
#' @param X Covariates to include in the design matrix. Default is NULL.
#' @param samples A vector of sample names that match the columns in \code{counts}.
#' @param design The design matrix, with samples in columns.
#' @param contr.matrix The contrasts matrix, with contrasts in rows.
#' @param genes A vector of gene names that match the rows in \code{counts}. Default is NULL.
#' @param prior.cpm Prior counts per million. Default is 1.
#' @param prune.samples Whether to filter low count samples. Default is FALSE.
#' @param conform.output Whether to conform the output. Default is TRUE.
#' @param do.filter Whether to filter genes. Default is TRUE.
#' @param cpm.scale Counts per million scaling factor. Default is 1e6.
#' @param remove.batch Whether to remove batch effects. Default is TRUE.
#' @param methods Methods to apply. Can be one or more of:
#'   \itemize{
#'     \item{\code{ttest}}{t-test}
#'     \item{\code{ttest.welch}}{Welch's t-test}
#'     \item{\code{voom.limma}}{voom + limma}
#'     \item{\code{trend.limma}}{limma with trend}
#'     \item{\code{notrend.limma}}{limma without trend}
#'     \item{\code{deseq2.wald}}{DESeq2 Wald test}
#'     \item{\code{deseq2.lrt}}{DESeq2 LRT}
#'     \item{\code{edger.qlf}}{edgeR QLF}
#'     \item{\code{edger.lrt}}{edgeR LRT}
#'   }
#' @param correct.AveExpr Whether to correct for average expression. Default is TRUE.
#' @param custom Custom differential expression method. Default is NULL.
#' @param custom.name Name for custom method. Default is NULL.
#' @param time time character vector to be passed for time series analysis. Default NULL.
#'
#' @details This function provides a convenient wrapper to run multiple differential expression methods on the same data.
#' It runs the methods specified in \code{methods} on the provided count data and design.
#' The results are returned in a list, with each element containing the results from one method.
#' Filtering, batch effect removal, and output conforming can be controlled with arguments.
#' Custom methods can also be added.
#'
#' @return A list with results from each differential expression method.
#'
#' @examples
#' \dontrun{
#' # TODO
#' }
#' @export
ngs.fitContrastsWithAllMethods <- function(counts,
                                           X = NULL,
                                           samples,
                                           design,
                                           contr.matrix,
                                           genes = NULL,
                                           prior.cpm = 1,
                                           cpm.scale = 1e6,
<<<<<<< HEAD
                                           prune.samples = TRUE, ## FALSE,
=======
                                           prune.samples = TRUE,
>>>>>>> c5a73309
                                           conform.output = TRUE,
                                           do.filter = TRUE,
                                           remove.batch = TRUE,
                                           methods = c(
                                             "ttest", "ttest.welch",  "wilcoxon.ranksum",
                                             "voom.limma", "trend.limma", "notrend.limma",
                                             "deseq2.wald", "deseq2.lrt", "edger.qlf", "edger.lrt"
                                           ),
                                           correct.AveExpr = TRUE,
                                           custom = NULL,
                                           custom.name = NULL,
                                           timeseries = NULL) {

  ## --------------------------------------------------------------
  ## Run all tests on raw counts
  ## --------------------------------------------------------------

<<<<<<< HEAD
  ## Don't test fully missing features. Put them back in toptable.
=======
  ## Do not test full NA features. Put them back in topTable.
>>>>>>> c5a73309
  counts <- counts[which(rowMeans(is.na(counts)) < 1), ]
  if (!is.null(X)) X <- X[which(rowMeans(is.na(X)) < 1), ]

  if (methods[1] == "*") {
    methods <- c(
      "ttest", "ttest.welch", "wilcoxon.ranksum",
      "voom.limma", "trend.limma", "notrend.limma",
      "deseq2.wald", "deseq2.lrt", "edger.qlf", "edger.lrt"
    )
  }
  methods <- intersect(methods, c(
    "ttest", "ttest.welch", "wilcoxon.ranksum",
    "voom.limma", "trend.limma", "notrend.limma",
    "deseq2.wald", "deseq2.lrt", "edger.qlf", "edger.lrt"
  ))

  ## If degenerate set design to NULL
  if (!is.null(design) && ncol(design) >= ncol(X)) {
    ## "no-replicate" design!!!
    cat("WARNING: degenerate design. setting design to NULL\n")
    contr.matrix <- design %*% contr.matrix
    design <- NULL
  }

<<<<<<< HEAD
  ## sanity check: counts must be positive
  counts <- pmax(counts, 0)
  
  ## define default transformation: log2CPM  (REALLY????)
=======
  ## ------------------------------------------------------------------
  ## Check timeseries methods
  ## ------------------------------------------------------------------
  if (!is.null(timeseries)) {
    ts.mm <- c("trend.limma", "deseq2.lrt", "edger.lrt")
    cm <- intersect(methods, ts.mm)
    if (length(cm) == 0) {
      message("[ngs.fitContrastsWithAllMethods] For time series analysis, gx.methods must be one of ",
        paste0(ts.mm, collapse="; "), " Skipping time series analysis.")
      timeseries <- NULL
    } else {
      methods <- cm
    }
  }
  
  ## ------------------------------------------------------------------
  ## define transformation methods: log2CPM for counts
  ## ------------------------------------------------------------------
>>>>>>> c5a73309
  if (is.null(X)) {
    message("[ngs.fitContrastsWithAllMethods] prior CPM counts =", prior.cpm)
    message("[ngs.fitContrastsWithAllMethods] CPM scale =", cpm.scale)
    X <- log2(t(t(counts) / Matrix::colSums(counts)) * cpm.scale + prior.cpm) ## log2CPM
    X <- limma::normalizeQuantiles(X) ## in linear space
  } else {
    message("[ngs.fitContrastsWithAllMethods] Using input log-expression matrix X as is")
  }
  
  ## ------------------------------------------------------------------
  ## get main grouping variable for modeling
  ## ------------------------------------------------------------------
  group <- NULL
  if (!is.null(design)) {
    group <- colnames(design)[max.col(design)]
    if (nrow(design) == ncol(design) &&
      all(rownames(design) == colnames(design))) {
      group <- NULL
    }
  }

  timings <- list()
  outputs <- list()

  ## Skip tests that do not tolerate NAs. Inform the user.
  nmissing <- sum(is.na(X))

<<<<<<< HEAD
  ## ---------------- t-Test methods -------------------
  if ("ttest" %in% methods) {
    message("[ngs.fitContrastsWithAllMethods] fitting using Student's t-test")
    timings[["ttest"]] <- system.time(
      outputs[["ttest"]] <- ngs.fitContrastsWithTTEST(
        X, contr.matrix, design,
        method = "equalvar",
        conform.output = conform.output
      )
    )
  }

  if ("ttest.rank" %in% methods) {
    message("[ngs.fitContrastsWithAllMethods] fitting using t-test on ranks")
    rX <- scale(apply(X, 2, rank, na.last = "keep"))
    timings[["ttest.rank"]] <- system.time(
      outputs[["ttest.rank"]] <- ngs.fitContrastsWithTTEST(
        rX, contr.matrix, design,
        method = "equalvar",
        conform.output = conform.output
      )
    )
  }

  if ("ttest.welch" %in% methods) {
    message("[ngs.fitContrastsWithAllMethods] fitting using Welch t-test")
    timings[["ttest.welch"]] <- system.time(
      outputs[["ttest.welch"]] <- ngs.fitContrastsWithTTEST(
        X, contr.matrix, design,
        method = "welch",
        conform.output = conform.output
      )
    )
  }

  ## ---------- Wilcoxon test (scRNA-seq) -----------
  if ("wilcoxon.ranksum" %in% methods) {
     message("[ngs.fitContrastsWithAllMethods] scRNA-seq: fitting using Wilcoxon rank sum test")
     timings[["wilcoxon.ranksum"]] <- system.time(
       outputs[["wilcoxon.ranksum"]] <- ngs.fitContrastsWithWILCOXON(
         X, contr.matrix, design, conform.output = conform.output
       )
     )
  }

  ## ---------------- LIMMA methods -------------------
  if ("trend.limma" %in% methods) {
    message("[ngs.fitContrastsWithAllMethods] fitting using LIMMA trend")
    tt <- system.time(
      outputs[["trend.limma"]] <- ngs.fitContrastsWithLIMMA(
        X, contr.matrix, design,
        method = "limma", trend = TRUE,
        prune.samples = prune.samples,
        conform.output = conform.output, plot = FALSE
      )
    )
    timings[["trend.limma"]] <- round(as.numeric(tt), digits = 4)
  }
  if (TRUE && "notrend.limma" %in% methods) {
    message("[ngs.fitContrastsWithAllMethods] fitting using LIMMA no-trend")
    timings[["notrend.limma"]] <- system.time(
      outputs[["notrend.limma"]] <- ngs.fitContrastsWithLIMMA(
        X, contr.matrix, design,
        method = "limma", trend = FALSE,
        prune.samples = prune.samples,
        conform.output = conform.output, plot = FALSE
      )
    )
  }
  if ("voom.limma" %in% methods) {
    if (nmissing > 0) {
      message("[ngs.fitContrastsWithAllMethods] Detected missing values (NAs) in the data.
                                                  Cannot perform DGE testing with voom/LIMMA.
                                                  Skipping. If you wish to use voom/LIMMA,
                                                  please impute the data earlier in the platform.")
    } else {
      message("[ngs.fitContrastsWithAllMethods] fitting using voom/LIMMA ")
      timings[["voom.limma"]] <- system.time(
        outputs[["voom.limma"]] <- ngs.fitContrastsWithLIMMA(
          X, contr.matrix, design,
          method = "voom",
          prune.samples = prune.samples,
          conform.output = conform.output, plot = FALSE
        )
      )
    }
  }

  ## ---------------- EdgeR methods -------------------
  if ("edger.qlf" %in% methods) {
    if (nmissing > 0) {
      message("[ngs.fitContrastsWithAllMethods] Detected missing values (NAs) in the data.
                                                  Cannot perform DGE testing with edgeR using QL F-test.
                                                  Skipping. If you wish to use edgeR with QL F-test,
                                                  please impute the data earlier in the platform.")
    } else {
      message("[ngs.fitContrastsWithAllMethods] fitting edgeR using QL F-test ")
      timings[["edger.qlf"]] <- system.time(
        outputs[["edger.qlf"]] <- ngs.fitContrastsWithEDGER(
          counts, group, contr.matrix, design,
          method = "qlf", X = X,
          prune.samples = prune.samples,
          conform.output = conform.output, plot = FALSE
=======
  ## ---------------- t-test methods -------------------
  ttest.mtds <- c("ttest", "ttest.rank", "ttest.welch")
  ttest.mdls <- c("equalvar", "equalvar", "welch")
  cm.mtds <- intersect(methods, ttest.mtds)
  if (length(cm.mtds) > 0) {
    i <- 1 
    for(i in 1:length(cm.mtds)) {
      message("[ngs.fitContrastsWithAllMethods] Fitting using ", cm.mtds[i])
      X1 <- X
      if (cm.mtds[i] == "ttest.rank")
        X1 <- scale(apply(X1, 2, rank, na.last = "keep"))
      mdl <- ttest.mdls[match(cm.mtds[i], ttest.mtds)]
      timings[[cm.mtds[i]]] <- system.time(
        outputs[[cm.mtds[i]]] <- ngs.fitContrastsWithTTEST(
          X1, contr.matrix, design, method = mdl,
          conform.output = conform.output
>>>>>>> c5a73309
        )
      )
    }
  }
  
  ## ---------------- LIMMA methods -------------------
  limma.mtds <- c("trend.limma", "notrend.limma", "voom.limma")
  limma.mdls <- c("limma", "limma", "voom")
  cm.mtds <- intersect(methods, limma.mtds)
  if (length(cm.mtds) > 0) {
    i <- 1 
    for(i in 1:length(cm.mtds)) {
      X1 <- X
      mdl <- limma.mdls[match(cm.mtds[i], limma.mtds)]
      trend <- ifelse(grepl("notrend|voom", cm.mtds[i]), FALSE, TRUE)
      message("[ngs.fitContrastsWithAllMethods] Fitting using ", cm.mtds[i])
      if (cm.mtds[i] == "voom.limma" && nmissing > 0) {
        message("[ngs.fitContrastsWithAllMethods] Missing values detected. Cannot perform voom.limma")
        next;
      } else {
        if (!is.null(timeseries) && cm.mtds[i] == "trend.limma") {
          message("[ngs.fitContrastsWithAllMethods] Time series: fitting using trend limma with spline")
          time_var <- timeseries
        } else {
          time_var = NULL
        }
        tt <- system.time(
          outputs[[cm.mtds[i]]] <- ngs.fitContrastsWithLIMMA(
            X1, contr.matrix, design, method = mdl,
            trend = trend, prune.samples = prune.samples,
            conform.output = conform.output, plot = FALSE, timeseries = time_var
          )
        )
        timings[[cm.mtds[i]]] <- round(as.numeric(tt), digits = 4)
      }
    }
  }

  ## ---------------- DESEQ2 methods -------------------
  deseq2.mtds <- c("deseq2.wald", "deseq2.lrt")
  deseq2.mdls <- c("Wald", "LRT")
  cm.mtds <- intersect(methods, deseq2.mtds)
  if (length(cm.mtds) > 0) {
    i <- 1 
    for(i in 1:length(cm.mtds)) {
      X1 <- X
      mdl <- deseq2.mdls[match(cm.mtds[i], deseq2.mtds)]
      message("[ngs.fitContrastsWithAllMethods] Fitting using ", cm.mtds[i])
      if (nmissing > 0) {
        message("[ngs.fitContrastsWithAllMethods] Missing values detected. Cannot perform ", cm.mtds[i])
        next;
      } else {
        if(!is.null(timeseries) && cm.mtds[i] == "deseq2.lrt") {
          message("[ngs.fitContrastsWithAllMethods] Time series: fitting using DESeq2 LRT with interaction term.")
          time_var <- timeseries
        } else {
          time_var <- NULL
        }
        timings[[cm.mtds[i]]] <- system.time(
          outputs[[cm.mtds[i]]] <- ngs.fitConstrastsWithDESEQ2(
            counts, group, contr.matrix, design,
            X = X1, genes = genes, test = mdl,
            prune.samples = prune.samples,
            conform.output = conform.output, timeseries = time_var
          )
        )
      }
    }
  }
  
  ## ---------------- EdgeR methods -------------------
  edger.mtds <- c("edger.qlf", "edger.lrt")
  edger.mdls <- c("qlf", "lrt")
  cm.mtds <- intersect(methods, edger.mtds)
  if (length(cm.mtds) > 0) {
    i <- 1
    for(i in 1:length(cm.mtds)) {
      X1 <- X
      mdl <- edger.mdls[match(cm.mtds[i], edger.mtds)]
      message("[ngs.fitContrastsWithAllMethods] fitting using ", cm.mtds[i])
      if (nmissing > 0) {
        message("[ngs.fitContrastsWithAllMethods] Missing values detected. Cannot perform edgeR QL-F test or LRT.")
        next;
      } else {
        if(!is.null(timeseries) && cm.mtds[i] == "edger.lrt") {
          message("[ngs.fitContrastsWithAllMethods] Time series: fitting using EdgeR LRT with interaction term (intr).")
          time_var <- timeseries
        } else {
          time_var <- NULL
        }
        timings[[cm.mtds[i]]] <- system.time(
          outputs[[cm.mtds[i]]] <- ngs.fitContrastsWithEDGER(
            counts, group, contr.matrix, design, method = mdl,
            X = X1, prune.samples = prune.samples,
            conform.output = conform.output, plot = FALSE, timeseries = time_var
          )
        )
      }
    }
  }

  if (!is.null(custom)) {
    message("[ngs.fitContrastsWithAllMethods] adding custom results table")
    if (is.null(custom.name)) custom.name <- "custom"
    if (length(outputs) == 0) {
      compare_output <- ngs.fitContrastsWithTTEST(
        X, contr.matrix, design,
        method = "equalvar",
        conform.output = conform.output
      )
    } else {
      compare_output <- outputs[[1]]
    }
    test_names <- unique(sub("\\..*", "", colnames(custom)))
    test_names <- test_names[match(names(compare_output$tables), test_names)]
    custom_tables <- list()
    for (test in test_names) {
      logFC_col <- paste0(test, ".logFC")
      pval_col <- paste0(test, ".P.Value")
      adjp_col <- paste0(test, ".adj.P.Val")
      test_df <- data.frame(
        logFC = custom[, logFC_col],
        P.Value = custom[, pval_col],
        adj.P.Val = custom[, adjp_col]
      )
      rownames(test_df) <- rownames(custom)
      custom_tables[[test]] <- test_df
    }
    custom <- custom_tables
    missing_rows <- rownames(compare_output$tables[[1]])[which(!rownames(compare_output$tables[[1]]) %in% rownames(custom[[1]]))]
    if (length(missing_rows) > 0) {
      missing_data <- matrix(NA,
        nrow = length(missing_rows),
        ncol = ncol(custom[[1]]),
<<<<<<< HEAD
        dimnames = list(missing_rows, colnames(custom[[1]]))
      )
=======
        dimnames = list(missing_rows, colnames(custom[[1]])))
>>>>>>> c5a73309
      for (test in names(custom)) {
        custom[[test]] <- rbind(custom[[test]], missing_data)
        custom[[test]] <- custom[[test]][rownames(compare_output$tables[[1]]), ]
      }
    }
    outputs[[custom.name]]$tables <- custom
    timings[["custom"]] <- system.time(0)
  }

  ## ----------------------------------------------------------------------
  ## "corrections" ...
  ## ----------------------------------------------------------------------
  correct.AveExpr = TRUE
  if (correct.AveExpr) {
    
    message("[ngs.fitContrastsWithAllMethods] correcting AveExpr values...")
    
    ## EdgeR and Deseq2 compute weird normalized expr. matrix.
    ## We need to "correct" for those.

    exp.matrix <- contr.matrix

    ##---not needed if contr.matrix expanded in origin 
    all.contrs <- unlist(sapply(outputs, function(x) names(x[[1]])))
    if (class(all.contrs)[1] %in% c("matrix", "array")) all.contrs <- all.contrs[,1]
    new.contrs <- setdiff(all.contrs, colnames(exp.matrix))
    if (length(new.contrs)) {
      i=1
      for(i in 1:length(new.contrs)) {
        contr0 <- strsplit(new.contrs[i], ":")[[1]][2]
        jj <- match(contr0, colnames(exp.matrix))
        exp.matrix <- cbind(exp.matrix, x=exp.matrix[,jj])
        colnames(exp.matrix)[ncol(exp.matrix)] <- new.contrs[i]
      }
    }

    if (!is.null(design)) exp.matrix <- (design %*% contr.matrix)
    samplesX <- lapply(apply(exp.matrix != 0, 2, which,  simplify = FALSE), function(i) rownames(exp.matrix)[i])
    samples1 <- lapply(apply(exp.matrix > 0, 2, which, simplify = FALSE), function(i) rownames(exp.matrix)[i])
    samples0 <- lapply(apply(exp.matrix < 0, 2, which, simplify = FALSE), function(i) rownames(exp.matrix)[i])

    avgX <- sapply(samplesX, function(s) rowMeans(X[, s, drop = FALSE], na.rm = TRUE))
    avg.1 <- sapply(samples1, function(s) rowMeans(X[, s, drop = FALSE], na.rm = TRUE))
    avg.0 <- sapply(samples0, function(s) rowMeans(X[, s, drop = FALSE], na.rm = TRUE))

    ## i <- j <- 1
    ## i=1
    ## for (i in 1:length(outputs)) {
    ##   for (j in 1:length(outputs[[i]]$tables)) {
    ##     contr.name <- names(outputs[[i]]$tables)[j]
    ##     chk1 <- grepl("^IA:*", contr.name)
    ##     if (!chk1) {
    ##       outputs[[i]]$tables[[j]]$AveExpr <- avgX[, j] ## ????
    ##       outputs[[i]]$tables[[j]]$AveExpr1 <- avg.1[, contr.name]
    ##       outputs[[i]]$tables[[j]]$AveExpr0 <- avg.0[, contr.name]
    ##     } else {
    ##       sel <- grep(gsub("^IA:", "", contr.name), colnames(exp.matrix))
    ##       outputs[[i]]$tables[[j]]$AveExpr <- NA # ??
    ##       outputs[[i]]$tables[[j]]$AveExpr1 <- avg.1[, sel]
    ##       outputs[[i]]$tables[[j]]$AveExpr0 <- avg.0[, sel]
    ##     }
    ##   }
    ## }

    i <- j <- 1
    for (i in 1:length(outputs)) {
     for (j in 1:length(outputs[[i]]$tables)) {
       outputs[[i]]$tables[[j]]$AveExpr <- avgX[, j]
       outputs[[i]]$tables[[j]]$AveExpr1 <- avg.1[, j]
       outputs[[i]]$tables[[j]]$AveExpr0 <- avg.0[, j]
     }
    }

  }

  ##-----------------------------------------------------------------------
  ## Put "IA:*" contrasts as last columns in outputs limma/DeSeq2/EdgeR. NEEDED??
  ##-----------------------------------------------------------------------
  if (!is.null(timeseries)) {
    i <- 1
    for (i in 1:length(outputs)) {
      contr.names <- names(outputs[[i]]$tables)
      chk1 <- grep("^IA:*", contr.names)
      if (any(chk1)) {
        ss <- unique(c(contr.names[-chk1], contr.names[chk1]))
        jj <- match(ss, names(outputs[[i]]$tables))
        outputs[[i]]$tables <- outputs[[i]]$tables[jj]
        names(outputs[[i]]$tables) <- ss 
      }
    }
  }  

  ## ----------------------------------------------------------------------
  ## add some statistics
  ## ----------------------------------------------------------------------
  message("[ngs.fitContrastsWithAllMethods] calculating statistics...")

  nc.tests <- c("ttest", "ttest.welch", "voom.limma", "notrend.limma", "edger.qlf", "deseq2.wald")
  all.contrs <- unlist(sapply(outputs, function(x) names(x[[1]])))
  if (class(all.contrs)[1] %in% c("matrix", "array")) all.contrs <- all.contrs[, 1]
  all.contrs <- unique(unname(all.contrs))
  
  i <- 1
  for (i in 1:length(outputs)) {
    res <- outputs[[i]]
    M <- sapply(res$tables, function(x) x[, "AveExpr"]) ## !!!! edgeR and Deseq2 are weird!!!
    M0 <- sapply(res$tables, function(x) x[, "AveExpr0"])
    M1 <- sapply(res$tables, function(x) x[, "AveExpr1"])
    Q <- sapply(res$tables, function(x) x[, "adj.P.Val"])
    P <- sapply(res$tables, function(x) x[, "P.Value"])
    logFC <- sapply(res$tables, function(x) x[, "logFC"])
    #colnames(M) <- colnames(logFC) <- colnames(P) <- colnames(Q) <- colnames(contr.matrix)
    rownames(M) <- rownames(logFC) <- rownames(P) <- rownames(Q) <- rownames(res$tables[[1]])
    rownames(M0) <- rownames(M1) <- rownames(res$tables[[1]])

    ## ## NEEDED ??????
    ## if (!is.null(timeseries) && (names(outputs)[i] %in% nc.tests)) {
    ##   current.contrs <- colnames(M)
    ##   new.contrs <- setdiff(all.contrs, current.contrs)
    ##   if (length(new.contrs) > 0) {
    ##     ct.null <- matrix(NA, nrow=nrow(M), ncol=length(new.contrs))
    ##     rownames(ct.null) <- rownames(M)
    ##     colnames(ct.null) <- new.contrs
    ##     M <- cbind(M, ct.null)
    ##     M0 <- cbind(M0, ct.null)
    ##     M1 <- cbind(M1, ct.null)
    ##     Q <- cbind(Q, ct.null)
    ##     P <- cbind(P, ct.null)
    ##     logFC <- cbind(logFC, ct.null)
    ##   }
    ## }

    ## count significant terms
    qvalues <- c(1e-16, 10**seq(-8, -2, 2), 0.05, 0.1, 0.2, 0.5, 1)
    lfc <- 1
    sig.both <- sapply(qvalues, function(q) Matrix::colSums((Q <= q) * (abs(logFC) > lfc), na.rm = TRUE))
    sig.up <- sapply(qvalues, function(q) Matrix::colSums((Q <= q) * (logFC > lfc), na.rm = TRUE))
    sig.down <- sapply(qvalues, function(q) Matrix::colSums((Q <= q) * (logFC < -lfc), na.rm = TRUE))
    sig.notsig <- sapply(qvalues, function(q) Matrix::colSums(Q > q | (abs(logFC) < lfc), na.rm = TRUE))
    if (NCOL(Q) == 1) {
      sig.both <- matrix(sig.both, nrow = 1)
      sig.up <- matrix(sig.up, nrow = 1)
      sig.down <- matrix(sig.down, nrow = 1)
      sig.notsig <- matrix(sig.notsig, nrow = 1)
      rownames(sig.both) <- rownames(sig.up) <- colnames(Q)
      rownames(sig.down) <- rownames(sig.notsig) <- colnames(Q)
    }
    colnames(sig.both) <- colnames(sig.notsig) <- qvalues
    colnames(sig.up) <- colnames(sig.down) <- qvalues

    if (!is.null(timeseries) && (names(outputs)[i] %in% nc.tests)) {
      sig.both[new.contrs, ] <- NA
      sig.notsig[new.contrs, ] <- NA
      sig.up[new.contrs, ] <- NA
      sig.down[new.contrs, ] <- NA
    }

    res$sig.counts <- list(both = sig.both, up = sig.up, down = sig.down, notsig = sig.notsig)

    ## need this? takes space!!!
    res$p.value <- P
    res$q.value <- Q
    res$logFC <- logFC
    res$aveExpr <- M
    res$aveExpr0 <- M0
    res$aveExpr1 <- M1
    
    outputs[[i]] <- res
  }
  
  ## --------------------------------------------------------------
  ## Conform DGE tables across methods
  ## --------------------------------------------------------------
  ## message("[ngs.fitContrastsWithAllMethods] Conforming DGE tables across methods ...")
  ## i <- 1
  ## for(i in 1:length(outputs)) {
  ##   if (!is.null(timeseries) && (names(outputs)[i] %in% nc.tests)) {
  ##     current.contrs <- names(outputs[[i]][["tables"]])
  ##     new.contrs <- setdiff(all.contrs, current.contrs)
  ##     if (length(new.contrs) > 0) {
  ##       j = 1
  ##       for (j in 1:length(new.contrs)) {
  ##         top.null <- matrix(NA, nrow=nrow(outputs[[1]][["p.value"]]), ncol=7)
  ##         rownames(top.null) <- rownames(outputs[[1]][["p.value"]])
  ##         colnames(top.null) <- c("logFC", "AveExpr", "statistic", "P.Value", "adj.P.Val", "AveExpr0", "AveExpr1")
  ##         outputs[[i]][["tables"]][[new.contrs[j]]] <- top.null
  ##       }
  ##     }
  ##   }
  ## }

  ## --------------------------------------------------------------
  ## Reshape matrices by comparison
  ## --------------------------------------------------------------
  message("[ngs.fitContrastsWithAllMethods] Reshape matrices...")

  tests <- colnames(outputs[[1]]$p.value)
  ntest <- length(tests)
  P <- lapply(1:ntest, function(i) sapply(outputs, function(x) x$p.value[, i]))
  Q <- lapply(1:ntest, function(i) sapply(outputs, function(x) x$q.value[, i]))
  logFC <- lapply(1:ntest, function(i) sapply(outputs, function(x) x$logFC[, i]))
  aveExpr <- lapply(1:ntest, function(i) sapply(outputs, function(x) x$aveExpr[, i]))
  aveExpr0 <- lapply(1:ntest, function(i) sapply(outputs, function(x) x$aveExpr0[, i]))
  aveExpr1 <- lapply(1:ntest, function(i) sapply(outputs, function(x) x$aveExpr1[, i]))

  sig.up <- lapply(1:ntest, function(i) {
    do.call(rbind, lapply(outputs, function(x) x$sig.counts[["up"]][i, ]))
  })

  sig.down <- lapply(1:ntest, function(i) {
    do.call(rbind, lapply(outputs, function(x) x$sig.counts[["down"]][i, ]))
  })

  sig.notsig <- lapply(1:ntest, function(i) {
    do.call(rbind, lapply(outputs, function(x) x$sig.counts[["notsig"]][i, ]))
  })

  sig.both <- lapply(1:ntest, function(i) {
    do.call(rbind, lapply(outputs, function(x) x$sig.counts[["both"]][i, ]))
  })

  names(P) <- names(Q) <- names(logFC) <- names(aveExpr) <- tests
  names(sig.up) <- names(sig.down) <- names(sig.both) <- names(sig.notsig) <- tests
  sig.counts <- list(up = sig.up, down = sig.down, both = sig.both, notsig = sig.notsig)

  ## --------------------------------------------------
  ## meta analysis, aggregate p-values
  ## --------------------------------------------------
  message("[ngs.fitContrastsWithAllMethods] aggregating p-values...")

  all.meta <- list()
  i <- 1
  for (i in 1:ntest) {

    pv <- P[[i]]
    qv <- Q[[i]]
    fc <- logFC[[i]]
    mx <- aveExpr[[i]]
    mx0 <- aveExpr0[[i]]
    mx1 <- aveExpr1[[i]]

    ## avoid strange values
    fc[is.infinite(fc) | is.nan(fc)] <- NA
    pv <- pmax(pv, 1e-99)
    pv[is.na(pv)] <- 1 #???
    qv[is.na(qv)] <- 1 #????

    ## !!!!!!!!!!!!!!!!!!!!!!!! NEED RETHINK !!!!!!!!!!!!!!!!!!!!!!!!
    meta.p <- apply(pv, 1, function(p) exp(mean(log(p), na.rm = TRUE))) ## geometric mean
    meta.q <- stats::p.adjust(meta.p, method = "BH")
    meta.fx <- rowMeans(fc, na.rm = TRUE)
    meta.avg <- rowMeans(mx, na.rm = TRUE)
    meta.avg0 <- rowMeans(mx0, na.rm = TRUE)
    meta.avg1 <- rowMeans(mx1, na.rm = TRUE)

    meta <- data.frame(fx = meta.fx, p = meta.p, q = meta.q)
    avg <- data.frame(avg.0 = meta.avg0, avg.1 = meta.avg1)
    rownames(meta) <- rownames(logFC[[i]])
    rownames(avg) <- rownames(logFC[[i]])
    rownames(fc) <- NULL ## saves memory
    rownames(pv) <- NULL
    rownames(qv) <- NULL
    all.meta[[i]] <- data.frame(meta = meta, avg, fc = I(fc), p = I(pv), q = I(qv))
    if (!is.null(genes)) all.meta[[i]] <- cbind(genes, all.meta[[i]])
  }
  names(all.meta) <- tests

  timings0 <- do.call(rbind, timings)
  colnames(timings0) <- names(timings[[1]])
  colnames(timings0) <- c("user.self", "sys.self", "elapsed", "user.child", "sys.child")

  res <- list(
    outputs = outputs,
    meta = all.meta,
    sig.counts = sig.counts,
    timings = timings0,
    X = X
  )

  return(res)
  
}

## --------------------------------------------------------------------------------------------
## ----------------------------------- FIT ALL CONTRASTS --------------------------------------
## --------------------------------------------------------------------------------------------

#' @describeIn ngs.fitContrastsWithAllMethods Fits contrasts using t-test
#' @export
ngs.fitContrastsWithTTEST <- function(X,
                                      contr.matrix,
                                      design, method = "welch",
                                      conform.output = 0) {
  tables <- list()
  i <- 1
  
  exp.matrix <- contr.matrix
  if (!is.null(design)) exp.matrix <- (design %*% contr.matrix)
  for (i in 1:ncol(exp.matrix)) {
    j1 <- which(exp.matrix[, i] > 0)
    j0 <- which(exp.matrix[, i] < 0)
    if (method == "welch") {
      suppressWarnings(rt <- matrixTests::row_t_welch(X[, j1, drop = FALSE], X[, j0, drop = FALSE]))
    } else {
      suppressWarnings(rt <- matrixTests::row_t_equalvar(X[, j1, drop = FALSE], X[, j0, drop = FALSE]))
    }
    kk <- c("mean.x", "mean.y", "mean.diff", "stderr", "df", "statistic", "pvalue")
    rt <- rt[, kk]
    rt$qvalue <- stats::p.adjust(rt[, "pvalue"], method = "BH")
    rt$mean.value <- (rt[, "mean.x"] + rt[, "mean.y"]) / 2
    tables[[i]] <- rt
  }
  names(tables) <- colnames(contr.matrix)
  if (conform.output == TRUE) {
    i <- 1
    for (i in 1:length(tables)) {
      k1 <- c("mean.diff", "mean.value", "statistic", "pvalue", "qvalue", "mean.y", "mean.x")
      k2 <- c("logFC", "AveExpr", "statistic", "P.Value", "adj.P.Val", "AveExpr0", "AveExpr1")
      tables[[i]] <- tables[[i]][, k1]
      colnames(tables[[i]]) <- k2
    }
  }
  res <- list(tables = tables)
  return(res)
}

#' @describeIn ngs.fitContrastsWithAllMethods Fits contrasts using Wilcoxon rank sum (scRNAseq)
#' @export
ngs.fitContrastsWithWILCOXON <- function(X, contr.matrix, design, conform.output = 0) {

  tables <- list()
  i <- 1

  exp.matrix <- contr.matrix
  if (!is.null(design)) {
    exp.matrix <- (design %*% contr.matrix)
  }

  i <- 1
  for (i in 1:ncol(exp.matrix)) {

    j1 <- which(exp.matrix[, i] > 0)
    j0 <- which(exp.matrix[, i] < 0)
    suppressWarnings(rt <- matrixTests::row_wilcoxon_twosample(
      X[, j1, drop = FALSE],
      X[, j0, drop = FALSE]
    ))

    rt$mean.x <- rowMeans(X[, j1, drop = FALSE], na.rm = TRUE)
    rt$mean.y <- rowMeans(X[, j0, drop = FALSE], na.rm = TRUE)
    rt$mean.diff <- rt$mean.x - rt$mean.y

    varx1 <- apply(X[, j1, drop = FALSE], 1, function(x) var(x)/length(x))
    varx0 <- apply(X[, j0, drop = FALSE], 1, function(x) var(x)/length(x))
    rt$stderr <- sqrt(varx1 + varx0)

    kk <- c("mean.x", "mean.y", "mean.diff", "stderr", "df", "statistic", "pvalue")
    kk <- intersect(kk, colnames(rt))
    rt <- rt[, kk, drop = FALSE]
    rt$qvalue <- stats::p.adjust(rt[, "pvalue"], method = "BH")
    rt$mean.value <- (rt[, "mean.x"] + rt[, "mean.y"]) / 2
    tables[[i]] <- rt

  }

  names(tables) <- colnames(contr.matrix)
  if (conform.output == TRUE) {
    i <- 1
    for (i in 1:length(tables)) {
      k1 <- c("mean.diff", "mean.value", "statistic", "pvalue", "qvalue", "mean.y", "mean.x")
      k2 <- c("logFC", "AveExpr", "statistic", "P.Value", "adj.P.Val", "AveExpr0", "AveExpr1")
      tables[[i]] <- tables[[i]][, k1]
      colnames(tables[[i]]) <- k2
    }
  }

  res <- list(tables = tables)
  return(res)

}

#' @describeIn ngs.fitContrastsWithAllMethods Fits contrasts using LIMMA diff. expr. analysis.
#' @export
ngs.fitContrastsWithLIMMA <- function(X,
                                      contr.matrix,
                                      design,
                                      method = c("voom", "limma"),
                                      trend = TRUE,
                                      robust = TRUE,
                                      prune.samples = FALSE,
                                      conform.output = FALSE,
<<<<<<< HEAD
                                      plot = FALSE) {
  ## Do not test features with full missingness.
  ## Put them back in the TopTable
  if (!is.null(X)) {
    X <- X[which(rowMeans(is.na(X)) < 1), ]
  }

  design
=======
                                      plot = FALSE,
                                      timeseries = NULL) {

  ## Design (grouping): perform LIMMA on the entire contrast matrix.
  ## No design (no grouping): perform LIMMA per contrast one-by-one.

  ## Do not test full NA features. Put them back in topTable.
  if (!is.null(X)) X <- X[which(rowMeans(is.na(X)) < 1), ]

>>>>>>> c5a73309
  method <- method[1]

  if (!is.null(design)) {

    message("[ngs.fitContrastsWithLIMMA] fitting LIMMA contrasts using design matrix")
    exp0 <- design %*% contr.matrix
    kk <- rownames(exp0)
    if (prune.samples) {
      kk <- rownames(exp0)[which(rowSums(abs(exp0), na.rm = TRUE) > 0)]
    }
    design1 <- design[kk, , drop = FALSE]
    X1 <- X[, kk, drop = FALSE]
    contr1 <- contr.matrix
    if (method == "voom") {
      v <- limma::voom(2**X1, design1, plot = plot, normalize.method = "none")
      vfit <- limma::lmFit(v, design1)
      trend <- FALSE ## no need
    } else {
      vfit <- limma::lmFit(X1, design1)
    }
    vfit <- limma::contrasts.fit(vfit, contrasts = contr1)
    efit <- limma::eBayes(vfit, trend = trend, robust = robust) ## robust YES
    if (plot == TRUE) limma::plotSA(efit)
    i=1; tables=list()
    exp1 <- (design1 %*% contr1)
    for (i in 1:ncol(contr1)) {
      top <- limma::topTable(efit, coef = i, sort.by = "none", number = Inf, adjust.method = "BH")
      j1 <- which(exp1[, i] > 0)
      j2 <- which(exp1[, i] < 0)
      mean1 <- rowMeans(X1[, j1, drop = FALSE], na.rm = TRUE)
      mean0 <- rowMeans(X1[, j2, drop = FALSE], na.rm = TRUE)
      top <- top[rownames(X1), ]
      top <- cbind(top, "AveExpr0" = mean0, "AveExpr1" = mean1)
      tables[[i]] <- top
      names(tables)[i] <- colnames(contr1)[i]
    }
    
  } else {
    
    message("[ngs.fitContrastsWithLIMMA] Fitting LIMMA contrasts *without* design")
    exp0 <- contr.matrix ## sample-wise contrasts...
    #sel <- colnames(exp0)[!grepl("^IA:*", colnames(exp0))]
    #exp0 <- exp0[, sel, drop = FALSE]
    i=1; tables=list()
    for (i in 1:ncol(exp0)) {
      kk <- 1:nrow(exp0)
      if (prune.samples)
        kk <- which(!is.na(exp0[, i]) & exp0[, i] != 0)
      ct <- exp0[kk, i]
      y <- factor(c("neg", "o", "pos")[2 + sign(ct)])
      X1 <- X[, kk, drop = FALSE]
      if (grepl("^IA:*", colnames(exp0)[i])) {
        top <- ngs.fitContrastsWithLIMMA.timeseries(X1, y, timeseries, trend = TRUE) 
      } else {
        design1 <- stats::model.matrix(~ 0 + y)
        if (method == "voom") {
          v <- limma::voom(2 ** X1, design1, plot = FALSE)
          suppressMessages(vfit <- limma::lmFit(v, design1))
          trend <- FALSE
        } else {
          suppressMessages(vfit <- limma::lmFit(X1, design1))
        }
        contr1 <- matrix(c(-1, 0, 1), nrow = 3)
        rownames(contr1) <- c("yneg", "yo", "ypos")
        colnames(contr1) <- "pos_vs_neg"
        contr1 <- contr1[colnames(vfit), , drop = FALSE]
        vfit <- limma::contrasts.fit(vfit, contrasts = contr1)
        efit <- limma::eBayes(vfit, trend = trend, robust = robust)
        top <- limma::topTable(efit, coef = 1, sort.by = "none", number = Inf, adjust.method = "BH")
      }
      j1 <- which(ct > 0)
      j0 <- which(ct < 0)
      mean1 <- rowMeans(X1[, j1, drop = FALSE], na.rm = TRUE)
      mean0 <- rowMeans(X1[, j0, drop = FALSE], na.rm = TRUE)
      top <- top[rownames(X1), , drop = FALSE]
      tables[[i]] <- cbind(top, "AveExpr0" = mean0, "AveExpr1" = mean1)
      names(tables)[i] <- colnames(exp0)[i]
    }

    ## add timeseries DGE tables if time not NULL
    ## if (!is.null(timeseries)) {
    ##   message("[ngs.fitContrastsWithLIMMA] Fitting LIMMA contrasts for time series *without* design")
    ##   exp0 <- contr.matrix
    ##   sel <- colnames(exp0)[grepl("^IA:*", colnames(exp0))]
    ##   exp0 <- exp0[, sel, drop = FALSE]
    ##   ll <- length(tables)
    ##   i=1
    ##   for (i in 1:ncol(exp0)) {
    ##     kk <- 1:nrow(exp0)
    ##     if (prune.samples)
    ##       kk <- which(!is.na(exp0[, i]) & exp0[, i] != 0)
    ##     ct <- exp0[kk, i]
    ##     y <- factor(c("neg", "o", "pos")[2 + sign(ct)])
    ##     X1 <- X[, kk, drop = FALSE]
    ##     top <- ngs.fitContrastsWithLIMMA.timeseries(X1, y, timeseries, trend = TRUE)
    ##     j1 <- which(ct > 0)
    ##     j0 <- which(ct < 0)
    ##     mean1 <- rowMeans(X1[, j1, drop = FALSE], na.rm = TRUE)
    ##     mean0 <- rowMeans(X1[, j0, drop = FALSE], na.rm = TRUE)
    ##     top <- top[rownames(X1), , drop = FALSE]
    ##     tables[[ll + i]] <- cbind(top, "AveExpr0" = mean0, "AveExpr1" = mean1)
    ##     names(tables)[ll + i] <- colnames(exp0)[i]
    ##     #names(tables)[ll + i] <- paste0("IA:", colnames(exp0)[i], sep = "")
    ##   }
    ## }

  }
  
  if (conform.output) {
    i=1
    for (i in 1:length(tables)) {
      k1 <- c("logFC", "AveExpr", "t", "P.Value", "adj.P.Val", "AveExpr0", "AveExpr1")
      k2 <- c("logFC", "AveExpr", "statistic", "P.Value", "adj.P.Val", "AveExpr0", "AveExpr1")
      tables[[i]] <- tables[[i]][, k1]
      colnames(tables[[i]]) <- k2
    }
  }

  return(list(tables = tables))
  
}


#' @describeIn ngs.fitContrastsWithLIMMA Fits contrasts using LIMMA with no design. For time-series analysis.
#' @export
ngs.fitContrastsWithLIMMA.timeseries <- function(X,
                                                 y,
                                                 timeseries,
                                                 trend = TRUE) {

  library(splines)
  message("[ngs.fitContrastsWithLIMMA.timeseries] Fitting LIMMA with no design; time series analysis (spline).")
  
  if (!all(colnames(X) %in% names(timeseries)))
    stop("[ngs.fitContrastsWithLIMMA.timeseries] X and time contain different set of samples.")

  jj <- match(colnames(X), names(timeseries))
  time0 <- as.character(unname(timeseries[jj]))
  num.time <- as.numeric(gsub("\\D", "", time0))
  y <- factor(y)

  ## Pick 1st highest degree of freedom value that works
  idx <- 1:length(unique(time))
  i = 1
  for(i in 1:length(idx)) {

    ndf <- length(unique(time)) - idx[i]
    time.spline <- try(splines::ns(num.time, df = ndf), silent = TRUE)
    chk <- "try-error" %in% class(time.spline)
    if (chk) next;

    #design <- stats::model.matrix(~ 0 + y + y:time)
    #design <- model.matrix(~ group + time.spline + group:time.spline)
    design <- model.matrix(~ y * time.spline)
    fit <- limma::lmFit(X, design)
    fit <- limma::eBayes(fit, trend = trend)
  
    coefs <- apply(fit$t, 2, function(x) sum(is.na(x)))
    est.coefs <- names(coefs[coefs != nrow(fit$t)])
    est.coefs <- est.coefs[grep(":time.spline*", est.coefs)]
    sel <- match(est.coefs, names(coefs))
    top <- try(
      limma::topTable(fit, coef = sel, sort.by = "none", number = Inf, adjust.method = "BH"),
      silent = TRUE
    )
    chk <- "try-error" %in% class(top)
    if (chk || nrow(top) == 0) next else break;
  
  }

  if ("try-error" %in% class(top)) {
    top <- data.frame(matrix(NA, nrow=nrow(X), ncol=5))
    rownames(top) <- rownames(X)
    colnames(top) <- c("logFC", "AveExpr", "t", "P.Value", "adj.P.Val")
  } else {
    top0 <- data.frame(logFC=NA, AveExpr=top$AveExpr, t=NA,
      P.Value=top$P.Value, adj.P.Val=top$adj.P.Val, row.names=rownames(top))
    i=1; SEL=list()
    for (i in 1:length(est.coefs)) {
      sel <- match(est.coefs[i], names(coefs))
      SEL[[est.coefs[i]]] <- limma::topTable(fit, coef = sel, sort.by = "none", number = Inf, adjust.method = "BH")
    }
    #FUN.x <- function(x, stat) {
    #  chk0 <- stat %in% c("P.Value", "adj.P.Val")
    #  xx <- ifelse(chk0, min(x, na.rm=TRUE), x[which.max(abs(x))])
    #  return(xx)
    #}
    top <- do.call(cbind, SEL)
    index <- c("logFC", "t")
    i=1
    for (i in 1:length(index)) {
      idx <- paste0(names(SEL), ".", index[i])
      sel <- match(idx, colnames(top))
      top0[, index[i]] <- apply(top[, sel], 1, function(x) x[which.max(abs(x))])
    }
    top <- top0
    rm(top0)
    ## kk <- c("logFC", "AveExpr", "F", "P.Value", "adj.P.Val")
    kk <- c("logFC", "AveExpr", "t", "P.Value", "adj.P.Val")
    top <- top[, kk, drop = FALSE]
  }

  return(top)

}


#' @describeIn ngs.fitContrastsWithAllMethods Fit contrasts with EdgeR
#' @export
ngs.fitContrastsWithEDGER <- function(counts,
                                      group,
                                      contr.matrix,
                                      design,
                                      method = c("qlf", "lrt"),
                                      prune.samples = FALSE,
                                      X = NULL,
                                      conform.output = FALSE,
                                      robust = TRUE,
                                      plot = TRUE,
                                      timeseries = NULL) {
  method <- method[1]

  exp0 <- contr.matrix
  if (!is.null(design)) exp0 <- design %*% contr.matrix

  if (prune.samples) {
    kk <- which(rowSums(exp0 != 0, na.rm = TRUE) > 0)
    exp0 <- exp0[kk, , drop = FALSE]
    counts <- counts[, kk, drop = FALSE]
    if (!is.null(design)) design <- design[kk, ]
    if (is.null(design)) contr.matrix <- contr.matrix[kk, , drop = FALSE]
    if (!is.null(group)) group <- group[kk]
  }

  dge <- edgeR::DGEList(round(counts), group = NULL) ## we like integer counts...
  dge$samples$group <- group
  dge <- edgeR::calcNormFactors(dge, method = "TMM")
  
  if (is.null(design) && !prune.samples) {
    message("[ngs.fitContrastsWithEDGER] fitting EDGER contrasts *without* design, no pruning ")
    res <- .ngs.fitContrastsWithEDGER.nodesign(
      dge = dge, contr.matrix = contr.matrix, method = method,
      conform.output = conform.output, robust = robust, plot = plot, timeseries = NULL
    )
    return(res)
  }
  
  if (is.null(design) && prune.samples) {
    L <- list(counts = counts, contr.matrix = contr.matrix, method = method, group = group)
    message("[ngs.fitContrastsWithEDGER] fitting EDGER contrasts *without* design, with pruning")
    res <- .ngs.fitContrastsWithEDGER.nodesign.pruned(
      counts = counts, contr.matrix = contr.matrix, method = method, group = group,
      conform.output = conform.output, robust = robust, plot = plot, timeseries = NULL
    )
    return(res)
  }
  
  message("[ngs.fitContrastsWithEDGER] fitting EDGER contrasts using design matrix")

  dge_locfit <- try(dge <- edgeR::estimateDisp(dge, design = design, robust = robust), silent = TRUE)

  if ("try-error" %in% class(dge_locfit)) {
    message("[ngs.fitContrastsWithEDGER] retrying with trend.method 'loess'...")
    dge <- edgeR::estimateDisp(dge, design = design, robust = robust, trend.method = "loess")
  }

  if (is.null(X)) X <- edgeR::cpm(counts, log = TRUE)

  if (method == "qlf") {
    fit <- edgeR::glmQLFit(dge, design, robust = robust)
  } else if (method == "lrt") {
    fit <- edgeR::glmFit(dge, design, robust = robust)
  } else {
    stop("unknown method")
  }

  ## get top table and calculate means
  exp.matrix <- (design %*% contr.matrix)
  tables <- list()
  i <- 1
  for (i in 1:ncol(contr.matrix)) {
    cntr <- contr.matrix[, i]
    if (method == "qlf") {
      ct <- edgeR::glmQLFTest(fit, contrast = cntr)
    } else if (method == "lrt") {
      ct <- edgeR::glmLRT(fit, contrast = cntr)
    } else {
      stop("unknown method")
    }
    top <- edgeR::topTags(ct, n = Inf, sort.by = "none")$table
    top <- data.frame(top[rownames(X), ])

    ## calculate means
    j1 <- which(exp.matrix[, i] > 0)
    j2 <- which(exp.matrix[, i] < 0)
    mean1 <- rowMeans(X[, j1, drop = FALSE], na.rm = TRUE)
    mean0 <- rowMeans(X[, j2, drop = FALSE], na.rm = TRUE)
    ## logFC of edgeR is not really reliable..
    if (conform.output) top$logFC <- (mean1 - mean0)

    top <- cbind(top, "AveExpr0" = mean0, "AveExpr1" = mean1)
    tables[[i]] <- top
  }
  names(tables) <- colnames(contr.matrix)

  if (conform.output == TRUE) {
    i <- 1
    for (i in 1:length(tables)) {
      if (method == "qlf") {
        k1 <- c("logFC", "logCPM", "F", "PValue", "FDR", "AveExpr0", "AveExpr1")
      } else if (method == "lrt") {
        k1 <- c("logFC", "logCPM", "LR", "PValue", "FDR", "AveExpr0", "AveExpr1")
      } else {
        stop("switch method error")
      }
      k2 <- c("logFC", "AveExpr", "statistic", "P.Value", "adj.P.Val", "AveExpr0", "AveExpr1")
      tables[[i]] <- tables[[i]][, k1]
      colnames(tables[[i]]) <- k2
    }
  }
  res <- list(tables = tables)
  return(res)
}


#' @describeIn ngs.fitContrastsWithAllMethods contrasts with EdgeR without a design
#' @export
.ngs.fitContrastsWithEDGER.nodesign <- function(dge,
                                                contr.matrix,
                                                method = c("qlf", "lrt"),
                                                X = NULL,
                                                conform.output = FALSE,
                                                robust = TRUE,
                                                plot = TRUE,
                                                timeseries = NULL) {

  ## With no design matrix, we must do EdgeR per contrast
  ## one-by-one. Warning this can become very slow.

  if (class(dge) != "DGEList") stop("dge must be a DGEList object")
  method <- method[1]

  if (is.null(X)) X <- edgeR::cpm(dge$counts, log = TRUE)
  dge <- edgeR::estimateDisp(dge, design = NULL, robust = robust)
  dge.disp <- edgeR::estimateDisp(dge$counts, design = NULL, robust = robust)
  dge$common.dispersion <- dge.disp$common.dispersion
  dge$trended.dispersion <- dge.disp$trended.dispersion
  dge$tagwise.dispersion <- dge.disp$tagwise.dispersion

  contr0 <- matrix(c(-1, 0, 1), nrow = 3)
  rownames(contr0) <- c("yneg", "yo", "ypos")
  colnames(contr0) <- "pos_vs_neg"

  tables <- list()
  i <- 1
  for (i in 1:ncol(contr.matrix)) {
    ct <- contr.matrix[, i]
    y <- factor(c("neg", "o", "pos")[2 + sign(ct)])
    design1 <- stats::model.matrix(~ 0 + y)

    ##if (!is.null(timeseries)) design1 <- stats::model.matrix(~ 0 + y + y:timeseries)
    
    if (method == "qlf") {
      fit <- edgeR::glmQLFit(dge, design1, robust = robust)
      ctx <- contr0[colnames(stats::coef(fit)), ]
      res <- edgeR::glmQLFTest(fit, contrast = ctx)
    } else if (method == "lrt") {
      fit <- edgeR::glmFit(dge, design1, robust = robust)
      ctx <- contr0[colnames(stats::coef(fit)), ]
      res <- edgeR::glmLRT(fit, contrast = ctx)
    } else {
      stop("unknown method: ", method)
    }
    top <- edgeR::topTags(res, n = 1e9)$table
    top <- data.frame(top[rownames(X), ])
    j1 <- which(contr.matrix[, i] > 0)
    j0 <- which(contr.matrix[, i] < 0)
    mean1 <- rowMeans(X[, j1, drop = FALSE], na.rm = TRUE)
    mean0 <- rowMeans(X[, j0, drop = FALSE], na.rm = TRUE)
    ## logFC of edgeR is not really reliable..
    if (conform.output) top$logFC <- (mean1 - mean0)

    top <- cbind(top, "AveExpr0" = mean0, "AveExpr1" = mean1)
    Matrix::head(top)
    tables[[i]] <- top
  }
  names(tables) <- colnames(contr.matrix)

  if (conform.output == TRUE) {
    i <- 1
    for (i in 1:length(tables)) {
      if (method == "qlf") {
        k1 <- c("logFC", "logCPM", "F", "PValue", "FDR", "AveExpr0", "AveExpr1")
      } else if (method == "lrt") {
        k1 <- c("logFC", "logCPM", "LR", "PValue", "FDR", "AveExpr0", "AveExpr1")
      } else {
        stop("switch method error")
      }
      k2 <- c("logFC", "AveExpr", "statistic", "P.Value", "adj.P.Val", "AveExpr0", "AveExpr1")
      tables[[i]] <- tables[[i]][, k1]
      colnames(tables[[i]]) <- k2
    }
  }
  res <- list(tables = tables)
  return(res)
}


#' @describeIn ngs.fitContrastsWithAllMethods Fit contrasts with EdgeR without a design matrix
#' @export
.ngs.fitContrastsWithEDGER.nodesign.pruned <- function(counts,
                                                       contr.matrix,
                                                       group = NULL,
                                                       method = c("qlf", "lrt"),
                                                       X = NULL,
                                                       conform.output = FALSE,
                                                       robust = TRUE,
                                                       plot = TRUE,
                                                       timeseries = NULL) {

  ## With no design matrix, we must do EdgeR per contrast
  ## one-by-one. Warning this can become very slow.

  method <- method[1]

  tables <- list()
  i <- 1
  for (i in 1:NCOL(contr.matrix)) {
    kk <- which(!is.na(contr.matrix[, i]) & contr.matrix[, i] != 0)
    counts1 <- counts[, kk, drop = FALSE]
    X1 <- NULL
    if (!is.null(X)) {
      X1 <- X[, kk, drop = FALSE]
    } else {
      X1 <- edgeR::cpm(counts1, log = TRUE)
    }
    group1 <- group
    if (!is.null(group)) group1 <- group[kk]
    dge1 <- edgeR::DGEList(round(counts1), group = NULL) ## we like integer counts...
    dge1$samples$group <- group1
    dge1 <- edgeR::calcNormFactors(dge1, method = "TMM")
    dge.disp <- edgeR::estimateDisp(dge1$counts, design = NULL, robust = robust)

    dge1$common.dispersion <- dge.disp$common.dispersion
    dge1$trended.dispersion <- dge.disp$trended.dispersion
    dge1$tagwise.dispersion <- dge.disp$tagwise.dispersion

    M <- matrix(c(-1, 0, 1), nrow = 3)
    rownames(M) <- c("yneg", "yo", "ypos")
    colnames(M) <- "pos_vs_neg"

    ct <- contr.matrix[kk, i]
    y <- factor(c("neg", "o", "pos")[2 + sign(ct)])
    design1 <- stats::model.matrix(~ 0 + y)

    if (method == "qlf") {
      fit <- edgeR::glmQLFit(dge1, design1, robust = robust)
      ctx <- M[colnames(stats::coef(fit)), ]
      res <- edgeR::glmQLFTest(fit, contrast = ctx)
    } else if (method == "lrt") {
      fit <- edgeR::glmFit(dge1, design1, robust = robust)
      ctx <- M[colnames(stats::coef(fit)), ]
      res <- edgeR::glmLRT(fit, contrast = ctx)
    } else {
      stop("unknown method: ", method)
    }
    top <- edgeR::topTags(res, n = 1e9)$table
    top <- data.frame(top[rownames(X1), ])
    contr1 <- contr.matrix[kk, i]
    j1 <- which(contr1 > 0)
    j0 <- which(contr1 < 0)
    mean1 <- rowMeans(X1[, j1, drop = FALSE], na.rm = TRUE)
    mean0 <- rowMeans(X1[, j0, drop = FALSE], na.rm = TRUE)
    ## logFC of edgeR is not really reliable..
    if (conform.output) top$logFC <- (mean1 - mean0)
    top <- cbind(top, "AveExpr0" = mean0, "AveExpr1" = mean1)
    Matrix::head(top)
    tables[[i]] <- top
  }
  names(tables) <- colnames(contr.matrix)

  if (conform.output == TRUE) {
    i <- 1
    for (i in 1:length(tables)) {
      if (method == "qlf") {
        k1 <- c("logFC", "logCPM", "F", "PValue", "FDR", "AveExpr0", "AveExpr1")
      } else if (method == "lrt") {
        k1 <- c("logFC", "logCPM", "LR", "PValue", "FDR", "AveExpr0", "AveExpr1")
      } else {
        stop("switch method error")
      }
      k2 <- c("logFC", "AveExpr", "statistic", "P.Value", "adj.P.Val", "AveExpr0", "AveExpr1")
      tables[[i]] <- tables[[i]][, k1]
      colnames(tables[[i]]) <- k2
    }
  }
  res <- list(tables = tables)
  return(res)
}

## #' @describeIn ngs.fitContrastsWithAllMethods Fits time-series contrasts using edgeR LRT
## #' @export
## .ngs.fitConstrastsWithEDGER.nodesign.timeseries <- function(counts,
##                                                             y,
##                                                             time) {
  
##   message("[.ngs.fitConstrastsWithEDGER.nodesign.timeseries]: EdgeR LRT time series analysis with interaction term")

##   if (!all(colnames(counts) %in% names(time)))
##     stop("[.ngs.fitConstrastsWithEDGER.nodesign.timeseries]: counts and time contain different set of samples")

##   jj <- match(colnames(counts), names(time))
##   time0 <- as.character(time[jj])
##   time0 <- gsub("\\D", "", unname(time0))
##   y <- as.character(y)
##   colData <- data.frame(y = y, time = time0)
##   colData$y <- as.factor(colData$y)
##   colData$time <- as.factor(colData$time)
  
##   ## Q: does the condition induces a change in gene expression at
##   ## any time point after the reference level time point (time 0)?
##   ## https://support.bioconductor.org/p/62684/
##   ## Features showing a consistent difference from time 0 onward will not have a small p value.
##   ## This is imporant because differences between groups at time 0 should be controlled for,
##   ## e.g. random differences between the individuals chosen for each treatment group which
##   ## are observable before the treatment takes effect.
##   design.formula <- stats::formula("~ y + time + y:time")
##   dds <- DESeq2::DESeqDataSetFromMatrix(
##     countData = counts,
##     design = design.formula,
##     colData = colData
##   )
##   dds <- DESeq2::DESeq(dds, test = "LRT", reduced = ~ y + time)
##   resx <- DESeq2::results(dds, cooksCutoff = FALSE, independentFiltering = FALSE)

##   return(resx)

## }


#' @describeIn ngs.fitContrastsWithAllMethods Fits contrasts using DESeq2 differential expression
#' analysis on count data
#' @export
ngs.fitConstrastsWithDESEQ2 <- function(counts,
                                        group,
                                        contr.matrix,
                                        design,
                                        X = NULL,
                                        genes = NULL,
                                        test = "Wald",
                                        prune.samples = FALSE,
                                        conform.output = FALSE,
                                        timeseries = NULL) {

  exp0 <- contr.matrix
  if (!is.null(design)) exp0 <- design %*% contr.matrix

  if (prune.samples) {
    kk <- which(rowSums(exp0 != 0, na.rm = TRUE) > 0)
    exp0 <- exp0[kk, , drop = FALSE]
    counts <- counts[, kk, drop = FALSE]
    if (!is.null(design)) design <- design[kk, ]
    if (is.null(design)) contr.matrix <- contr.matrix[kk, , drop = FALSE]
    if (!is.null(group)) group <- group[kk]
  }

  if (is.null(design)) {
    message("[ngs.fitContrastsWithDESEQ2] fitting DESEQ2  *without* design")
    out <- .ngs.fitConstrastsWithDESEQ2.nodesign(
      counts = counts, contr.matrix = contr.matrix, test = test, timeseries = timeseries,
      prune.samples = prune.samples, conform.output = conform.output
    )
    return(out)
  }
  message("[ngs.fitContrastsWithDESEQ2] fitting DESEQ2 using design matrix")

  design.formula <- stats::formula(" ~ 0 + group")
  message("[ngs.fitContrastsWithDESEQ2] using model design: ", as.character(design.formula))

  rownames.counts <- rownames(counts)
  counts <- round(counts) ## WARNING!!!
  if (all(rowSums(counts == 0, na.rm = TRUE) > 0)) {
    ## ERROR: 'every gene contains at least one zero, cannot compute log
    ## geometric means' so we fix it villager-style
    jmax <- which.max(rowSums(counts, na.rm = TRUE))
    counts[jmax, ] <- pmax(counts[jmax, ], 1)
  }
  dds <- DESeq2::DESeqDataSetFromMatrix(
    countData = counts, design = design.formula, colData = data.frame(group)
  )
  rownames(counts) <- rownames.counts
  ## Run DESeq : Modeling counts with generic 'group'
  fitType <- "parametric" ## sometime errors
  #
  fitType <- "mean"
  if (test == "LRT") {
    dds <- try(DESeq2::DESeq(dds, fitType = fitType, test = "LRT", reduced = ~1))
  } else {
    dds <- try(DESeq2::DESeq(dds, fitType = fitType, test = "Wald"))
  }

  ## sometime DESEQ2 fails and we resort to gene-wise estimates
  if ("try-error" %in% class(dds)) {
    message("[.ngs.fitConstrastsWithDESEQ2.nodesign] retrying DESEQ2 with gene-wise estimates...")
    dds <- DESeq2::DESeqDataSetFromMatrix(
      countData = counts, design = design.formula, colData = data.frame(group)
    )
    dds <- DESeq2::estimateSizeFactors(dds)
    dds <- DESeq2::estimateDispersionsGeneEst(dds)
    DESeq2::dispersions(dds) <- GenomicRanges::mcols(dds)$dispGeneEst
    suppressWarnings({
      if (test == "LRT") {
        dds <- try(DESeq2::nbinomLRT(dds))
      } else {
        dds <- try(DESeq2::nbinomWaldTest(dds))
      }
    })
  }

  ## we add the gene annotation here (not standard...)
  if (!is.null(genes)) SummarizedExperiment::rowData(dds)$genes <- genes ## does this work??

  ## logCPM for calculating means
  if (is.null(X)) X <- edgeR::cpm(counts, log = TRUE)
  dim(X)
  exp.matrix <- contr.matrix
  if (!is.null(design)) exp.matrix <- (design %*% contr.matrix)

  tables <- list()
  i <- 1
  for (i in 1:ncol(contr.matrix)) {
    ## manually specify contrast vector. See also https://support.bioconductor.org/p/69104/
    contr <- contr.matrix[, i]
    contr[is.na(contr)] <- 0
    contr <- (contr > 0) / sum(contr > 0) - (contr < 0) / sum(contr < 0) ## mean zero, signed sum to one.
    DESeq2::resultsNames(dds)
    if (any(grepl("group", DESeq2::resultsNames(dds)))) {
      grp.contr <- contr
      names(grp.contr) <- paste0("group", names(contr))
      contr <- rep(0, length(DESeq2::resultsNames(dds)))
      names(contr) <- DESeq2::resultsNames(dds)
      contr[names(grp.contr)] <- grp.contr
    }
    ## do no set p values to NA
    resx <- DESeq2::results(dds, contrast = contr, cooksCutoff = FALSE, independentFiltering = FALSE)
    pos.samples <- which(exp.matrix[, i] > 0)
    neg.samples <- which(exp.matrix[, i] < 0)
    resx$AveExpr1 <- rowMeans(X[, pos.samples, drop = FALSE], na.rm = TRUE)
    resx$AveExpr0 <- rowMeans(X[, neg.samples, drop = FALSE], na.rm = TRUE)
    resx$log2BaseMean <- log2(0.0001 + resx$baseMean)
    if (conform.output) resx$log2FoldChange <- (resx$AveExpr1 - resx$AveExpr0) ## recompute
    tables[[i]] <- data.frame(resx)
    names(tables)[i] <- colnames(contr.matrix)[i]
  }
  names(tables) <- colnames(contr.matrix)

  if (conform.output == TRUE) {
    for (i in 1:length(tables)) {
      k1 <- c("log2FoldChange", "log2BaseMean", "stat", "pvalue", "padj", "AveExpr0", "AveExpr1")
      k2 <- c("logFC", "AveExpr", "statistic", "P.Value", "adj.P.Val", "AveExpr0", "AveExpr1")
      tables[[i]] <- tables[[i]][, k1]
      colnames(tables[[i]]) <- k2
    }
  }
  res <- list(tables = tables)
  return(res)
}


#' @describeIn ngs.fitContrastsWithAllMethods Fits contrasts using DESeq2 differential expression
#' @export
.ngs.fitConstrastsWithDESEQ2.nodesign <- function(counts,
                                                  contr.matrix,
                                                  test = "Wald",
                                                  prune.samples = FALSE,
                                                  conform.output = FALSE,
                                                  X = NULL,
                                                  timeseries = NULL) {

  counts <- round(counts)
<<<<<<< HEAD

=======
>>>>>>> c5a73309
  if (is.null(X)) X <- edgeR::cpm(counts, log = TRUE)

  if (nrow(contr.matrix) != ncol(X))
    stop("ngs.fitConstrastsWithDESEQ2.nodesign:: contrast matrix must be by sample")
  
  exp.matrix <- contr.matrix
  #sel <- colnames(exp.matrix)[!grepl("^IA:*", colnames(exp.matrix))]
  #exp.matrix <- exp.matrix[, sel, drop = FALSE]
  i=1; tables=list()
  for (i in 1:ncol(exp.matrix)) {
    ## manual design matrix (CHECK THIS!!!)
    kk <- 1:nrow(exp.matrix)
    if (prune.samples)
      kk <- which(!is.na(exp.matrix[, i]) & exp.matrix[, i] != 0)
    ct <- exp.matrix[kk, i]
    y <- factor(c("neg", "zero", "pos")[2 + sign(ct)], levels = c("neg", "zero", "pos"))
    counts1 <- counts[, kk, drop = FALSE]

    if (grepl("^IA:*", colnames(exp.matrix)[i])) {
      resx <- .ngs.fitConstrastsWithDESEQ2.nodesign.timeseries(counts1, y, timeseries)
      rownames(resx) <- rownames(SummarizedExperiment::rowData(dds))
    } else {
      colData <- data.frame(y, row.names = colnames(counts1))
      ## sample-wise model matrix (does this work???)
      colnames(counts1) <- NULL
      design.formula <- stats::formula("~ 0 + y")
      dds <- DESeq2::DESeqDataSetFromMatrix(
        countData = counts1, design = design.formula, colData = colData
      )
      fitType <- "mean"
      suppressWarnings({
        if (test == "LRT") {
          dds <- try(DESeq2::DESeq(dds, fitType = fitType, test = "LRT", reduced = ~1))
        } else {
          dds <- try(DESeq2::DESeq(dds, fitType = fitType, test = "Wald"))
        }
      })
      ## sometime DESEQ2 fails
      if ("try-error" %in% class(dds)) {
        message("[.ngs.fitConstrastsWithDESEQ2.nodesign] retrying DESEQ2 with gene-wise estimates...")
        dds <- DESeq2::DESeqDataSetFromMatrix(
          countData = counts1, design = design.formula, colData = data.frame(y)
        )
        dds <- DESeq2::estimateSizeFactors(dds)
        dds <- DESeq2::estimateDispersionsGeneEst(dds)
        DESeq2::dispersions(dds) <- GenomicRanges::mcols(dds)$dispGeneEst
        suppressWarnings({
          if (test == "LRT") {
            dds <- try(DESeq2::nbinomLRT(dds))
          } else {
            dds <- try(DESeq2::nbinomWaldTest(dds))
          }
        })
      }
      ## DESeq2::resultsNames(dds)
      ctx <- c("yneg" = -1, "yzero" = 0, "ypos" = 1)[DESeq2::resultsNames(dds)]
      resx <- DESeq2::results(dds, contrast = ctx, cooksCutoff = FALSE, independentFiltering = FALSE)
      ## we add the gene annotation here (not standard...)
      rownames(resx) <- rownames(SummarizedExperiment::rowData(dds))
    }
    X1 <- X[, kk, drop = FALSE]
    pos.samples <- which(exp.matrix[kk, i] > 0)
    neg.samples <- which(exp.matrix[kk, i] < 0)
    resx$AveExpr1 <- rowMeans(X1[, pos.samples, drop = FALSE], na.rm = TRUE)
    resx$AveExpr0 <- rowMeans(X1[, neg.samples, drop = FALSE], na.rm = TRUE)
    resx$log2BaseMean <- log2(0.0001 + resx$baseMean)
    if (conform.output) {
      ## For time-series we keep DESeq2 log2FC from LRT.
      if (!grepl("^IA:*", colnames(exp.matrix)[i])) {
        resx$log2FoldChange <- (resx$AveExpr1 - resx$AveExpr0) ## recompute
      }
    }
    tables[[i]] <- data.frame(resx)
    names(tables)[i] <- colnames(exp.matrix)[i]
    message("-------------ct: ", colnames(exp.matrix)[i], "---done")
  }
  
  ## Timeseries analysis
  ## if (!is.null(timeseries)) {
  ##   ll <- length(tables)
  ##   exp.matrix <- contr.matrix
  ##   sel <- colnames(exp.matrix)[grepl("^IA:*", colnames(exp.matrix))]
  ##   exp.matrix <- exp.matrix[, sel, drop = FALSE]
  ##   i=1
  ##   for (i in 1:ncol(exp.matrix)) {
  ##     kk <- 1:nrow(exp.matrix)
  ##     if (prune.samples) kk <- which(!is.na(exp.matrix[, i]) & exp.matrix[, i] != 0)
  ##     ct <- exp.matrix[kk, i]
  ##     y <- factor(c("neg", "zero", "pos")[2 + sign(ct)], levels = c("neg", "zero", "pos"))
  ##     counts1 <- counts[, kk, drop = FALSE]
  ##     message("----ct: ", colnames(exp.matrix)[i], " (timeseries) --done")
  ##     resx <- .ngs.fitConstrastsWithDESEQ2.nodesign.timeseries(counts1, y, timeseries)
  ##     rownames(resx) <- rownames(SummarizedExperiment::rowData(dds))
  ##     X1 <- X[, kk, drop = FALSE]
  ##     pos.samples <- which(exp.matrix[kk, i] > 0)
  ##     neg.samples <- which(exp.matrix[kk, i] < 0)
  ##     ## Keep average by y (else we could average across all time points as per LRT).
  ##     resx$AveExpr1 <- rowMeans(X1[, pos.samples, drop = FALSE], na.rm = TRUE)
  ##     resx$AveExpr0 <- rowMeans(X1[, neg.samples, drop = FALSE], na.rm = TRUE)
  ##     resx$log2BaseMean <- log2(0.0001 + resx$baseMean)
  ##     ## Keep DESeq2 log2FC from LRT.
  ##     ## if (conform.output) resx$log2FoldChange <- (resx$AveExpr1 - resx$AveExpr0)
  ##     tables[[ll + i]] <- data.frame(resx)
  ##     names(tables)[ll + i] <- colnames(exp.matrix)[i]
  ##     #names(tables)[ll + i] <- paste0("IA:", colnames(exp.matrix)[i], sep = "")
  ##   }
  ## }
  
  if (conform.output) {
    i <- 1
    for (i in 1:length(tables)) {
      k1 <- c("log2FoldChange", "log2BaseMean", "stat", "pvalue", "padj", "AveExpr0", "AveExpr1")
      k2 <- c("logFC", "AveExpr", "statistic", "P.Value", "adj.P.Val", "AveExpr0", "AveExpr1")
      tables[[i]] <- tables[[i]][, k1]
      colnames(tables[[i]]) <- k2
    }
  }

  return(list(tables = tables))

}

#' @describeIn ngs.fitContrastsWithAllMethods Fits time-series contrasts using DESeq2 LRT
#' @export
.ngs.fitConstrastsWithDESEQ2.nodesign.timeseries <- function(counts,
                                                             y,
                                                             timeseries) {

  message("[ngs.fitConstrastsWithDESEQ2.nodesign]: DESeq2 LRT time series analysis with interaction term")

  if (!all(colnames(counts) %in% names(timeseries)))
    stop("[ngs.fitConstrastsWithDESEQ2.nodesign] and time contain different set of samples")
  
  jj <- match(colnames(counts), names(timeseries))
  time0 <- as.character(timeseries[jj])
  time0 <- gsub("\\D", "", unname(time0))
  time0 <- as.numeric(time0) ## should be factor. need to modify spline in DESEq2.
  y <- as.factor(as.character(y))
  colData <- data.frame(y = y, time = time0)

  #ndf <- length(unique(colData$time)) - 1
  dds <- DESeqDataSetFromMatrix(
    counts,
    design = ~ y * splines::ns(time),
    colData = colData
  )
  dds <- DESeq(dds, test = "LRT", reduced = ~ y)
  #dds <- DESeq(dds, test = "LRT", reduced = ~1)
  resx <- DESeq2::results(dds, cooksCutoff = FALSE, independentFiltering = FALSE)
  
  ## Q: does the condition induces a change in gene expression at
  ## any time point after the reference level time point (time 0)?
  ## https://support.bioconductor.org/p/62684/
  ## Features showing a consistent difference from time 0 onward will not have a small p value.
  ## This is imporant because differences between groups at time 0 should be controlled for,
  ## e.g. random differences between the individuals chosen for each treatment group which
  ## are observable before the treatment takes effect.
  #design.formula <- stats::formula("~ y + time + y:time")
  #dds <- DESeq2::DESeqDataSetFromMatrix(
  #  countData = counts,
  #  design = design.formula,
  #  colData = colData
  #)
  #dds <- DESeq2::DESeq(dds, test = "LRT", reduced = ~ y + time)
  #resx <- DESeq2::results(dds, cooksCutoff = FALSE, independentFiltering = FALSE)

  return(resx)

}

## =====================================================================================
## =========================== END OF FILE =============================================
## =====================================================================================<|MERGE_RESOLUTION|>--- conflicted
+++ resolved
@@ -63,11 +63,7 @@
                                            genes = NULL,
                                            prior.cpm = 1,
                                            cpm.scale = 1e6,
-<<<<<<< HEAD
-                                           prune.samples = TRUE, ## FALSE,
-=======
                                            prune.samples = TRUE,
->>>>>>> c5a73309
                                            conform.output = TRUE,
                                            do.filter = TRUE,
                                            remove.batch = TRUE,
@@ -85,11 +81,7 @@
   ## Run all tests on raw counts
   ## --------------------------------------------------------------
 
-<<<<<<< HEAD
   ## Don't test fully missing features. Put them back in toptable.
-=======
-  ## Do not test full NA features. Put them back in topTable.
->>>>>>> c5a73309
   counts <- counts[which(rowMeans(is.na(counts)) < 1), ]
   if (!is.null(X)) X <- X[which(rowMeans(is.na(X)) < 1), ]
 
@@ -114,12 +106,8 @@
     design <- NULL
   }
 
-<<<<<<< HEAD
-  ## sanity check: counts must be positive
   counts <- pmax(counts, 0)
   
-  ## define default transformation: log2CPM  (REALLY????)
-=======
   ## ------------------------------------------------------------------
   ## Check timeseries methods
   ## ------------------------------------------------------------------
@@ -138,7 +126,6 @@
   ## ------------------------------------------------------------------
   ## define transformation methods: log2CPM for counts
   ## ------------------------------------------------------------------
->>>>>>> c5a73309
   if (is.null(X)) {
     message("[ngs.fitContrastsWithAllMethods] prior CPM counts =", prior.cpm)
     message("[ngs.fitContrastsWithAllMethods] CPM scale =", cpm.scale)
@@ -166,111 +153,6 @@
   ## Skip tests that do not tolerate NAs. Inform the user.
   nmissing <- sum(is.na(X))
 
-<<<<<<< HEAD
-  ## ---------------- t-Test methods -------------------
-  if ("ttest" %in% methods) {
-    message("[ngs.fitContrastsWithAllMethods] fitting using Student's t-test")
-    timings[["ttest"]] <- system.time(
-      outputs[["ttest"]] <- ngs.fitContrastsWithTTEST(
-        X, contr.matrix, design,
-        method = "equalvar",
-        conform.output = conform.output
-      )
-    )
-  }
-
-  if ("ttest.rank" %in% methods) {
-    message("[ngs.fitContrastsWithAllMethods] fitting using t-test on ranks")
-    rX <- scale(apply(X, 2, rank, na.last = "keep"))
-    timings[["ttest.rank"]] <- system.time(
-      outputs[["ttest.rank"]] <- ngs.fitContrastsWithTTEST(
-        rX, contr.matrix, design,
-        method = "equalvar",
-        conform.output = conform.output
-      )
-    )
-  }
-
-  if ("ttest.welch" %in% methods) {
-    message("[ngs.fitContrastsWithAllMethods] fitting using Welch t-test")
-    timings[["ttest.welch"]] <- system.time(
-      outputs[["ttest.welch"]] <- ngs.fitContrastsWithTTEST(
-        X, contr.matrix, design,
-        method = "welch",
-        conform.output = conform.output
-      )
-    )
-  }
-
-  ## ---------- Wilcoxon test (scRNA-seq) -----------
-  if ("wilcoxon.ranksum" %in% methods) {
-     message("[ngs.fitContrastsWithAllMethods] scRNA-seq: fitting using Wilcoxon rank sum test")
-     timings[["wilcoxon.ranksum"]] <- system.time(
-       outputs[["wilcoxon.ranksum"]] <- ngs.fitContrastsWithWILCOXON(
-         X, contr.matrix, design, conform.output = conform.output
-       )
-     )
-  }
-
-  ## ---------------- LIMMA methods -------------------
-  if ("trend.limma" %in% methods) {
-    message("[ngs.fitContrastsWithAllMethods] fitting using LIMMA trend")
-    tt <- system.time(
-      outputs[["trend.limma"]] <- ngs.fitContrastsWithLIMMA(
-        X, contr.matrix, design,
-        method = "limma", trend = TRUE,
-        prune.samples = prune.samples,
-        conform.output = conform.output, plot = FALSE
-      )
-    )
-    timings[["trend.limma"]] <- round(as.numeric(tt), digits = 4)
-  }
-  if (TRUE && "notrend.limma" %in% methods) {
-    message("[ngs.fitContrastsWithAllMethods] fitting using LIMMA no-trend")
-    timings[["notrend.limma"]] <- system.time(
-      outputs[["notrend.limma"]] <- ngs.fitContrastsWithLIMMA(
-        X, contr.matrix, design,
-        method = "limma", trend = FALSE,
-        prune.samples = prune.samples,
-        conform.output = conform.output, plot = FALSE
-      )
-    )
-  }
-  if ("voom.limma" %in% methods) {
-    if (nmissing > 0) {
-      message("[ngs.fitContrastsWithAllMethods] Detected missing values (NAs) in the data.
-                                                  Cannot perform DGE testing with voom/LIMMA.
-                                                  Skipping. If you wish to use voom/LIMMA,
-                                                  please impute the data earlier in the platform.")
-    } else {
-      message("[ngs.fitContrastsWithAllMethods] fitting using voom/LIMMA ")
-      timings[["voom.limma"]] <- system.time(
-        outputs[["voom.limma"]] <- ngs.fitContrastsWithLIMMA(
-          X, contr.matrix, design,
-          method = "voom",
-          prune.samples = prune.samples,
-          conform.output = conform.output, plot = FALSE
-        )
-      )
-    }
-  }
-
-  ## ---------------- EdgeR methods -------------------
-  if ("edger.qlf" %in% methods) {
-    if (nmissing > 0) {
-      message("[ngs.fitContrastsWithAllMethods] Detected missing values (NAs) in the data.
-                                                  Cannot perform DGE testing with edgeR using QL F-test.
-                                                  Skipping. If you wish to use edgeR with QL F-test,
-                                                  please impute the data earlier in the platform.")
-    } else {
-      message("[ngs.fitContrastsWithAllMethods] fitting edgeR using QL F-test ")
-      timings[["edger.qlf"]] <- system.time(
-        outputs[["edger.qlf"]] <- ngs.fitContrastsWithEDGER(
-          counts, group, contr.matrix, design,
-          method = "qlf", X = X,
-          prune.samples = prune.samples,
-          conform.output = conform.output, plot = FALSE
-=======
   ## ---------------- t-test methods -------------------
   ttest.mtds <- c("ttest", "ttest.rank", "ttest.welch")
   ttest.mdls <- c("equalvar", "equalvar", "welch")
@@ -287,12 +169,21 @@
         outputs[[cm.mtds[i]]] <- ngs.fitContrastsWithTTEST(
           X1, contr.matrix, design, method = mdl,
           conform.output = conform.output
->>>>>>> c5a73309
         )
       )
     }
   }
-  
+
+  ## ---------- Wilcoxon test (scRNA-seq) -----------
+  if ("wilcoxon.ranksum" %in% methods) {
+     message("[ngs.fitContrastsWithAllMethods] scRNA-seq: fitting using Wilcoxon rank sum test")
+     timings[["wilcoxon.ranksum"]] <- system.time(
+       outputs[["wilcoxon.ranksum"]] <- ngs.fitContrastsWithWILCOXON(
+         X, contr.matrix, design, conform.output = conform.output
+       )
+     )
+  }
+
   ## ---------------- LIMMA methods -------------------
   limma.mtds <- c("trend.limma", "notrend.limma", "voom.limma")
   limma.mdls <- c("limma", "limma", "voom")
@@ -422,12 +313,7 @@
       missing_data <- matrix(NA,
         nrow = length(missing_rows),
         ncol = ncol(custom[[1]]),
-<<<<<<< HEAD
-        dimnames = list(missing_rows, colnames(custom[[1]]))
-      )
-=======
         dimnames = list(missing_rows, colnames(custom[[1]])))
->>>>>>> c5a73309
       for (test in names(custom)) {
         custom[[test]] <- rbind(custom[[test]], missing_data)
         custom[[test]] <- custom[[test]][rownames(compare_output$tables[[1]]), ]
@@ -819,16 +705,6 @@
                                       robust = TRUE,
                                       prune.samples = FALSE,
                                       conform.output = FALSE,
-<<<<<<< HEAD
-                                      plot = FALSE) {
-  ## Do not test features with full missingness.
-  ## Put them back in the TopTable
-  if (!is.null(X)) {
-    X <- X[which(rowMeans(is.na(X)) < 1), ]
-  }
-
-  design
-=======
                                       plot = FALSE,
                                       timeseries = NULL) {
 
@@ -838,7 +714,6 @@
   ## Do not test full NA features. Put them back in topTable.
   if (!is.null(X)) X <- X[which(rowMeans(is.na(X)) < 1), ]
 
->>>>>>> c5a73309
   method <- method[1]
 
   if (!is.null(design)) {
@@ -1519,10 +1394,6 @@
                                                   timeseries = NULL) {
 
   counts <- round(counts)
-<<<<<<< HEAD
-
-=======
->>>>>>> c5a73309
   if (is.null(X)) X <- edgeR::cpm(counts, log = TRUE)
 
   if (nrow(contr.matrix) != ncol(X))
