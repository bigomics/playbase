--- conflicted
+++ resolved
@@ -396,12 +396,6 @@
   cluster.by <- intersect(cluster.by, c("genes", "samples"))
   if (length(cluster.by) == 0) cluster.by <- "samples"
 
-<<<<<<< HEAD
-  ## IK: please remove any datatype checks below
-  datatype="----"
-  message("[pgx.clusterMatrix] Running on ", datatype, " data")
-=======
->>>>>>> 6692fffd
   message("[pgx.clusterMatrix] Clustering: ", cluster.by)
   message("[pgx.clusterMatrix] Methods: ", paste0(methods, collapse=", "))
   message("[pgx.clusterMatrix] reduce.sd = ", reduce.sd)
@@ -645,7 +639,7 @@
 #'
 #' @export
 pgx.findLouvainClusters <- function(X,
-                                    graph.method = "dist",
+                                    graph.method = NULL,
                                     level = 1,
                                     prefix = "C",
                                     knn = 100,
@@ -654,12 +648,11 @@
 
   ## find clusters from t-SNE positions
   idx <- NULL
-<<<<<<< HEAD
-  message("\nFinding clusters using Louvain. graph.method:" , graph.method)
-=======
-  graph.method <- ifelse(ncol(X)>2000, "snn", "dist")
-  message("[pgx.findLouvainClusters]: Finding clusters using Louvain. graph.method:", graph.method)
->>>>>>> 6692fffd
+
+  if(is.null(graph.method)) {
+    graph.method <- ifelse(ncol(X)>2000, "snn", "dist")
+  }
+  message("[pgx.findLouvainClusters]: graph.method:", graph.method)
   
   if (graph.method == "dist") {
     dist <- stats::as.dist(stats::dist(scale(X))) ## slow for large matrices (scRNA-seq)
