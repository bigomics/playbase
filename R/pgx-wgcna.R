##
## This file is part of the Omics Playground project.
## Copyright (c) 2018-2023 BigOmics Analytics SA. All rights reserved.
##
##

#' @title WGCNA network construction and module detection
#'
#' @param pgx PGX object containing gene expression data
#' @param minmodsize Minimum module size cutoff
#' @param power Soft thresholding power for network construction
#' @param cutheight Cut height for module dendrogram
#' @param deepsplit Number of splits for module dendrogram
#' @param ngenes Number of genes to use (most variable)
#'
#' @return List containing WGCNA network and module results
#'
#' @description Constructs a weighted gene coexpression network and detects
#' modules using WGCNA on a PGX object.
#'
#' @details This function takes a PGX object containing gene expression data.
#' It constructs a weighted gene coexpression network using the WGCNA package.
#' Soft thresholding power is set by \code{power}.
#'
#' Modules are detected by cutting the module dendrogram at \code{cutheight} and
#' with \code{deepsplit} splits. Only the \code{ngenes} most variable genes are used.
#'
#' The output is a list containing the WGCNA network object and module results,
#' including module assignments, colors, and summary statistics.
#'
#' @export
pgx.wgcna <- function(
    pgx,
    minmodsize = 20,
    power = 12,
    cutheight = 0.15,
    deepsplit = 2,
    minKME = 0.3,
    networktype = "signed",
    tomtype = "signed",
    numericlabels = FALSE,
    ngenes = 2000,
    maxBlockSize = 9999,
    gset.filter = "PATHWAY|HALLMARK|^GO|^C[1-9]",
    verbose = 1,
    progress = NULL
    ) {

  ##minmodsize=10;power=NULL;cutheight=0.15;deepsplit=2;ngenes=4000;networktype="signed";tomtype="signed";numericlabels=FALSE;ngenes=2000;gset.filter=NULL;minKME=0.8;maxBlockSize=5000

  samples <- pgx$samples
  ## no dot pheno
  samples <- samples[, grep("^[.]", colnames(samples), invert = TRUE), drop = FALSE]
  X <- pgx$X

  ## WGCNA does not work very well with scRNAseq due to sparsity.
  ## To bypass the issue, hdWGCNA computes metacells.
  ## Here we compute supercells too.
  is.singlecell <- !is.null(pgx$datatype) && pgx$datatype == "scRNAseq"
  is.toobig <- ncol(X) > 1000
  if (is.singlecell && is.toobig) {
    message("[pgx.wgcna] scRNAseq: >1K cells. Computing supercells.")
    counts <- pmax(2**X - 1, 0)
    ct <- samples[, "celltype"]
    group <- paste0(ct, ":", apply(pgx$contrasts, 1, paste, collapse = "_"))
    if ("batch" %in% colnames(samples)) {
      group <- paste0(group, ":", samples[, "batch"])
    }
    nb <- round(ncol(counts) / 500)
    message("[pgx.wgcna] running SuperCell. nb = ", nb)
    sc <- pgx.supercell(counts, samples, group = group, gamma = nb)
    message("[pgx.wgcna] SuperCell done: ", ncol(counts), " ->", ncol(sc$counts))
    message("[pgx.wgcna] Normalizing supercell matrix (logCPM)")
    X <- as.matrix(logCPM(sc$counts, total = 1e4, prior = 1))
    samples <- sc$meta
    remove(counts, ct, group, nb, sc)
    gc()
  }
  
  if(!is.null(pgx$datatype) && pgx$datatype == "multi-omics") {
    message("[pgx.wgcna] Performing multi-omics ComBat on datatype.")
    X <- playbase::normalizeMultiOmics(X, method = "combat")
  }

  message("[pgx.wgcna] start wgcna.compute...")
  wgcna <- wgcna.compute(
    X = X,
    samples = samples,
    minmodsize = minmodsize, # default: min(20,...)
    power = power, # default: 12 (for signed)
    mergeCutHeight = cutheight, # default: 0.15
    deepsplit = deepsplit, # default: 2
    minKME = minKME, # default: 0.30
    networktype = networktype, # default: unsigned (but signed is better...)
    tomtype = tomtype, # default: signed
    numericlabels = numericlabels,
    maxBlockSize = maxBlockSize,
    ngenes = ngenes,
    verbose = verbose
  )
  message("[pgx.wgcna] finished computing wgcna.compute!")

  ## ---------------------------------------------------
  ## compute dimensionality reductions using TOM matrix
  ## ---------------------------------------------------
  wTOM <- NULL
  if ("TOM" %in% names(wgcna)) wTOM <- wgcna$TOM
  if (is.null(wTOM) && "svTOM" %in% names(wgcna)) wTOM <- wgcna$svTOM %*% t(wgcna$svTOM)
  dissTOM <- 1 - wTOM
  rownames(dissTOM) <- colnames(dissTOM) <- colnames(wgcna$datExpr)
  clust <- pgx.clusterBigMatrix(dissTOM, methods = c("umap", "tsne", "pca"), dims = c(2))
  if ("cluster.genes" %in% names(pgx)) {
    posx <- pgx$cluster.genes$pos[["umap2d"]]
    clust[["umap2d"]] <- posx[colnames(wgcna$datExpr), ]
  }
  remove(dissTOM)

  ## ----------------------------------------------------
  ## Do geneset analysis
  ## ----------------------------------------------------
  message("computing module enrichment...")
  res.gse <- wgcna.computeModuleEnrichment(
    wgcna,
    annot = pgx$genes,
    # GMT = pgx$GMT,
    # gsetX = pgx$gsetX,
    methods = c("fisher", "gsetcor", "xcor"),
    ntop = 1000,
    xtop = 100,
    filter = gset.filter
  )

  ## add to results object
  wgcna$gse <- res.gse
  wgcna$clust <- clust
  wgcna$networktype <- networktype
  wgcna$tomtype <- tomtype

  return(wgcna)
}




#' @export
wgcna.compute <- function(X,
                          samples,
                          ngenes = 2000,
                          minmodsize = 20,
                          power = 12,
                          mergeCutHeight = 0.15,                          
                          deepsplit = 2,
                          minKME = 0.3,
                          treeCut = 0.99,
                          treeCutCeiling = 1,
                          networktype = "signed",
                          tomtype = "signed",
                          clustMethod = "average",
                          cutMethod = "hybrid",
                          calcMethod = "fast",
                          lowrank = 40,
                          numericlabels = FALSE,
                          maxBlockSize = 9999,
                          merge.dendro = TRUE,
                          compute.stats = TRUE,
                          prefix = "ME",
                          sv.tom = 40,
                          drop.ref = FALSE,
                          net = NULL,
                          is.multiomics = NULL,
                          verbose = 0
                          ) {

  if(0) {
    ngenes = 2000;
    minmodsize = 20;
    power = 12;
    mergeCutHeight = 0.15;                          
    deepsplit = 2;
    minKME = 0.3;
    treeCut = 0.99;
    treeCutCeiling = 1;
    networktype = "signed";
    tomtype = "signed";
    clustMethod = "average";
    cutMethod = "hybrid";
    calcMethod = "fast";
    lowrank = 40;
    numericlabels = FALSE;
    maxBlockSize = 9999;
    merge.dendro = TRUE;
    compute.stats = TRUE;
    prefix = "ME";
    sv.tom = 40;
    drop.ref = FALSE;
    net = NULL;
    is.multiomics = NULL;
    verbose = 0
  }
    
  require(WGCNA)

  if(nchar(prefix)!=2) {
    stop("prefix must be two capital letters")
  }

  kk <- intersect(colnames(X),rownames(samples))
  X <- as.matrix(X[,kk])
  samples <- as.data.frame(samples, check.names=FALSE)
  samples <- samples[kk,,drop=FALSE]
  
  nmissing <- sum(is.na(X))
  if (nmissing > 0) {
    message("Found ", nmissing, " missing values in X. Imputing prior to WGCNA.")
    X <- svdImpute2(X)
  }

  X <- X[!duplicated(rownames(X)), ]
  
  ## restrict number of genes
  if (ngenes > 0 && nrow(X) > ngenes) {
    if(is.null(is.multiomics)) is.multiomics <- all(grepl(":",rownames(X))) ## not robust!!
    if(is.multiomics) {
      message("[wgcna.compute] topSD = ",ngenes, " (multi-omics)")
      X <- mofa.topSD(X, ngenes)    
    } else {
      message("[wgcna.compute] topSD = ", ngenes, " (single omics)")
      sdx <- matrixStats::rowSds(X, na.rm = TRUE)
      X <- X[sdx > 0.1 * mean(sdx, na.rm = TRUE), ] ## filter low SD??
      X <- X[order(-matrixStats::rowSds(X, na.rm = TRUE)), ]
      X <- utils::head(X, ngenes)
    }
  }

  message("[wgcna.compute] dim(X) = ", paste(dim(X), collapse = " x "))
  message("[wgcna.compute] dim(samples) = ", paste(dim(samples), collapse = " x "))
  datExpr <- t(X)

  ## adapt for small datasets (also done in WGCNA package)
  minmodsize <- min(minmodsize, ncol(datExpr) / 2)
  if(!is.null(power)) power <- power[1]
  
  message("[wgcna.compute] minmodsize = ", minmodsize)
  message("[wgcna.compute] number of features = ", nrow(X))
  message("[wgcna.compute] minKME = ", minKME)
  message("[wgcna.compute] power = ", power)
  message("[wgcna.compute] mergeCutHeight = ", mergeCutHeight)
  message("[wgcna.compute] calcMethod = ", calcMethod)  
  
  ##WGCNA::enableWGCNAThreads()
  if(is.null(net)) {
    net <- wgcna.computeModules(
      datExpr,
      power = power,
      networkType = networktype,
      TOMType = tomtype,
      calcMethod = calcMethod,  
      lowrank = lowrank,
      clustMethod = clustMethod,
      cutMethod = cutMethod,
      deepSplit = deepsplit,
      minModuleSize = minmodsize,
      mergeCutHeight = mergeCutHeight,
      minKMEtoStay = minKME,
      treeCut = treeCut,
      treeCutCeiling = treeCutCeiling,      
      numericLabels = numericlabels,
      maxBlockSize = maxBlockSize,
      returnTOM = TRUE,
      verbose = verbose
    )
  }

  if(!"MEs" %in% names(net)) {
    net$MEs = WGCNA::moduleEigengenes(datExpr, colors = net$colors)$eigengenes
  }
  
  ## Substitue prefix="ME"
  if(prefix!="ME") names(net$MEs) <- sub("^ME", prefix, names(net$MEs))
  net$labels <- paste0(prefix, net$colors)
  names(net$labels) <- colnames(datExpr)
  
  ## clean up traits matrix
  datTraits <- data.frame(samples, check.names = FALSE)
  isdate <- apply(datTraits, 2, is.Date)
  datTraits <- datTraits[, !isdate, drop = FALSE]

  ## Expand multi-class discrete phenotypes into binary vectors
  datTraits <- utils::type.convert(datTraits, as.is = TRUE)
  datTraits <- expandPhenoMatrix(datTraits, keep.numeric=TRUE,
    drop.ref=drop.ref)

  if(is.null(datTraits)) {
    message("WARNING:: no valid traits. creating random traits.")
    ##random.trait <- sample(c(0,1), nrow(samples), replace=TRUE)
    random.trait <- head(rep(c(0,1), nrow(samples)), nrow(samples))
    datTraits <- data.frame( random = random.trait )
    rownames(datTraits) <- rownames(samples)
  }
  
  ## list of genes in modules
  me.genes <- tapply(names(net$colors), net$colors, list)
  names(me.genes) <- paste0(prefix, names(me.genes))
  me.genes <- me.genes[names(net$MEs)]

  ## get colors of eigengene modules
  color1 <- wgcna.labels2colors(net$colors)
  me.colors <- color1[!duplicated(color1)]
  me.labels <- net$labels[!duplicated(color1)]
  names(me.colors) <- me.labels
  me.colors <- me.colors[names(net$MEs)]

  ## compute TOM matrix (we need for some plots)
  if(!is.null(net$TOM)) {
    TOM <- net$TOM
    net$TOM <- NULL
  } else {
    message("[wgcna.compute] recomputing TOM matrix...")
    TOM <- WGCNA::TOMsimilarityFromExpr(
      datExpr,
      power = power,
      TOMType = tomtype,
      networkType = networktype,
      verbose = verbose
    )
  }

  ## instead of the huge TOM matrix we save a smaller SVD.
  svTOM <- NULL
  if(sv.tom>0) {
    ## sv.tom <- ceiling(min(sv.tom,dim(datExpr)/2))
    message("[wgcna.compute] reducing TOM. sv.tom = ", sv.tom)
    rownames(TOM) <- colnames(TOM) <- colnames(datExpr)
    sv.tom <- min(sv.tom, ncol(TOM)-1)
    sv <- irlba::irlba(TOM, nv = sv.tom)
    svTOM <- sv$v %*% diag(sqrt(sv$d))
    rownames(svTOM) <- colnames(datExpr)
  }
  
  ## compute module eigenvectors (loading matrix)
  message("[wgcna.compute] computing module eigenvectors...")
  MVs <- list()
  for (clr in unique(net$colors)) {
    ii <- which(net$colors == clr)
    mX <- datExpr[, ii, drop=FALSE]
    mX <- scale(mX) ## NOTE: seems WGCNA is using full scaling
    if(ncol(mX)>1) {
      res <- irlba::irlba(mX, nv = 1, nu = 1)
      sv1 <- res$v[,1] * res$d[1]
    } else {
      sv1 <- 1
    }
    sv <- rep(0, ncol(datExpr))
    sv[ii] <- sv1
    MVs[[paste0(prefix, clr)]] <- sv
  }
  MVs <- as.matrix(do.call(cbind, MVs[names(net$MEs)]))
  rownames(MVs) <- colnames(datExpr)

  ## compute gene statistics
  stats <- NULL
  if(compute.stats) {
    message("[wgcna.compute] computing gene statistics...")
    stats <- wgcna.computeGeneStats(net, datExpr, datTraits, TOM=TOM) 
  }
  
  ## module-traits matrix
  message("[wgcna.compute] computing module-traits matrix...")
  modTraits <- cor(net$MEs, datTraits, use = "pairwise")

  ## merge dendrograms
  if (merge.dendro) {
    message("[wgcna.compute] merge_block_dendrograms...")
    merged <- try(wgcna.merge_block_dendrograms(net, TOM))
    if (!inherits(merged, "try-error")) {
      net$merged_dendro <- merged
    } else {
      net$merged_dendro <- NULL
    }
  }
  remove(TOM)  ## big
  
  ## construct results object
  results <- list(
    datExpr = datExpr,
    datTraits = datTraits,
    ## TOM = TOM,  ## this can be BIG!!! generally no need, just for plotting
    svTOM = svTOM,  ## smaller singular vectors
    net = net,
    #power = power,
    me.genes = me.genes,
    me.colors = me.colors,
    W = MVs,
    modTraits = modTraits,
    stats = stats
  )

  return(results)
}

#' @export
wgcna.compute_multiomics <- function(dataX,
                                     samples,
                                     power = 12,
                                     ngenes = 2000,
                                     clustMethod = "average",
                                     cutMethod = "hybrid",
                                     minmodsize = 10,
                                     minKME = 0.3,
                                     deepsplit = 2,
                                     compute.enrichment = TRUE,
                                     xtop = 100,
                                     annot = NULL,
                                     GMT = NULL,
                                     gsetX = NULL,
                                     drop.ref = FALSE,
                                     add.pheno = FALSE,
                                     add.gsets = FALSE,
                                     do.consensus = FALSE,
                                     gset.methods = c("fisher","gsetcor","xcor"),
                                     verbose = 1,
                                     progress = NULL
                                     ) {

  if(0) {
    do.consensus = 1
    cutMethod = "hybrid"
    deepsplit = 2
    power = 12
    ngenes = 2000
    minmodsize = 10
    minKME = 0.3
    compute.enrichment = TRUE
    xtop = 100
    annot = pgx$genes
    GMT = pgx$GMT  ##??
    gsetX = pgx$gsetX
    progress = NULL
  }
  
  ## preprocessing
  if(!is.null(annot)) {
    dataX <- lapply(dataX, function(x) rename_by2(x, annot, "symbol"))    
  }

  ## add phenomatrix??
  if(add.gsets) {
    if(is.null(GMT)) {
      GMT <- Matrix::t(playdata::GSETxGENE)
    }
    if(is.null(gsetX)) {
      X <- do.call(rbind, dataX)
      kk <- intersect(rownames(X), rownames(GMT))
      if(length(kk)) {
        gsetX <- plaid::plaid(X[kk,], GMT[kk,])
      }
    }
    if(!is.null(gsetX)) {
      dataX$gs <- gsetX
    }
  }

  ## add phenomatrix??
  if(add.pheno) {
    phenoX <- expandPhenoMatrix(samples, keep.numeric=TRUE, drop.ref=drop.ref)
    dataX$ph <- t(phenoX)
  }

  dataX <- lapply(dataX, imputeMissing, method="SVD2")
  names(dataX) <- substring(names(dataX),1,2)

  lapply(dataX, dim)
  #dataX <- mofa.topSD(dataX, ngenes)
  
  if(!is.null(progress)) {
    progress$set(message = paste("computing WGCNA modules..."), value = 0.33)
  }

  if(is.null(power)) power <- "sft"
  if(as.character(power[1]) %in% c("sft","iqr")) {
    ## Estimate best power
    message("[wgcna.compute] estimating optimal power with method = ", power[1])
    est.power <- rep(NA, length(dataX))    
    i=1
    for(i in 1:length(dataX)) {
      p <- wgcna.pickSoftThreshold(
        Matrix::t(dataX[[i]]), sft=NULL, rcut=0.85, powers = NULL,
        method=power[1], nmax=1000, verbose=1)
      if(length(p)==0 || is.null(p) ) p <- NA
      est.power[i] <- p
    }
    est.power
    power <- ifelse( is.na(est.power), 12, est.power)
  } else {
    power <- as.numeric(power)
  }
  nw <- length(dataX)
  power <- head(rep(power, nw),nw)
  names(power) <- names(dataX)
  
  ## This runs WGCNA on an expression list. 
  wgcna <- list()
  has.gxpx <- all(c("gx","px") %in% names(dataX))
  if( do.consensus && has.gxpx ) {
    cat("----------- computing consensus WGCNA for GX+PX ------------\n")
    gx <- dataX[['gx']]
    px <- dataX[['px']]    
    nn <- mean(rownames(gx) %in% rownames(px))
    if( nn < 0.10) {
      message("ERROR: gx and px features do not overlap")
    } else {
      wgcna <- wgcna.createConsensusLayers(
        dataX[c('gx','px')],
        samples = samples,
        prefix = c('GX','PX'),
        ngenes = ngenes,
        power = power[c('gx','px')],
        minModuleSize = minmodsize,
        deepSplit = deepsplit,
        mergeCutHeight = 0.15,
        minKME = minKME,
        maxBlockSize = 9999,
        verbose = 1
      )
    }
  }

  names(wgcna)
  dtlist <- setdiff(names(dataX), names(wgcna))
  dtlist
  for(dt in dtlist) {
    cat("------------ computing WGCNA for",dt,"-------------\n")
    minKME <- ifelse(dt=='ph', 0, minKME)
    minmodsize <- ifelse( dt=='ph', 1, minmodsize)      
    
    wgcna[[dt]] <- wgcna.compute(
      X = dataX[[dt]],
      samples = samples, 
      ngenes = ngenes,
      calcMethod = "fast",
      power = power[dt],
      lowrank = 40,
      clustMethod = clustMethod,
      cutMethod = cutMethod,
      deepsplit = deepsplit,
      minKME = minKME,
      minmodsize = minmodsize,
      mergeCutHeight = 0.15,
      compute.stats = TRUE,
      sv.tom = 40,  
      prefix = toupper(dt),
      drop.ref = drop.ref,
      is.multiomics = FALSE,
      verbose = verbose
    )
  }

  wgcna <- wgcna[names(dataX)]
  
  ## Compute enrichment
  if(compute.enrichment) {
    message("computing module enrichment...")
    if(!is.null(progress)) {
      progress$set(message = paste("computing module enrichment..."), value = 0.66)
    }
    
    gse <- wgcna.computeModuleEnrichment(
      wgcna = wgcna,
      multi = TRUE,
      methods = gset.methods,
      ntop = 400,
      xtop = xtop,
      annot = annot,      
      GMT = GMT,
      gsetX = gsetX,
      filter = NULL
      #filter = "^PATHWAY|^HALLMARK|^GO|^C[1-9]"  
    )

    ## split up results
    for(k in names(wgcna)) {
      mm <- names(wgcna[[k]]$me.genes)
      wgcna[[k]]$gsea <- gse[mm]
    }
  } ## end if-compute-enrichment

  return(wgcna)
}


#' Reimplementation for WGCNA::blockwiseModules(). This returns exact
#' same object as WGCNA::blockwiseModules() but is faster and allows
#' different clustering linkage methods (ward, complete).
#' 
wgcna.computeModules <- function(
  datExpr,
  power = 6,
  networkType = "signed",
  TOM = NULL,
  TOMType = "signed",
  calcMethod = "fast",  
  lowrank = 20,
  clustMethod = "average",
  cutMethod = "hybrid",  ## hybrid, tree, static
  deepSplit = 2,
  treeCut = 0.99,
  treeCutCeiling = 1,  
  minModuleSize = 20,
  minModuleSize2 = minModuleSize,
  mergeCutHeight = 0.15,
  minKMEtoStay = 0.3,
  numericLabels = FALSE, ## numeric or 'color' labels
  maxBlockSize = 9999,
  returnTOM = FALSE,
  verbose = 1 ) {

  #power=6;networkType=TOMType="signed";minModuleSize=20;mergeCutHeight=0.15;minKMEtoStay=0.3;numericLabels=FALSE;clustMethod="average";deepSplit = 2;treeCut = 0.99;treeCutCeiling = 1;
  
  cor <- WGCNA::cor  ## needed...
  deepSplit <- as.integer(deepSplit)
  lowrank <- as.integer(lowrank)

  if(is.null(power)) power <- "sft"
  auto.power <- power[1] %in% c("sft","iqr")
  if (auto.power) {
    ## Estimate best power
    message("[wgcna.compute] estimating optimal power with method = ", power[1])
    powers <- c(c(1:10), seq(from = 12, to = 20, by = 2))
    powers <- c(powers, seq(from = 25, to = 50, by = 5))
    power <- wgcna.pickSoftThreshold(datExpr, sft=NULL, rcut=0.85,
      method=power[1], nmax=2000, verbose=0) 
    if (is.na(power)) power <- 6
  }
  
  if(calcMethod == "blockwise") {
    message("[wgcna.compute] computing blockwiseModules...")
    net <- WGCNA::blockwiseModules(
      datExpr,
      power = power,
      networkType = networkType,
      TOMType = TOMType,
      minModuleSize = minModuleSize,
      mergeCutHeight = mergeCutHeight,
      minKMEtoStay = minKMEtoStay,
      numericLabels = numericLabels, ## numeric or 'color' labels
      deepSplit = deepSplit,
      maxBlockSize = maxBlockSize,
      verbose = verbose
    )
    return(net)
  }
  
  clustMethod <- sub("^ward$","ward.D",clustMethod)
  ## define distance matrix
  if(is.null(TOM)) {
    adjacency <- WGCNA::adjacency(datExpr, power = power, type = networkType) 
    adjacency[is.na(adjacency)] <- 0
    if(calcMethod == "fast") {
      if(verbose>0) message("Computing TOM matrix using fast method...")
      TOM <- fastTOMsimilarity(adjacency, tomtype=TOMType,
        lowrank=lowrank)
    } else if(calcMethod == "adjacency") {
      if(verbose>0) message("Computing using adjacency as TOM matrix...")    
      TOM <- adjacency
    } else if(calcMethod == "full") {
      if(verbose>0) message("Computing full TOM matrix...")
      ## SLOW!!!
      TOM <- WGCNA::TOMsimilarity(adjacency, TOMType=TOMType, verbose=verbose) 
    } else {
      stop("ERROR: invalid calcMethod parameter:", calcMethod)
    }
    dimnames(TOM) <- dimnames(adjacency)
  }

  ## transform to dissTOM
  dissTOM <- 1 - TOM

  ## clustering
  if(verbose>0) message("Clustering features using ", clustMethod, " linkage")
  ##geneTree <- flashClust::flashClust(as.dist(dissTOM), method=clustMethod)
  geneTree <- stats::hclust(as.dist(dissTOM), method=clustMethod)  

  ## sometimes there is a height error. following is a fix.
  geneTree$height <- round(geneTree$height, 6) 
  
  ## exception1
  if(minModuleSize <= 1 && cutMethod!="static") {
    message("WARNING: minModuleSize==1. Changing to static cutting")
    cutMethod <- "static"
  }

  if(treeCut > 1) cutMethod <- "static"  
  if(treeCut <= 1) {
    ## transform from relative to actual
    qq <- quantile( geneTree$height, probs = c(0.05, treeCutCeiling))
    treeCut <- qq[1] + treeCut * diff(qq)
  }

  if(verbose>0) {
    message("Tree cut method: ", cutMethod)
    message("treeCut = ", treeCut)
    message("deepSplit = ", deepSplit)
    message("minModuleSize = ", minModuleSize)
  }
  
  if(cutMethod %in% c("hybrid","tree")) {

    if(cutMethod=="tree") deepSplit <- (deepSplit > 0)
    label <- dynamicTreeCut::cutreeDynamic(
      geneTree,
      method = cutMethod,
      cutHeight = treeCut,
      distM = dissTOM,
      deepSplit = deepSplit,
      minClusterSize = minModuleSize2
    )
  } else if( cutMethod == "static" && treeCut <= 1 ) {
    if(verbose>0) message("Static cutting tree at fixed H = ", treeCut)    
    label <- cutree( geneTree, h = treeCut)
  } else if(cutMethod == "static" && treeCut > 1 ) {
    if(verbose>0) message("Static cutting tree with fixed K = ", treeCut)
    label <- cutree( geneTree, k = treeCut)
  } else {
    stop("ERROR: could not determine cutMethod")
  } 
  label <- as.integer(label)
  table(label)
  nmodules <- length(unique(label))
  if(verbose>0) message("Found ", nmodules, " modules")
  
  ## Eigengenes
  if(verbose>0) message("Calculating eigengenes...")
  colors <- WGCNA::labels2colors(label)
  MEs = WGCNA::moduleEigengenes(datExpr, colors = colors)$eigengenes
  table(colors)
  
  ## prune using minKME
  if(minKMEtoStay > 0) {
    if(verbose>0) message("Pruning features using minKME = ",minKMEtoStay)
    ngrey <- sum(colors == 'grey')
    for(k in unique(colors)) {
      ii <- which(colors == k)
      if(length(ii)>1) {
        eg <- MEs[,paste0("ME",k)]
        kme <- cor(datExpr[,ii, drop=FALSE], eg, use="pairwise")[,1]
        kme.sign <- as.numeric(names(which.max(table(sign(kme)))))
        kme <- kme * kme.sign
        ii <- ii[which(kme < minKMEtoStay)]
        if(length(ii)) colors[ii] <- 'grey'
      }
    }
    ngrey <- sum(colors == 'grey') - ngrey
    if(verbose>0) message("Pruned ",ngrey, " low KME features")    
  }
  
  ## Merge similar modules
  unmergedColors <- colors
  if(mergeCutHeight>0 && length(MEs)>1) {
    if(verbose>0) message("Merging similar modules: mergeCutHeight = ",mergeCutHeight)
    #merge <- WGCNA::mergeCloseModules(datExpr, colors, cutHeight=mergeCutHeight, verbose=0)
    merge <- wgcna.mergeCloseModules(datExpr, colors, cutHeight=mergeCutHeight, MEs=MEs)
    unmergedColors <- colors
    colors <- merge$colors
    MEs <- merge$MEs
    if(verbose>0) {
      n0 <- length(unique(unmergedColors))
      n1 <- length(unique(colors))      
      message("Merged ", n0 - n1, " modules")
    }
  } 

  ## filter on minModuleSize
  if(minModuleSize>1) {
    too.small <- names(which(table(colors) < minModuleSize))
    too.small
    if(length(too.small)) {
      if(verbose>0) message("Removing ",length(too.small)," too small modules")
      colors[colors %in% too.small] <- "grey"
    }
  }

  ## Update MEs
  if("grey" %in% colors && !"MEgrey" %in% names(MEs)) {
    MEs <- WGCNA::moduleEigengenes(datExpr, colors = colors)$eigengenes
  }
  MEs <- MEs[sub("^ME","",names(MEs)) %in% colors]
  
  # Rename to numeric
  if(numericLabels) {
    if(verbose>0) message("Renaming to numeric labels")    
    colorOrder <- names(sort(table(colors),decreasing=TRUE))
    colorOrder <- unique(c("grey", colorOrder))
    colors <- match(colors, colorOrder)-1
    unmergedColors <- match(unmergedColors, colorOrder)-1
    mecolor <- sub("^ME","",names(MEs))
    names(MEs) <- paste0("ME",match(mecolor, colorOrder)-1)
  } else {
    # Rename to standard colors, most frequent first
    if(verbose>0) message("Renaming to standard colors")
    colorOrder <- names(sort(table(colors),decreasing=TRUE))
    colorOrder <- unique(c("grey", colorOrder))
    newcolor <- setdiff( WGCNA::standardColors(), "grey")
    n0 <- length(colorOrder)
    n1 <- length(newcolor)
    if(n1 < n0) newcolor <- make.unique(rep(newcolor,ceiling(n0/n1)))
    newcolor <- unique(c("grey", newcolor))
    colors <- newcolor[match(colors, colorOrder)]
    unmergedColors <- newcolor[match(unmergedColors, colorOrder)]
    mecolor <- sub("^ME","",names(MEs))
    names(MEs) <- paste0("ME",newcolor[match(mecolor, colorOrder)])
  } 
  
  names(colors) <- colnames(datExpr)
  names(unmergedColors) <- colnames(datExpr)
  
  net <- list()
  net$colors <- colors
  net$unmergedColors <- unmergedColors
  net$MEs <- MEs
  net$goodSamples <- rep(TRUE, nrow(datExpr))
  net$goodGenes <- rep(TRUE, ncol(datExpr))
  net$dendrograms <- list( geneTree )
  net['TOMFiles'] <- list(NULL)
  net$blockGenes <- list(1:ncol(datExpr))
  net$blocks <- rep(1, ncol(datExpr))
  net$MEsOK <- TRUE
  net$power <- power
  if(returnTOM) net$TOM <- TOM
  return(net)
}

#' Faster implementation of TOM computation using low-rank SVD
#' approximation.
#' 
fastTOMsimilarity <- function(A, tomtype="signed", lowrank=20) {
  #https://stackoverflow.com/questions/56574729
  #
  #Given square symmetric adjacency matrix A, its possible to
  #calculate the TOM matrix W without the use of for loops, which
  #speeds up the process tremendously
  if(!tomtype %in% c("signed","unsigned")) {
    stop("only works for signed and unsigned tomtype")
  }
  
  ## Adjacency matrix A can be approximated with SVD. This can make
  ## TOM calculation much faster.
  diag(A) <- 0
  if(ncol(A) < 2*lowrank) lowrank <- -1
  if(lowrank>0) {
    res <- irlba::irlba(A, nv=lowrank)
    U <- res$u %*% diag(sqrt(res$d))
    L <- U %*% (Matrix::t(U) %*% U) %*% Matrix::t(U)
  } else {
    L <- A %*% A
  }
  k <- Matrix::colSums(A)
  Kmat <- outer(k, k, FUN = function(x, y) pmin(x, y))
  D <- (Kmat + 1 - A)
  W <- (L + A) / D
  diag(W) <- 1
  W <- as.matrix(W)  
  dimnames(W) <- dimnames(A)
  W <- pmax(W, 0)  ## sometimes has negative values...
  return(W)
}


wgcna.mergeCloseModules <- function(datExpr, colors, cutHeight, MEs=NULL) {
  if(is.null(MEs)) {
    MEs = WGCNA::moduleEigengenes(datExpr, colors = colors)$eigengenes
    dim(MEs)
  }
  hc <- hclust(as.dist(1 - cor(MEs)), method="average")
  idx <- cutree(hc, h=cutHeight)
  names(idx) <- sub("^ME","",names(idx))
  table(idx)
  new.colors <- colors
  m=2
  for(m in unique(idx)) {
    cc <- names(which(idx == m))
    cc <- setdiff(cc, "grey") ## never merge grey
    ii <- which(colors %in% cc)
    new.colors[ii] <- cc[1]
  }
  new.MEs = WGCNA::moduleEigengenes(datExpr, colors = new.colors)$eigengenes
  list(
    colors = new.colors,
    MEs = new.MEs
  )
}

##---------------------------------------------------------------------
## Gene statistics
##---------------------------------------------------------------------

#' Compute general feature statistics after WGCNA results.
#'
#'
#' 
wgcna.computeGeneStats <- function(net, datExpr, datTraits, TOM) {

  ## align
  kk <- intersect(rownames(datExpr), rownames(datTraits))
  datExpr <- datExpr[kk,]
  datTraits <- datTraits[kk,]

  ## Define numbers of genes and samples
  nGenes <- ncol(datExpr)
  nSamples <- nrow(datExpr)

  ## Recalculate MEs with color labels
  moduleTraitCor <- cor(net$MEs, datTraits, use = "pairwise.complete")
  moduleTraitPvalue <- WGCNA::corPvalueStudent(moduleTraitCor, nSamples)

  ## Module membership correlation (with p-values)
  moduleMembership <- cor(datExpr, net$MEs, use = "pairwise.complete")
  MMPvalue <- WGCNA::corPvalueStudent(as.matrix(moduleMembership), nSamples)

  ## Gene-trait significance (trait correlation) (with p-values)
  traitSignificance <- cor(datExpr, datTraits, use = "pairwise.complete")
  TSPvalue <- WGCNA::corPvalueStudent(as.matrix(traitSignificance), nSamples)

  ## Fold-change
  foldChange <- NULL
  foldChangePvalue <- NULL  
  is.binary <- apply(datTraits, 2, function(a) length(unique(a[!is.na(a)])) == 2)
  is.binary
  binY <- NULL
  if(any(is.binary)) {
    binY <- datTraits[, which(is.binary), drop = FALSE]
    nmin <- apply(binY, 2, function(x) min(table(x)))
    binY <- binY[,which(nmin>=2),drop=FALSE]
  }
  if(!is.null(binY) && NCOL(binY)>0) {
    lm <- list()
    i=1
    for(i in 1:ncol(binY)) {
      y <- 1*binY[,i]
      X <- t(datExpr)
      suppressWarnings(suppressMessages(
        res <- try(gx.limma(X, y, lfc=0, fdr=1, sort.by="none", verbose=0, max.na=1))
      ))
      if(!"try-error" %in% class(res)) {
        k <- colnames(binY)[i]
        lm[[k]] <- res
      }
    }
    lm <- lm[!sapply(lm,is.null)]
    foldChange <- sapply(lm, function(m) m$logFC)
    foldChangePvalue <- sapply(lm, function(m) m$P.Value)
    if(length(lm)==1) {
      foldChange <- cbind(foldChange)
      foldChangePvalue <- cbind(foldChangePvalue)
    }
    rownames(foldChange) <- rownames(lm[[1]])
    rownames(foldChangePvalue) <- rownames(lm[[1]])
  }
  
  # Continuous traits (not always present)
  contY <- datTraits[, which(!is.binary), drop = FALSE]
  foldChange.cont <- NULL
  foldChangePvalue.cont <- NULL  
  dim(contY)
  if(NCOL(contY) > 0) {
    contlm <- apply(contY, 2, function(y) {
      rho <- cor(datExpr, y, use="pairwise")[,1]
      P.Value <- WGCNA::corPvalueStudent(rho, n = length(y))
      data.frame(rho, P.Value)
    })
    contlm <- contlm[!sapply(contlm, is.null)]
    foldChange.cont <- sapply(contlm, function(m) m$rho)
    foldChangePvalue.cont <- sapply(contlm, function(m) m$P.Value)
    if(length(contlm)==1) {
      foldChange.cont <- cbind(foldChange.cont)
      foldChangePvalue.cont <- cbind(foldChangePvalue.cont)
    }
    rownames(foldChange.cont) <- rownames(contlm[[1]])
    rownames(foldChangePvalue.cont) <- rownames(contlm[[1]])
    colnames(foldChange.cont) <- colnames(contY)
    colnames(foldChangePvalue.cont) <- colnames(contY)    
  }

  # Merge
  foldChange <- cbind(foldChange, foldChange.cont)
  foldChangePvalue <- cbind(foldChangePvalue, foldChangePvalue.cont)

  ## Gene Centrality. Compute centrality of gene in Module subgraph
  ## using TOM matrix.
  geneCentrality <- NULL
  if(!is.null(TOM)) {
    if(is.null(dimnames(TOM))) dimnames(TOM) <- list(colnames(datExpr),colnames(datExpr))
    adj <- TOM
    diag(adj) <- NA
    adj[which(abs(adj) < 0.01)] <- 0
    gr <- igraph::graph_from_adjacency_matrix(
      adj, mode = "undirected", weighted = TRUE, diag = FALSE
    )
    geneCentrality <- rep(NA, nrow(adj))
    names(geneCentrality) <- rownames(adj)
    me.genes <- tapply(names(net$colors), net$colors, list)
    gg <- me.genes[[1]]
    for (gg in me.genes) {
      gr1 <- igraph::subgraph(gr, gg)
      ct <- igraph::page_rank(gr1, weights = NULL)$vector
      ct <- ct / mean(ct, na.rm = TRUE)
      geneCentrality[gg] <- ct
    }
  }

  ## force align. Sometime they are shorter for some reason...
  gg <- rownames(moduleMembership)
  matMatch <- function(m, gg) {
    if(is.null(m)) return(NULL)
    m <- m[match(gg,rownames(m)),,drop=FALSE]
    rownames(m) <- gg
    return(m)
  }
  
  ##moduleMembership <- matMatch(moduleMembership)
  MMPvalue <- matMatch(MMPvalue, gg)
  traitSignificance = matMatch(traitSignificance, gg)
  TSPvalue = matMatch(TSPvalue, gg)
  foldChange = matMatch(foldChange, gg)
  foldChangePvalue = matMatch(foldChangePvalue, gg)
  
  stats <- list(
    moduleTraitCor = moduleTraitCor,
    moduleTraitPvalue = moduleTraitPvalue,
    moduleMembership = moduleMembership,
    MMPvalue = MMPvalue,
    traitSignificance = traitSignificance,
    TSPvalue = TSPvalue,
    foldChange = foldChange,
    foldChangePvalue = foldChangePvalue,
    geneCentrality = geneCentrality
  )

  return(stats)
}

#'
#'
#' @export
wgcna.getGeneStats <- function(wgcna, trait, module=NULL, plot = TRUE,
                               stats = NULL, labels = NULL,
                               col = NULL, main = NULL) {

  if(!is.null(stats)) {
    features <- rownames(stats[['moduleMembership']])
    if(is.null(stats)) stop("must give stats")
    if(is.null(labels)) stop("must give labels")    
  } else if(!is.null(wgcna)) {
    labels <- wgcna$net$labels
    features <- names(wgcna$net$colors)
    stats <- wgcna$stats
  } else {
    stop("must supply wgcna or trait")
  }

  mean(labels %in% WGCNA::standardColors())
  setdiff(labels, WGCNA::standardColors())

  is.color <- mean(labels %in% c("grey",WGCNA::standardColors())) > 0.9
  if(is.color) {
    prefix <- substring(rownames(stats[['moduleTraitCor']]),1,2)[1]
    labels <- paste0(prefix, labels)
  }
  
  p1 <- c("moduleMembership", "MMPvalue")
  p2 <- c("traitSignificance", "TSPvalue", "foldChange", "foldChangePvalue")
  p3 <- c("geneCentrality")

  df <- data.frame(
    feature = features,
    module = labels
  )
  head(df)
  
  ## get moduleMembership
  mm.stats <- stats[p1]
  mm.label <- colnames(mm.stats[[1]])
  idx <- cbind(1:length(labels), match(labels, mm.label))
  A1 <- sapply( mm.stats, function(x) x[idx])  
  rownames(A1) <- labels
  df <- cbind(df, A1)

  ## get traitSig columns for trait
  tt.cols <- colnames(stats[[p2[1]]])  
  if(is.null(trait)) trait <- tt.cols
  trait <- intersect(trait, tt.cols)
  
  if (length(trait)>1) {
    A2 <- lapply(stats[p2], function(x) x[,trait])
    for(i in 1:length(A2)) colnames(A2[[i]]) <- paste0(names(A2)[i],".",colnames(A2[[i]]))
    A2 <- do.call(cbind, A2)
    df <- cbind(df, A2)
  } else if(length(trait)==1) {
    A2 <- lapply(stats[p2], function(x) x[,trait])
    A2 <- do.call(cbind, A2)
    df <- cbind(df, A2)
  } else {
    message("[wgcna.getGeneStats] ERROR: trait not in stats object")
    return(NULL)
  }
  
  A3 <- stats[[p3]]
  if(!is.null(A3)) {
    df <- cbind(df, centrality = A3)
  }
  
  ## calculate score
  sel <- c("moduleMembership", "traitSignificance", "foldChange", "centrality")
  sel <- intersect(sel, colnames(df))
  #df1 <- pmax(as.matrix(df[, sel]), 1e-8)
  df1 <- as.matrix(abs(df[, sel]))
  score <- exp(rowMeans(log(1e-8 + df1))) * sign(df[,"foldChange"])

  df <- data.frame(df[,1:2], score = score, df[,-c(1,2)])
  score.sign <- sign(median(df$score,na.rm=TRUE))
  df <- df[order(-df$score * score.sign), ]
  
  if (!is.null(module)) {
    ##sel <- which(df$module == module)
    sel <- grep( paste0(module,"$"), df$module)
    df <- df[sel, , drop = FALSE]
  }

  if (plot) {
    cols <- c("moduleMembership", "traitSignificance", "foldChange", "centrality")
    cols <- intersect(cols, colnames(df))
    df1 <- df[, cols]
    col1 <- wgcna.labels2colors(labels[rownames(df1)])
    if (!is.null(col)) col1 <- col
    pairs(df1, col = col1, oma=c(1,1,1,1)*1.8)
    if (is.null(main)) {
      main <- paste("Gene significance for module", module, "and trait", trait)
    }
    title(main, line = 3, cex.main = 1.15)
  }

  rownames(df) <- df$feature
  df
}

#' Compute gene statistics with original datExpr but with consensus
#' colors/labels for each layers. A separate function
#' wgcna.getConsensusGeneStats() extracts clean tables from this
#' results object.
#'
#' @export
wgcna.computeConsensusGeneStats <- function(cons) {  
  k <- names(cons$layers)[1]
  stats <- list()
  for(k in names(cons$layers)) {
    w <- cons$layers[[k]]
    colors <- cons$net$colors
    wMEs <- cons$net$multiMEs[[k]]$data
    wnet <- list( MEs = wMEs, colors = colors)
    stats[[k]] <- wgcna.computeGeneStats(
      wnet, w$datExpr, w$datTraits, TOM=NULL)
  }
  return(stats)
}

#'
#'
#' @export
wgcna.getConsensusGeneStats <- function(cons, stats, trait, module=NULL) {

  ## create extended color vector
  labels = paste0("ME",cons$net$colors)
  gstats <- list()
  for(k in names(stats)) {
    gstats[[k]] <- wgcna.getGeneStats(
      wgcna = NULL,
      stats = stats[[k]],
      labels = labels,
      trait = trait,
      plot = FALSE,
      module = module,
      col = NULL,
      main = NULL
    )
  }

  ## Align rows
  ff <- gstats[[1]]$feature
  for(k in names(gstats)) {
    ii <- match(ff, gstats[[k]]$feature)
    gstats[[k]] <- gstats[[k]][ii,]
  }

  ## Compute consensus statistics
  xcols <- c(3,4,6,8)
  pcols <- c(10,5,7,9)
  pcols1 <- c(5,7,9)
  xcols <- c("score","moduleMembership","traitSignificance","foldChange")
  pcols <- c("scorePvalue","MMPvalue","TSPvalue","foldChangePvalue")
  pcols1 <- pcols[-1]
  for(i in 1:length(gstats)) {
    gstats[[i]][,'scorePvalue'] <- apply(gstats[[i]][,pcols1],1,max,na.rm=TRUE)
  }
  ##xc <- lapply(gstats, function(x) log(abs(x[,xcols])*(x[,pcols]<0.05)))
  xc <- lapply(gstats, function(x) log(abs(x[,xcols])))
  xc <- exp(Reduce('+', xc) / length(xc))
  xp <- Reduce(pmax, lapply(gstats, function(x) x[,pcols]))
  df3 <- data.frame( gstats[[1]][,1:2], xc, xp)
  df3 <- df3[,colnames(gstats[[1]])]  
  head(df3)  
  sign.pos <- Reduce('*',lapply(gstats,function(g) sign(g$score) == 1))
  sign.neg <- Reduce('*',lapply(gstats,function(g) sign(g$score) == -1))
  allsig   <- Reduce('*',lapply(gstats,function(g) (g$scorePvalue) < 0.05))    
  table(allsig)  
  consensus <- c("D","C")[ 1 + 1*(sign.pos | sign.neg)]
  consensus[which(allsig==0)] <- 'N'
  cons.df <- data.frame(df3[,1:2], consensus, df3[,-c(1,2)])
  head(cons.df)
  
  ## This creates the full stats matrix (all subgroups)
  df1 <- gstats[[1]][,c("feature","module")]
  df2 <- gstats[[1]][,0]
  cols <- colnames(gstats[[1]])[-c(1:2)]
  for(k in cols ) {
    xx <- sapply(gstats, function(g) g[,k])
    df2[[k]] <- I(xx)
  }  
  df2 <- do.call(cbind, lapply(df2,unclass))
  newcols <- unlist(lapply(cols, function(k) paste0(k,'.',names(gstats))))
  colnames(df2) <- newcols
  full.df <- data.frame(df1, consensus=cons.df$consensus, df2)


  ## sort??
  ii <- order(-cons.df$score * sign(mean(cons.df$score,na.rm=TRUE)))
  cons.df <- cons.df[ii,]
  full.df <- full.df[ii,]
  
  list(
    consensus = cons.df,
    full = full.df
  )
}


## ----------------------------------------------------
## Perform geneset analysis on modules
## ----------------------------------------------------

wgcna.computeModuleEnrichment <- function(wgcna,
                                          multi = FALSE,
                                          methods = c("fisher","gsetcor","xcor"),
                                          ntop = 200,
                                          xtop = 100,
                                          annot = NULL,
                                          GMT = NULL,
                                          gsetX = NULL,
                                          filter = "^PATHWAY|^HALLMARK|^GO|^C[1-9]") {

  if(!multi) {
    wgcna <- list(gx = wgcna)
  }

  if(!any( c("gx","px") %in% names(wgcna))) {
    message("ERROR: datasets must have gx or px datatype!")
    return(NULL)
  }
  
  ## collapse features to symbol
  k <- intersect(c("gx","px"), names(wgcna))[1]
  geneX <- t(as.matrix(wgcna[[k]]$datExpr))
  symbol.col <- NULL
  
  if(is.null(annot)) {
    gg <- lapply(wgcna, function(w) colnames(w$datExpr))
    gg1 <- lapply(names(wgcna), function(a) paste0(a,":",gg[[a]]))
    gg <- as.character(unlist(gg))
    gg1 <- as.character(unlist(gg1))    
    annot <- data.frame(feature = gg1, symbol = gg)
  }
    
  if(is.null(GMT)) {
    message("Using playdata GSETxGENE genesets")
    GMT <- Matrix::t(playdata::GSETxGENE)
  }

  if(!is.null(annot)) {
    symbol.col <- intersect(c("symbol","gene_name"),colnames(annot))[1]
    geneX <- rename_by2(geneX, annot, symbol.col)
    GMT <- rename_by2( GMT, annot, symbol.col)
  }
  if(length(intersect(rownames(geneX),rownames(GMT)))==0) {
    message("ERROR: no overlap for geneX and GMT features. Please add annotation.")
    return(NULL)
  }
  
  bg <- rownames(geneX)
  bg <- intersect(bg, rownames(GMT))
  if (length(bg) == 0) {
    message("FATAL. no overlapping genes")
    return(NULL)
  }
  G1 <- GMT[bg, , drop = FALSE]
  if (!is.null(filter)) {
    sel <- grep(filter, colnames(G1))
    if (length(sel)) G1 <- G1[, sel, drop = FALSE]
  }
  G1 <- G1[, which(Matrix::colSums(G1 != 0) >= 4), drop = FALSE]

  if(is.null(gsetX)) {
    gsetX <- plaid::plaid( geneX, G1)
  }

  ## align dimensions
  ss <- intersect(rownames(gsetX), colnames(G1))
  G1 <- G1[,ss,drop=FALSE]
  gsetX <- gsetX[ss,]
  
  ME <- lapply(wgcna, function(w) as.matrix(w$net$MEs))
  me.genes <- lapply(wgcna, function(w) w$me.genes)
  names(me.genes) <- NULL
  me.genes <- do.call(c, me.genes)
  me.genes <- lapply(me.genes, function(g) probe2symbol(g, annot, query = symbol.col))

  ## compute most correlated gx/px genes. limit xtop if geneX is too
  ## small
  xtop <- min(xtop, round(nrow(geneX)/4))
  nbx.genes <- list()
  for(i in 1:length(wgcna)) {
    nbx.cor <- cor(t(geneX), ME[[i]])
    for(k in colnames(nbx.cor)) {
      if(is.null(xtop)) {
        n <- length(wgcna[[i]]$me.genes[[k]])
      } else {
        n <- xtop
      }
      nbx.genes[[k]] <- head(names(sort(-nbx.cor[,k])), n)
    }
  }

  ## add nearest expression neighbors to module genes
  nbx.genes <- nbx.genes[names(me.genes)]
  for(k in names(me.genes)) {
    me.genes[[k]] <- unique(c(me.genes[[k]], nbx.genes[[k]]))
  }

  ## make single ME matrix
  MEx <- do.call(cbind, ME)

  gse <- wgcna.run_enrichment_methods(
    ME = MEx,
    me.genes = me.genes,
    G = G1,
    geneX = geneX,
    gsetX = gsetX,
    methods = methods,
    ntop = ntop
  )
  
  return(gse)
}

#'
#'
#' @export
wgcna.getModuleCrossGenes <-  function(wgcna, ref=NULL, ngenes = 100,
                                       multi=TRUE, modules=NULL)
{

  if(!multi) {
    wgcna <- list(gx = wgcna)
    ref <- 'gx'
  }
      
  if(is.null(ref)) ref <- head(intersect(names(wgcna),c("gx","px")),1)
  if(is.null(ref) || !ref %in% names(wgcna)) ref <- names(wgcna)[1]

  W <- wgcna[[ref]]
  geneX <- W$datExpr

  MEx <- sapply(wgcna, function(w) as.matrix(w$net$MEs))
  MEx <- do.call(cbind, MEx)

  if(!is.null(modules)) {
    modules <- intersect(modules, colnames(MEx))
    MEx <- MEx[,modules,drop=FALSE]
  }
  
  nbx.cor <- cor(geneX, MEx)

  nbx.list <- list()
  for(k in colnames(nbx.cor)) {
    ii <- head(order(-nbx.cor[,k]), ngenes)
    rho <- nbx.cor[ii,k]
    gene <- rownames(nbx.cor)[ii]
    me <- W$net$labels[gene]
    nbx.list[[k]] <- data.frame( gene = gene, rho = rho, module = me)
  }

  ##if(length(nbx.list)==1) nbx.list <- nbx.list[[1]]
  return(nbx.list)
}


#'
#'
#' 
wgcna.computeConsensusModuleEnrichment <-
  function(cons,
           GMT,
           annot,
           methods = c("fisher","gsetcor","xcor"),
           min.genes = 10,
           ntop = 400 )
  {
    
    lapply(cons$datExpr, dim)
    geneX <- t(do.call(rbind, cons$datExpr))
    dim(geneX)
    
    ## batch correct on datasets using ComBat
    batch <- rep(1:length(cons$datExpr), sapply(cons$datExpr, nrow))
    geneX <- sva::ComBat( geneX, batch = batch )
    
    ## Rename everything to symbols
    if(!is.null(annot)) {
      geneX <- rename_by2(geneX, annot, "symbol")
      GMT   <- rename_by2(GMT, annot, "symbol")
    }
    ng <- length(intersect(rownames(geneX), rownames(GMT)))
    if(ng == 0) {
      message("[wgcna.computeConsensusModuleEnrichment] ERROR. No symbol overlap.")
      return(NULL)
    }
    symbols <- intersect(rownames(GMT),rownames(geneX))
    message("[wgcna.computeConsensusModuleEnrichment] number of symbols: ", length(symbols))
    geneX <- geneX[symbols,]
    GMT <- GMT[symbols,]
    
    ## select on minimum gene sets size
    sel <- which( Matrix::colSums(GMT!=0) >= min.genes )
    GMT <- GMT[,sel]
    
    ## Compute single-samples gene set expression
    gsetX <- plaid::plaid(geneX, matG=GMT)
    dim(gsetX)
    
    ## Create extended Eigengene matrix (ME). ME should be nicely
    ## normalized/scaled so we just rbind across datasets
    ME <- lapply( cons$net$multiMEs, function(m) m$data)
    ME <- do.call(rbind, ME)
    dim(ME)
    
    ## get genes in modules
    me.genes <- tapply(names(cons$net$colors), cons$net$colors, list)
    names(me.genes) <- paste0("ME",names(me.genes))
    if(!is.null(annot)) {
      me.genes <- lapply(me.genes, function(gg) probe2symbol(gg, annot))
    }
    me.genes <- lapply(me.genes, function(g) intersect(g, symbols))
    rownames(ME)
    colnames(geneX) <- rownames(ME)
    colnames(gsetX) <- rownames(ME)
    
    gseaX <- wgcna.run_enrichment_methods(
      ME, me.genes = me.genes, GMT=GMT,
      geneX=geneX, gsetX=gsetX, methods=methods,
      min.genes = min.genes, ntop = ntop)
    
    return(gseaX)
  }


wgcna.run_enrichment_methods <- function(ME, me.genes, GMT, geneX, gsetX,
                                         methods = c("fisher","gsetcor","xcor"),
                                         ntop = 400, min.genes = 3
                                         )
{

  rho.list <- list()
  pval.list <- list()

  ## align matrices
  bg <- intersect(rownames(GMT), rownames(geneX))
  ss <- intersect(colnames(GMT), rownames(gsetX))
  GMT <- GMT[bg,ss]
  geneX <- geneX[bg,]
  gsetX <- gsetX[ss,]

  ## select on minimum genes
  sel <- which( Matrix::colSums(GMT!=0) >= min.genes )
  GMT <- GMT[,ss]
  gsetX <- gsetX[ss,]
  
  message("Computing enrichment for ", length(ss), " genesets")

  ## Here we correlate geneset score (averageCLR) with the module
  ## eigengene (ME). This should select genesets correlated with the
  ## ME.
  if ("gsetcor" %in% methods && !is.null(gsetX)) {
    message("[wgcna.computeModuleEnrichment] calculating single-sample geneset correlation...")
    rc.rho <- matrix(NA, ncol(GMT), ncol(ME))
    rc.pvalue <- matrix(NA, ncol(GMT), ncol(ME))    
    dimnames(rc.rho) <- list( colnames(GMT), colnames(ME))
    dimnames(rc.pvalue) <- list( colnames(GMT), colnames(ME))    
    jj <- which(rownames(gsetX) %in% colnames(GMT))
    kk <- intersect(colnames(gsetX), rownames(ME)) ## common samples
    rho.jj <- cor(t(gsetX[jj,kk]), ME[kk,], use = "pairwise")
    #rc.pvalue <- cor.pvalue(rc.rho, n = length(kk))
    pvalue.jj <- WGCNA::corPvalueStudent(rho.jj, n = length(kk))
    ii <- match(rownames(gsetX)[jj], rownames(rc.rho))
    rc.rho[ii,] <- rho.jj
    rc.pvalue[ii,] <- pvalue.jj    
    rho.list[["gsetcor"]] <- rc.rho
    pval.list[["gsetcor"]] <- rc.pvalue
  }

  ## Here we correlate the module eigengene (ME) with genes and then
  ## do a gset.rankcor() on the ME correlation.
  if ("xcor" %in% methods) {
    message("[wgcna.computeModuleEnrichment] calculating eigengene GBA correlation...")
    gba <- cor(t(geneX), ME, use = "pairwise")
    rc <- gset.rankcor(gba, GMT, compute.p = TRUE) ## NEEDS CHECK!!!
    rho.list[["xcor"]] <- rc$rho
    pval.list[["xcor"]] <- rc$p.value
  }

  gmt <- mat2gmt(GMT)
  if(1) {
    ## we pre-select to make this faster
    Pmin <- sapply(pval.list, function(P) apply(P,1,min))
    sel <- head(order(rowMeans(apply(Pmin, 2, rank))), 5*ntop)
    message("[wgcna.computeModuleEnrichment] pre-selecting ",length(sel)," sets for fgsea/Fisher test...")
    sel <- rownames(Pmin)[sel]
    gmt <- gmt[sel]
  }    
    
  ## fGSEA
  if ("fgsea" %in% methods) {
    message("[wgcna.computeModuleEnrichment] calculating module fgsea...")
    xrho <- cor(t(geneX), ME, use = "pairwise")
    res <- list()
    i=1
    for(i in 1:ncol(xrho)) {
      k <- colnames(xrho)[i]
      res[[k]] <- fgsea::fgsea(gmt, xrho[,i]) ## NEEDS CHECK!!!
    }
    pw <- res[[1]]$pathway
    res <- lapply(res, function(r) r[match(pw,r$pathway),])
    nes <- sapply(res, function(r) r$NES)
    pval <- sapply(res, function(r) r$pval)
    rownames(nes) <- rownames(pval) <- pw
    colnames(nes) <- colnames(pval) <- names(res)
    rho.list[["fgsea"]] <- nes
    pval.list[["fgsea"]] <- pval
  }
  
  ## Perform fisher-test on ME genes
  if ("fisher" %in% methods) {

    message("[wgcna.computeModuleEnrichment] calculating Fisher tests...")    
    rho <- matrix(NA, length(gmt), ncol(ME))
    pval <- matrix(NA, length(gmt), ncol(ME))    
    dimnames(rho) <- list( names(gmt), colnames(ME))
    dimnames(pval) <- list( names(gmt), colnames(ME))    

    ## perform Fisher test for all modules using the module genes
    i=1
    for (i in 1:ncol(rho)) {
      k <- colnames(rho)[i]
      gg <- me.genes[[k]]      
      rr <- try(gset.fisher(gg, gmt, background = bg, fdr = 1,
        min.genes = -1, verbose = 0, sort.by='none', no.pass=1))

      if (!"try-error" %in% class(rr)) {        
        rr <- rr[match(rownames(rho), rownames(rr)), ]
        rho[,i] <- rr$odd.ratio
        pval[,i] <- rr$p.value
      }
    }
    
    ## handle infinite or NA
    rho[is.infinite(rho)] <- 2*max(rho, na.rm=TRUE)  ## Inf odd.ratio
    pval[is.na(pval)] <- 1
    rho[is.na(rho)] <- 0

    rho.list[["fisher"]] <- rho
    pval.list[["fisher"]] <- pval
  }

  lapply(rho.list, dim)
  
  ## ensure dimensions
  gsets <- Reduce(intersect, lapply( rho.list, rownames))
  modules <- Reduce(intersect, lapply( rho.list, colnames))  
  rho.list <- lapply( rho.list, function(x) x[gsets,modules])
  pval.list <- lapply( pval.list, function(x) x[gsets,modules])  

  lapply(rho.list, dim)
  
  ## Compute meta rank and pval. Handle NA for failing methods.
  pvalNA <- lapply(pval.list, function(x) {x[is.na(x)]=0;x})
  ##pvalNA <- lapply(pval.list, function(x) {x[is.na(x)]=1;x})
  meta.p <- Reduce(pmax, pvalNA) ## NEED RETHINK!!!
  meta.q <- apply(meta.p, 2, p.adjust, method = "fdr")

  ## NEED RETHINK: how about negative FC???
  rnk.list <- lapply(rho.list, function(x) apply(x, 2, rank, na.last='keep') / nrow(x))
  meta.rnk <- Reduce("+", rnk.list) / length(rnk.list)
  rnk.NAZERO  <- lapply(rnk.list, function(x) {x[is.na(x)]=0;x})
  rnk.NSUM <- Reduce('+', lapply(rnk.list, function(x) !is.na(x)))
  meta.rnk <- Reduce('+', rnk.NAZERO) / rnk.NSUM

  ## create dataframe by module
  message("[wgcna.computeModuleEnrichment] creating dataframes...")
  gse.list <- list()
  i <- 1
  for (i in 1:ncol(meta.p)) {
    k <- colnames(meta.p)[i]
    pv <- sapply(pval.list, function(x) x[, i])
    colnames(pv) <- paste0("p.", colnames(pv))
    df <- data.frame(
      module = k,
      geneset = rownames(meta.p),
      score = meta.rnk[, i],
      p.value = meta.p[, i],
      q.value = meta.q[, i],
      pv
    )
    df <- df[order(-abs(df$score)), ]
    df <- head(df, ntop)
    gse.list[[k]] <- df
  }

  ## add genes
  gse.genes <- list()
  k <- names(gse.list)[1]
  for (k in names(gse.list)) {
    gset <- rownames(gse.list[[k]])
    gg <- me.genes[[k]]
    set.genes <- lapply(gmt[gset], function(s) intersect(s, gg))
    n0 <- sapply(gmt[gset], length)
    n1 <- sapply(set.genes, length)
    gse.genes[[k]] <- sort(table(unlist(set.genes)), decreasing = TRUE)
    set.genes <- sapply(set.genes, function(g) paste(sort(g), collapse = "|"))
    gse.list[[k]]$overlap <- paste0(n1, "/", n0)
    gse.list[[k]]$genes <- set.genes
  }

  return(gse.list)
}


wgcna.merge_block_dendrograms <- function(net, X, method = 1) {
  ## This function is fragile: it can give a C stack limit error. In
  ## case that happens you can increase the stack limit by running on
  ## the cmd line: >>> ulimit -s unlimited
  ##
  hc <- net$dendrograms

  ## merge block dendrogram
  mx <- list()
  for (b in 1:length(net$dendrograms)) {
    ii <- which(net$goodGenes & net$blocks == b)
    mx[[b]] <- colMeans(X[ii, ])
    hc[[b]]$labels <- rownames(X)[ii]
  }

  if (length(hc) == 1) {
    return(hc[[1]])
  }

  ## compute parent dendrogram
  M <- do.call(rbind, mx)
  hclust_p <- hclust(dist(M), method = "average")
  dend_p <- as.dendrogram(hclust_p)
  dend.list <- lapply(hc, as.dendrogram)

  if (method == 1) {
    merged <- ComplexHeatmap::merge_dendrogram(dend_p, dend.list)
  } else {
    mrg <- hclust_p$merge
    merged_branch <- list()
    k <- 1
    for (k in 1:nrow(mrg)) {
      i <- mrg[k, 1]
      j <- mrg[k, 2]
      if (i < 0) d1 <- dend.list[[-i]]
      if (i > 0) d1 <- merged_branch[[i]]
      if (j < 0) d2 <- dend.list[[-j]]
      if (j > 0) d2 <- merged_branch[[j]]
      merged_branch[[k]] <- merge(d1, d2) ## actual merge
    }
    merged <- merged_branch[[k]]
  }

  merged_hclust <- as.hclust(merged)
  merged_hclust
}


##=========================================================================
## CONSENSUS WGCNA
##=========================================================================

#'
#'
#' @export
wgcna.runConsensusWGCNA <- function(exprList,
                                    phenoData,
                                    GMT = NULL,
                                    annot = NULL,
                                    ngenes = 2000,
                                    power = 12,
                                    minModuleSize = 20,
                                    minKME = 0.3, 
                                    mergeCutHeight = 0.15,
                                    deepSplit = 2,
                                    maxBlockSize = 9999,
                                    addCombined = FALSE,
                                    calcMethod = "fast",
                                    drop.ref = FALSE,
                                    compute.stats = TRUE,
                                    compute.enrichment = TRUE,
                                    gsea.mingenes = 10,
                                    gset.methods = c("fisher","gsetcor","xcor"),
                                    verbose = 1
                                    ) {
  if(0) {
    power=6;minKME=0.5;cutheight=0.15;deepSplit=2;maxBlockSize=5000;verbose=1;calcMethod="fast";addCombined=0;ngenes=2000;minModuleSize=20;mergeCutHeight=0.15
    gsea.mingenes=20;gset.methods = c("fisher","gsetcor","xcor")
  }

  colors <- NULL
  
  ## Align and reduce matrices if needed
  gg <- Reduce(intersect, lapply(exprList,rownames))
  exprList <- lapply(exprList, function(x) x[gg,])
  if( length(gg) > ngenes ) {
    sdx <- Reduce('*',lapply(exprList, function(x) matrixStats::rowSds(x)))
    ii <- head(order(-sdx), ngenes)
    exprList <- lapply(exprList, function(x) x[ii,])
  }
  
  if(addCombined) {
    exprList[['Combined']] <- do.call(cbind, exprList)
  }
  names(exprList)
  
  exprsamples <- unlist(lapply(exprList, colnames))
  if(!all(exprsamples %in% rownames(phenoData))) {
    stop("samples mismatch for exprList and phenoData")
  }
  
  multiExpr = WGCNA::list2multiData(lapply(exprList, Matrix::t))
  cor <- WGCNA::cor  ## needed...

  if(!is.null(power) && length(power)==1) {
    power <- rep(power, length(multiExpr))
  }

  # run module detection procedure
  layers <- list()
  k=names(multiExpr)[1]
  for (i in 1:length(multiExpr)) {
    k <- names(multiExpr)[i]
    message("[wgcna.runConsensusWGCNA] >>> computing WGCNA for ", k)
    X = Matrix::t(multiExpr[[i]]$data)
    layers[[k]] <- wgcna.compute(    
      X = X,
      samples = phenoData,
      ngenes = ngenes,
      power = power[i],
      minmodsize = minModuleSize,
      calcMethod = calcMethod,
      deepsplit = deepSplit,
      mergeCutHeight = mergeCutHeight, 
      numericlabels = FALSE,
      minKME = minKME,
      maxBlockSize = maxBlockSize,
      compute.stats = compute.stats,
      sv.tom = 40,
      verbose = verbose
    )
  }
  
  # now we run automatic consensus module detection
  message("[wgcna.runConsensusWGCNA] >>> computing CONSENSUS modules...")
  consensusPower <- unlist(sapply(layers, function(w) w$net$power))
  if(is.null(consensusPower) && !is.null(power)) {
    consensusPower <- power
  }
  if(is.null(consensusPower)) {
    consensusPower <- rep(12, length(layers))
  }
  
  sel <- setdiff(names(multiExpr), c("Combined"))
  cons = WGCNA::blockwiseConsensusModules(
    multiExpr[sel],
    power = as.numeric(consensusPower), 
    networkType = "signed",
    TOMType = "signed",
    minModuleSize = as.integer(minModuleSize),
    deepSplit = as.integer(deepSplit),
    mergeCutHeight = as.numeric(mergeCutHeight), 
    numericLabels = FALSE,
    minKMEtoStay = as.numeric(minKME),
    maxBlockSize = as.integer(maxBlockSize),
    saveTOMs = FALSE,
    verbose = verbose
  )
  cons$power = consensusPower
  
  ## create and match colors
  i=1
  for(i in 1:length(layers)) {
    layers[[i]] <- wgcna.matchColors(layers[[i]], cons$colors) 
  }

  #
  layers.colors <- sapply( layers, function(r) r$net$colors )
  colors <- cbind( Consensus = cons$colors, layers.colors)
    
  ## add labels to dendrogram
  for(i in 1:length(cons$dendrograms)) {
    ii <- which(cons$goodGenes & cons$blocks==i)
    xnames <- names(cons$colors)
    cons$dendrograms[[i]]$labels <- xnames[ii]
  }
  
  ## merge dendrograms ????
  message("[wgcna.runConsensusWGCNA] merge_block_dendrograms...")  
  multiX <- Matrix::t(do.call(rbind,lapply(exprList,function(x)scale(t(x)))))
  merged <- try(wgcna.merge_block_dendrograms(cons, multiX))
  if(!inherits(merged,"try-error")) {
    cons$merged_dendro <- merged
  } else {
    cons$merged_dendro <- NULL
  }
  
  ## create module-trait matrices for each set
  message("[wgcna.runConsensusWGCNA] >>> computing module-traits matrices...")
  datTraits <- 1*expandPhenoMatrix(
    phenoData,
    drop.ref = drop.ref,
    keep.numeric = TRUE 
  )
  zlist <- list()
  k=1
  for(k in names(cons$multiME)) {
    M <- (cons$multiME[[k]][[1]])
    Z <- datTraits
    kk <- intersect(rownames(M),rownames(Z))
    zrho <- cor(M[kk,], Z[kk,], use="pairwise")
    zrho[is.na(zrho)] <- 0  ## NEED RETHINK!!
    zlist[[k]] <- zrho
  }

  ## create consensus module-trait matrix
  ydim <- sapply(exprList, ncol) 
  consZ <- wgcna.computeConsensusMatrix(zlist, ydim=ydim, psig=0.05) 
  
  ## add slots
  datExpr <- lapply(exprList, Matrix::t)
  
  res <- list(
    net = cons,
    layers = layers,
    datExpr = datExpr,
    datTraits = datTraits,
    modTraits = consZ,
    dendro = cons$merged_dendro,    
    colors = colors,
    zlist = zlist,
    ydim = ydim,
    class = "consensus"
  )

  ## run stats
  message("[wgcna.runConsensusWGCNA] >>> computing gene statistics...")  
  res$stats <- wgcna.computeConsensusGeneStats(res)

  ## run enrichment
  if(compute.enrichment) {
    message("[wgcna.runConsensusWGCNA] >>> computing module enrichment...")  
    if(is.null(GMT)) GMT <- Matrix::t(playdata::GSETxGENE)
    res$gsea <- wgcna.computeConsensusModuleEnrichment(
      res,
      GMT = GMT,
      method = gset.methods,
      annot = annot,
      min.genes = gsea.mingenes
    ) 
  }
  
  res
}


wgcna.matchColors <- function(wgcna, refcolors) {
 
  oldcolors <- wgcna$net$colors
  newcolors <- WGCNA::matchLabels(oldcolors, refcolors)
  lut <- table(oldcolors, newcolors)
  old2new <- colnames(lut)[max.col(lut)]
  names(old2new) <- rownames(lut)
  prefix <- substring(names(wgcna$me.colors),1,2)[1]
  old2newME <- paste0(prefix,old2new)
  names(old2newME) <- paste0(prefix,names(old2new))
  old2new <- c(old2new, old2newME)

  newcol <- function(x) {
    array( old2new[x], dimnames = list(names(x)))
  }
  
  ## rename everything in net object
  wgcna$net$colors <- newcol(wgcna$net$colors)
  if("labels" %in% names(wgcna$net)) {
    wgcna$net$labels <- newcol(wgcna$net$labels)
  }

  ## rename unmergedColors
  if("unmergedColors" %in% names(wgcna$net)) {
    wgcna$net$unmergedColors <- newcol(wgcna$net$unmergedColors)
  }
  names(wgcna$net$MEs) <- newcol(names(wgcna$net$MEs))
  
  ## rename everything in wgcna object
  names(wgcna$me.genes) <- newcol(names(wgcna$me.genes))
  wgcna$me.colors <- newcol(wgcna$me.colors)
  names(wgcna$me.colors) <- newcol(names(wgcna$me.colors))
  colnames(wgcna$W) <- newcol(colnames(wgcna$W))
  rownames(wgcna$modTraits) <- newcol(rownames(wgcna$modTraits))

  ## rename everything in stats object  
  if("stats" %in% names(wgcna) && !is.null(wgcna$stats)) {
    rownames(wgcna$stats[['moduleTraitCor']]) <- newcol(rownames(wgcna$stats[['moduleTraitCor']]))
    rownames(wgcna$stats[['moduleTraitPvalue']]) <- newcol(rownames(wgcna$stats[['moduleTraitPvalue']]))
    colnames(wgcna$stats[['moduleMembership']]) <- newcol(colnames(wgcna$stats[['moduleMembership']]))
    colnames(wgcna$stats[['MMPvalue']]) <- newcol(colnames(wgcna$stats[['MMPvalue']]))
  }
  return(wgcna)
}

wgcna.createConsensusLayers <- function(exprList,
                                        samples,
                                        ngenes = 2000,
                                        power = 12,
                                        minModuleSize = 5,
                                        deepSplit = 2,
                                        mergeCutHeight = 0.15,
                                        minKME = 0.3,
                                        maxBlockSize = 9999,
                                        prefix = NULL,
                                        verbose = 1
                                        ) {

  if(0) {
    ngenes = 2000
    power = 12
    minModuleSize = 5
    deepSplit = 2
    mergeCutHeight = 0.15
    minKME = 0.3
    maxBlockSize = 9999
    verbose = 1
    prefix=NULL
  }

  if(is.null(prefix)) prefix <- names(exprList)
  nx <- length(exprList)
  prefix <- head(rep(prefix, nx),nx)
    
  ## reduce
  message("[wgcna.computeConsensusLayers] Aligning matrices...")
  gg <- Reduce(intersect, lapply(exprList,rownames))
  exprList <- lapply(exprList, function(x) x[gg,])

  if( length(gg) > ngenes ) {
    message("[wgcna.computeConsensusLayers] Reducing to ",ngenes," genes")    
    sdx <- Reduce('*',lapply(exprList, function(x) matrixStats::rowSds(x)))
    ii <- head(order(-sdx), ngenes)
    exprList <- lapply(exprList, function(x) x[ii,])
  }
  multiExpr = WGCNA::list2multiData(lapply(exprList, Matrix::t))

  ## determine power vector
  if(is.null(power)) power <- "sft"
  if(as.character(power[1]) %in% c("sft","iqr")) {
    ## Estimate best power
    power <- power[1]
    message("[wgcna.createConsensusLayers] optimal power method = ", power)
    est.power <- rep(NA, length(exprList))    
    i=1
    for(i in 1:length(exprList)) {
      p <- wgcna.pickSoftThreshold(
        Matrix::t(exprList[[i]]), sft=NULL, rcut=0.85, powers = NULL,
        method=power, nmax=1000, verbose=0)
      if(length(p)==0 || is.null(p) ) p <- NA
      est.power[i] <- p
    }
    est.power
    power <- ifelse( is.na(est.power), 12, est.power)
  } else {
    power <- as.numeric(power)
  }
  nw <- length(exprList)
  power <- head(rep(power, nw),nw)
  names(power) <- names(exprList)
  
  message("[wgcna.computeConsensusLayers] Computing consensus modules...")
  cons = WGCNA::blockwiseConsensusModules(
    multiExpr,
    power = as.numeric(power), 
    networkType = "signed",
    TOMType = "signed",
    minModuleSize = as.integer(minModuleSize),
    deepSplit = as.integer(deepSplit),
    mergeCutHeight = as.numeric(mergeCutHeight), 
    numericLabels = FALSE,
    minKMEtoStay = as.numeric(minKME),
    maxBlockSize = as.integer(maxBlockSize),
    saveTOMs = FALSE,
    verbose = verbose
  )
  
  ##
  message("[wgcna.computeConsensusLayers] Creating consensus layers...")
  aligned <- list()
  i=1
  for(i in 1:length(exprList)) {
    k <- names(exprList)[i]
    sel <- c("colors","unmergedColors","goodSamples","goodGenes",
      "dendrograms","blockGenes","blocks")
    net <- cons[sel]
    net$power <- power[i]
    X = exprList[[i]]
    w <- wgcna.compute(
      X = exprList[[i]],
      samples,
      prefix = prefix[i],
      ngenes = -1,
      net = net,
      calcMethod = "fast",
      sv.tom=0
    )
    aligned[[k]] <- w
  }

  return(aligned)
}


#' Compute consensus matrix from list of matrices. The consensus
#' matrix checks for consistent sign and minimal threshold for each
#' matrix. Optionally filters on consistent p-value.
#'
#' @param ydim original dimension of data
#'
#' 
#' @export
wgcna.computeConsensusMatrix <- function(matlist, ydim, psig = 0.05, consfun="min") {

  ## create consensus module-trait matrix
  matsign <- lapply(matlist, sign)
  matsign <- lapply(matsign, function(x) {x[is.na(x)]=0; x})
  all.pos <- Reduce("*", lapply(matsign, function(z) (z >= 0) ))
  all.neg <- Reduce("*", lapply(matsign, function(z) (z <= 0) )) 
  concordant <- (all.pos | all.neg)

  matlistN <- Reduce("+", lapply(matlist, function(x) !is.na(x)))
  matlist0 <- lapply(matlist, function(x) {x[is.na(x)]=0; x})
  
  zsign <- sign(Reduce("+", matsign)) ## mean sign??
  if(consfun=="min") { 
    pminFUN <- function(...) pmin(..., na.rm=TRUE)  
    consZ <- Reduce(pminFUN, lapply(matlist, abs)) * zsign
  } else if(consfun=="gmean") {
    ## geometric mean
    matlistG <- lapply(matlist, function(x) {x=log(abs(x));x[is.na(x)]=0;x})    
    consZ <- exp(Reduce('+', matlistG) / matlistN)
    consZ <- consZ * zsign
  } else {
    ## mean
    consZ <- Reduce('+', matlist0) / matlistN
  }
  consZ[!concordant] <- NA

  if(psig < 1) {
    if(length(ydim) == 1) ydim <- rep(ydim[1], length(matlist))
    pv <- mapply(function(z, n)
      WGCNA::corPvalueStudent(z, n), matlist, ydim, SIMPLIFY = FALSE)
    for(i in 1:length(pv)) pv[[i]][is.na(pv[[i]])] <- 0 ## missing???
    all.sig <- Reduce("*", lapply(pv, function(p) 1 * (p < psig)))
    consZ[!all.sig] <- NA
  }
  return(consZ)
}

#' Compute consensus matrix from list of matrices. The consensus
#' matrix checks for consistent sign and minimal threshold for each
#' matrix. Optionally filters on consistent p-value.
#'
#' @export
wgcna.computeDistinctMatrix <- function(matlist, ydim, psig = 0.05, min.diff=0.3,
                                        consmax = 0) {
  ## create difference module-trait matrix
  pv <- mapply(function(z, n) corPvalueStudent(z, n),
    matlist, ydim, SIMPLIFY = FALSE)
  matsign <- lapply( matlist, sign )
  Q <- matlist
  i=1
  for(i in 1:length(matlist)) {

    ## Any entry not significant is anyway invalid
    notsig <- (pv[[i]] > psig)
    Q[[i]][notsig] <- NA

    ## Any entry with too small difference with others is invalid
    refmat <- Reduce("+", matlist[-i]) / (length(matlist)-1)
    diff <- matlist[[i]] - refmat
    notdiff <- ( abs(diff) < min.diff )
    Q[[i]][notdiff] <- NA

    ## any entry that has consensus is invalid
    cons <- mapply(function(P, S) (P<0.05)*(S==matsign[[i]]),
      pv[-i], matsign[-i], SIMPLIFY=FALSE)
    cons <- (Reduce('+', cons) > consmax) ## or function
    Q[[i]][cons] <- NA
  }
  return(Q)
}


#' @export
wgcna.plotConsensusOverlapHeatmap <- function(net1, net2, 
                                              setLabels=NULL,
                                              lab.line = c(8,8),
                                              plotDendro = FALSE,
                                              setpar=TRUE) {

  if(is.null(setLabels))
    setLabels <- c("Set1","Set2")
  if(length(setLabels)==1) setLabels <- paste0(setLabels,1:2)
  
  if(plotDendro) {

    layout.matrix <- matrix( c(1,2,5,3,4,5), nrow = 3, ncol = 2)
    layout(mat = layout.matrix, heights= c(0.8,0.2,2.5), widths = c(1,1))

    WGCNA::plotDendroAndColors(
      dendro = net1$dendrograms[[1]],
      colors = net1$colors,
      dendroLabels = FALSE,
      hang = 0.03,
      addGuide = FALSE,
      guideHang = 0.05,
      #marAll = marAll,
      setLayout = FALSE,
      main = setLabels[1]
    )

    WGCNA::plotDendroAndColors(
      dendro = net2$dendrograms[[1]],
      colors = net2$colors,
      dendroLabels = FALSE,
      hang = 0.03,
      addGuide = FALSE,
      guideHang = 0.05,
      #marAll = marAll,
      setLayout = FALSE,
      main = setLabels[2]
    )
  }

  
  firstColors  <- wgcna.labels2colors(net1$colors)
  secondColors <- wgcna.labels2colors(net2$colors)
  overlap <- overlapTable(firstColors, secondColors)
  names(overlap)

  T1 = overlap$countTable
  T2 = table(firstColors, secondColors)
  T3 = table(net1$colors, net2$colors)

  firstModTotals <- rowSums(overlap$countTable)
  secondModTotals <- colSums(overlap$countTable)
  firstModules <- rownames(overlap$countTable)
  secondModules <- colnames(overlap$countTable)

  # Truncate p values smaller than 10^{-50} to 10^{-50} 
  pTable <- -log10(overlap$pTable)
  pTable[is.infinite(pTable)] = 1.3*max(pTable[is.finite(pTable)]);
  pTable[pTable>50 ] = 50 ;
  
  if(setpar) {
    par(mfrow=c(1,1));
    par(cex = 1.0);
    par(mar=c(10, 12.4, 2.7, 1)+0.3);
  }

  # Use function labeledHeatmap to produce the color-coded table with all the trimmings
  WGCNA::labeledHeatmap(
    Matrix = t(pTable),
    xLabels = paste(" ", firstModules),
    yLabels = paste(" ", secondModules),
    colorLabels = TRUE,
    #xSymbols = paste0(setLabels[1],":", firstModules, " (", firstModTotals,")"),
    #ySymbols = paste0(setLabels[2],":", secondModules, " (", secondModTotals, ")"),
    xSymbols = paste0(firstModules, " (", firstModTotals,")"),
    ySymbols = paste0(secondModules, " (", secondModTotals, ")"),
    textMatrix = t(overlap$countTable),
    colors = WGCNA::blueWhiteRed(100)[50:100],
    main = paste("Correspondence of",setLabels[1],"and ",
      setLabels[2],"modules"),
    cex.text = 1.0, cex.lab = 1.0, setStdMargins = FALSE);   
  mtext(toupper(setLabels[1]), side=1, line=lab.line[1], cex=1.1)
  mtext(toupper(setLabels[2]), side=2, line=lab.line[2], cex=1.1)

}

##=========================================================================
## PRESERVATION WGCNA
##=========================================================================

#' @export
wgcna.runPreservationWGCNA <- function(exprList, phenoData,
                                       reference = 1,
                                       add.merged=FALSE,
                                       ngenes = 2000,
                                       annot = NULL,
                                       compute.stats = TRUE,
                                       compute.enrichment = TRUE,
                                       gset.methods = c("fisher","gsetcor","xcor")
                                       ) {

  if(is.character(reference)) {
    reference <- match(reference, names(exprList))
  }
  if(reference > 0) {
    reference.name <- names(exprList)[reference]
  } else {
    reference.name <- "Consensus"
  }
  
  ## multiset WGCNA
  pres <- wgcna.runConsensusWGCNA(
    exprList,
    phenoData,
    GMT = NULL,
    annot = NULL,
    ngenes = ngenes,
    power = 12,
    minModuleSize = 20,
    minKME = 0.3, 
    mergeCutHeight = 0.15,
    deepSplit = 2,
    maxBlockSize = 9999,
    addCombined = FALSE,
    calcMethod = "fast",
    drop.ref = FALSE,
    compute.stats = FALSE,
    compute.enrichment = FALSE,
    gsea.mingenes = 10,
    gset.methods = gset.methods
  )
  
  colorList <- lapply(pres$layers, function(w) w$net$colors)
  names(colorList) <- names(pres$layers)
  exprList <- lapply( pres$layers, function(w) t(w$datExpr))
  
  if(add.merged || reference==0) {
    message("[wgcna.runPreservationWGCNA] adding merged layer...")
    cX <- lapply(exprList, function(x) x - rowMeans(x))
    merged <- do.call( cbind, cX)
    exprList$Merged <- NULL
    exprList <- c( list( Merged = merged), exprList)
    cons.colors <- pres$net$colors
    colorList <- c( list( Consensus = cons.colors ), colorList)
    reference <- reference + 1
  }
  
  message("[wgcna.runPreservationWGCNA] running WGCNA::modulePreservation...")
  multiExpr = WGCNA::list2multiData(lapply(exprList,Matrix::t))
  mp <- WGCNA::modulePreservation(
    multiExpr,
    colorList,
    referenceNetworks = reference,
    nPermutations = 10,
    networkType = "signed",
    quickCor = 0,
    verbose = 2, 
    indent = 0
  )

  ## Zsummary tables
  mp.tables <- mp$preservation$Z[[1]][-reference]
  Z <- sapply(mp.tables, function(mat) mat[,"Zsummary.pres"])
  rownames(Z) <- rownames(mp.tables[[1]])
  rownames(Z) <- paste0("ME",rownames(Z))
  colnames(Z) <- names(multiExpr)[-reference]

  ## module size
  moduleSize <- mp.tables[[1]][,"moduleSize"]
  names(moduleSize) <- rownames(Z)
  
  ## median rank
  mp.tables <- mp$preservation$observed[[1]][-reference]
  M <- sapply(mp.tables, function(mat) mat[,"medianRank.pres"])
  rownames(M) <- rownames(mp.tables[[1]])
  rownames(M) <- paste0("ME",rownames(M))
  colnames(M) <- names(multiExpr)[-reference]

  ## module-traits. We need to recompute the MEs (module eigengenes)
  ## using the color coding of the reference set.
  refColors <- colorList[[1]]
  MEx = lapply(exprList, function(x)
    WGCNA::moduleEigengenes(t(x), colors = refColors)$eigengenes
  )
  names(MEx)

  ## Compute module-trait correlation matrices
  Y <- lapply(pres$layers, function(w) w$datTraits)
  names(Y)
  if("Merged" %in% names(MEx) && !"Merged" %in% names(Y) ) {
    kk <- rownames(MEx[['Merged']])
    Y[['Merged']] <- pres$datTraits[kk,]
    Y <-Y[names(MEx)]
  }
  kk <- Reduce( union, lapply(Y, colnames))
  Y <- lapply(Y, function(y) y[,match(kk,colnames(y))])
  for(i in 1:length(Y)) colnames(Y[[i]]) <- kk
  R <- mapply(cor, MEx, Y, use="pairwise", SIMPLIFY=FALSE)
  ##for(i in 1:length(R)) colnames(R[[i]]) <- paste0(names(R)[i],":",colnames(R[[i]]))
  
  ## gene statistics of reference layer
  if(compute.stats) {
    message("[wgcna.runPreservationWGCNA] computing gene statistics...")
    ref = reference.name
    wnet <- list( MEs = MEx[[ref]], colors = pres$colors[,ref])
    pres$stats <- wgcna.computeGeneStats(wnet, pres$datExpr[[ref]],
      pres$datTraits, TOM=NULL)
  }
  
  ## geneset enrichment of reference layer
  if(compute.enrichment) {
    message("[wgcna.runPreservationWGCNA] computing geneset enrichment...")
    pres$gsea <- wgcna.computeModuleEnrichment(
      pres$layers[[ref]],
      GMT = NULL,
      gsetX = NULL,
      annot = annot,
      methods = gset.methods,
      ntop = 1000,
      xtop = 100,
      filter = NULL
    )
  }
  
  pres$modulePreservation <- mp
  pres$Zsummary <- Z
  pres$medianRank <- M  
  pres$moduleSize <- moduleSize
  pres$modTraits <- R
  pres$MEs <- MEx
  
  return(pres)
}

#' @export
wgcna.plotPreservationSummaries <- function(pres, setpar=TRUE) {

  # Create a simple bar plot of Zsummary:
  Z <- pres$Zsummary
  ntest <- ncol(Z)

  if(setpar) {
    par(mfrow=c(3, ntest), mar=c(5,5,4,1))
  }
  xylist <- list(
    c("moduleSize", "Zsummary.pres"),
    c("moduleSize", "medianRank.pres"),
    c("Zsummary.pres", "medianRank.pres")  
  )

  for(xy in xylist) {
    for(k in colnames(Z)) {
      X <- data.frame(
        color = substring(names(pres$moduleSize),3,99),
        moduleSize = pres$moduleSize,
        Zsummary.pres = pres$Zsummary[,k],
        medianRank.pres = pres$medianRank[,k]
      )
      xvar <- xy[1]
      yvar <- xy[2]
      ylim <- c(0,max(X[,yvar]))
      if(yvar == "medianRank.pres") ylim <- rev(ylim)
      plot(
        X[,xvar],
        X[,yvar],
        pch = 21,
        cex=2,
        bg = X$color,
        ylim = ylim,
        xlab = xvar,
        ylab = yvar
      )
      title(yvar, cex.main=1.4, line=2.2)  
      sub <- paste( k, "vs.", "reference")
      title(sub, cex.main=1, line=0.9)  
      if(yvar=="Zsummary.pres") abline(h = c(2,10), lty = 2)
    }
  }
}

#' @export
wgcna.plotPreservationModuleTraits <- function(pres,
                                               subplots = c("zsummary","consmt","wt.consmt"),
                                               order.by = "name",
                                               setpar=TRUE, rm.na=FALSE) {  


  if(all(is.numeric(subplots))) {
    subplots <- c("zsummary","consmt","wt.consmt")[subplots]
  }
  
  if(setpar) {
    par(mfrow=c(2,2), mar=c(14,12,4,2))
  }

  ## compute consensus
  Zsummary <- pres$Zsummary
  
  cR <- pres$modTraits
  ydim <- sapply(pres$layers, function(w) nrow(w$datTraits))
  consZ <- wgcna.computeConsensusMatrix(cR, ydim, psig=1, consfun='gmean')
  ##consZ <- consZ[rownames(cR[[1]]), colnames(cR[[1]])]

  ## match
  ii <- intersect(rownames(Zsummary),rownames(consZ))
  Zsummary <- Zsummary[ii,,drop=FALSE]
  consZ <- consZ[ii,,drop=FALSE]

  ## order
  order.method="clust"
  if(order.by == "name") {
    ii <- order(rownames(Zsummary))
    Zsummary <- Zsummary[ii,,drop=FALSE]
    consZ <- consZ[ii,,drop=FALSE]
  }
  if(order.by == "zsummary") {
    ii <- order(-rowMeans(Zsummary**2))
    Zsummary <- Zsummary[ii,,drop=FALSE]
    consZ <- consZ[ii,,drop=FALSE]
  }
  if(order.by == "clust") {
    consZ1 <- consZ
    consZ1[is.na(consZ1)] <- 0
    ii <- hclust(dist(consZ1))$order
    jj <- hclust(dist(t(consZ1)))$order
    Zsummary <- Zsummary[ii,,drop=FALSE]
    consZ <- consZ[ii,jj,drop=FALSE]
  }
  
  ##--------------------------------------
  ## Zsummary heatmap
  ##--------------------------------------
  if("zsummary" %in% subplots) {
    WGCNA::labeledHeatmap(
      Matrix = Zsummary,
      xLabels = colnames(Zsummary),
      yLabels = rownames(Zsummary),
      ySymbols = rownames(Zsummary),
      colors = tail(WGCNA::blueWhiteRed(100),50),
      colorLabels = TRUE,
      setStdMargins = FALSE
    )
    title("Module preservation (Zsummary)", line=1.2, cex.main=1.2)
  }
  
  ##--------------------------------------
  ## Consensus Module-Trait
  ##--------------------------------------
  validcol <- function(R) which( colMeans(is.na(R)) < 1 &
                                   matrixStats::colSds(R,na.rm=TRUE) > 0.01 )

  if("consmt" %in% subplots) {    
    clim <- max(abs(consZ),na.rm=TRUE)
    cval <- seq( -clim, clim, length.out=201)
    ii <- which( cval >= min(consZ,na.rm=TRUE) & cval <= max(consZ,na.rm=TRUE) )
    col2 <- WGCNA::blueWhiteRed(201)[ii]
    jj <- 1:ncol(consZ)
    if(rm.na) jj <- validcol(consZ)
    WGCNA::labeledHeatmap(
      Matrix = consZ[,jj,drop=FALSE],
      xLabels = colnames(consZ)[jj],
      yLabels = rownames(consZ),
      ySymbols = rownames(consZ),
      colors = col2,
      colorLabels = TRUE,
      setStdMargins = FALSE
    )
    title("Consensus Module-Traits", line=1.2, cex.main=1.2)
  }
  
  ##--------------------------------------
  ## preservation-weighted Consensus Module-Trait
  ##--------------------------------------
  if("wt.consmt" %in% subplots) {      
    wz <- rowMeans(Zsummary**2, na.rm=TRUE)
    wz <- wz / max(wz)
    consW <- consZ * wz[rownames(consZ)]
    
    clim <- max(abs(consW),na.rm=TRUE)
    cval <- seq( -clim, clim, length.out=201)
    ii <- which( cval >= min(consW,na.rm=TRUE) & cval <= max(consW,na.rm=TRUE) )
    col2 <- WGCNA::blueWhiteRed(201)[ii]
    
    jj <- 1:ncol(consW)
    if(rm.na) jj <- validcol(consW)
    WGCNA::labeledHeatmap(
      Matrix = consW[,jj,drop=FALSE],
      xLabels = colnames(consW)[jj],
      yLabels = rownames(consW),
      ySymbols = rownames(consW),
      colors = col2,
      colorLabels = TRUE,
      setStdMargins = FALSE
    )
    title("Preservation-weighted Consensus\nModule-Traits", line=1, cex.main=1.2)
  }

}



##=========================================================================
## PLOTTING FUNCTIONS
##=========================================================================


#' @export  
wgcna.plotTopModules <- function(wgcna, trait, nmax=16, setpar=TRUE) {

  MEx <- wgcna$net$MEs
  Y <- wgcna$datTrait
  kk <- intersect(rownames(MEx), rownames(Y))
  MEx <- MEx[kk,]
  Y <- Y[kk,,drop=FALSE]
  
  rho <- cor(MEx, Y, use="pairwise")
  sel <- order(-abs(rho[,trait]))
  sel <- head(sel, nmax)
  n <- length(sel)
  nr <- ceiling(sqrt(n))
  nc <- ceiling(n / nr)

  yclass <- sapply(as.data.frame(Y), class)
  is.binary <- apply(Y, 2, function(x) all(x %in% c(TRUE,FALSE,0,1,NA)))
  yclass[which(is.binary)] <- "factor"
  
  if(setpar==1) par(mfrow=c(nr,nc), mgp=c(2.6,0.85,0), mar=c(4,4,2.5,1))
  if(setpar==2) par(mfrow=c(nc,nr), mgp=c(2.6,0.85,0), mar=c(4,4,2.5,1))  

  i=1
  for(i in head(sel, nmax)) {
    x <- Y[, trait]  
    y <- MEx[,i]
    label <- colnames(MEx)[i]
    col <- substring(label, 3, 99)
    col1 <- adjustcolor(col, alpha.f=0.5)

    if( yclass[trait] == "factor" ) {
      boxplot(y ~ x, main = label, col = col1,
        xlab = trait, ylab = "ME score")
      points(1 + x + 0.04*rnorm(length(x)), y,
        pch=21, bg=col1, lwd=0.5)
    }

    if( yclass[trait] == "numeric" ) {
      plot( x, y, main = label,
        pch=21, cex = 1.1, col=1, bg = col1, lwd=0.25,
        xlab = trait, ylab = "ME score")
      abline(h=0, lty=2, lwd=0.5)
      r <- cor(x,y,use="pairwise")
      if(abs(r) > 0.3) {
        abline( lm(y ~ x), col=1, lwd=0.6 )
        legend("bottomright", legend=paste("r=",round(r,3)))
      }
    }

  }

}


#' Plot top modules most correlated with trait for multi expression
#' data.
#'
#' @export  
<<<<<<< HEAD
wgcna.plotTopModules_multi <- function(multi, trait, nmax=16, collapse=FALSE,
=======
wgcna.plotTopModules_multi <- function(multi, trait, nmax=16,
>>>>>>> 31a07e8a
                                       plotlib = "base", setpar=TRUE)
{

  ## we 'just' concatenate the ME matrices
  MEx <- do.call(rbind, lapply(multi$MEs, as.matrix))
  me.samples <- lapply(multi$MEs, rownames)
  Y <- multi$datTrait
<<<<<<< HEAD

=======
>>>>>>> 31a07e8a
  batch <- max.col(sapply(me.samples, function(s) rownames(Y) %in% s))
  batch <- names(multi$MEs)[batch]
  names(batch) <- rownames(Y)

<<<<<<< HEAD
  ## align
=======
>>>>>>> 31a07e8a
  kk <- intersect(rownames(MEx), rownames(Y))
  MEx <- MEx[kk,]
  Y <- Y[kk,]
  batch <- batch[kk]
  nbatch <- length(multi$MEs)
<<<<<<< HEAD

  ## select top modules
  rho <- cor(MEx, Y, use="pairwise")
  sel <- names(sort(-abs(rho[,trait])))
  sel <- head(sel, nmax)

  Y <- type.convert(data.frame(Y,check.names=FALSE),as.is=FALSE)
  if(collapse) {
    Y <- collapseTraitMatrix(Y)
    trait <- sub("=.*","",trait)
  }
  
  n <- length(sel)
  nr <- ceiling(sqrt(n))
  nc <- ceiling(n / nr)
  if(setpar==1) par(mfrow=c(nr,nc), mgp=c(2.6,0.85,0), mar=c(4,4,2.5,1))
  if(setpar==2) par(mfrow=c(nc,nr), mgp=c(2.6,0.85,0), mar=c(4,4,2.5,1))  
  
=======
  
  rho <- cor(MEx, Y, use="pairwise")
  sel <- order(-abs(rho[,trait]))
  sel <- head(sel, nmax)
  n <- length(sel)
  nr <- ceiling(sqrt(n))
  nc <- ceiling(n / nr)

  if(setpar==1) par(mfrow=c(nr,nc), mgp=c(2.6,0.85,0), mar=c(4,4,2.5,1))
  if(setpar==2) par(mfrow=c(nc,nr), mgp=c(2.6,0.85,0), mar=c(4,4,2.5,1))  

>>>>>>> 31a07e8a
  yclass <- sapply(as.data.frame(Y), class)
  is.binary <- apply(Y, 2, function(x) all(x %in% c(TRUE,FALSE,0,1,NA)))
  yclass[which(is.binary)] <- "logical"
  yclass
  
  i=sel[1]
  for(i in head(sel, nmax)) {

    x <- Y[, trait]  
    y <- MEx[,i]
<<<<<<< HEAD
    label <- i
=======
    label <- colnames(MEx)[i]
>>>>>>> 31a07e8a
    col <- substring(label, 3, 99)
    col1 <- adjustcolor(col, alpha.f=0.66)
    col2 <- col1

    yclass[trait]
    if(yclass[trait] %in% c("factor","logical","binary")) {

<<<<<<< HEAD
      if(yclass[trait] %in% c("logical","binary")) {
=======
      if(yclass[i] %in% c("logical","binary")) {
>>>>>>> 31a07e8a
        x <- (x == 1)
      }
      df <- data.frame(x=x, y=y, group=factor(batch))
    
<<<<<<< HEAD
      par(mgp=c(2.4,0.9,0))
      
      aa <- seq(0.45, 0.1, length.out=nbatch)
      col1 <- sapply(aa, function(a) adjustcolor(col, alpha.f=a))
      
      nb <- nbatch
      atx <- c(1,2, 4,5)
      atx <- c( seq(1,2, length.out=nb), seq(4,5, length.out=nb) )
      atmid <- c(2, 4)
      
      boxplot(
        #df$y ~ df$x + df$group,
        df$y ~ df$group + df$x,        
        #df$y ~ df$x,        
        at = atx,
        cols = col1,
        main = label,
        col = col1,
        boxwex=0.8,
        xaxt = 'n',
        xlab = trait,
        ylab = "ME score"
      )
      
      mtext( c("FALSE","TRUE"), side=1, line=0.75, cex=0.75, at=atmid)
      bb <- names(multi$MEs)
      legend("topright", legend=bb, fill=col1, cex=0.9,
        y.intersp=0.85)        

=======
      if(plotlib=="base") {
        par(mgp=c(2.4,0.9,0))
        
        aa <- seq(0.45, 0.1, length.out=nbatch)
        col1 <- sapply(aa, function(a) adjustcolor(col, alpha.f=a))
        
        nb <- nbatch
        atx <- c(1,2, 4,5)
        atx <- c( seq(1,2, length.out=nb), seq(4,5, length.out=nb) )
        atmid <- c(2, 4)
        
        boxplot(
          #df$y ~ df$x + df$group,
          df$y ~ df$group + df$x,        
          #df$y ~ df$x,        
          at = atx,
          cols = col1,
          main = label,
          col = col1,
          boxwex=0.8,
          xaxt = 'n',
          xlab = trait,
          ylab = "ME score"
        )
        mtext( c("FALSE","TRUE"), side=1, line=0.75, cex=0.75, at=atmid)
        bb <- names(multi$MEs)
        legend("topright", legend=bb, fill=col1, cex=0.9,
          y.intersp=0.85)        
      }
      
      # Boxplot with default spaces
      if(plotlib=="ggplot") {
        ggplot2::ggplot(df,                          
          ggplot2::aes(x = x, y = y, fill = group)) +
          ggplot2::geom_boxplot() +
          ggplot2::xlab(trait) +
          ggplot2::ylab("ME score")       
      }
>>>>>>> 31a07e8a
    }  ## end of if factor

    if(yclass[trait] %in% c("numeric","integer")) {
      
      df <- data.frame(x=x, y=y, group=factor(batch))
<<<<<<< HEAD
      par(mgp=c(2.4,0.9,0))
      
      aa <- seq(0.55, 0.15, length.out=nbatch)
      col1 <- sapply(aa, function(a) adjustcolor(col, alpha.f=a))
      names(col1) <- sort(unique(batch))
      
      nb <- nbatch
      colx <- col1[as.integer(factor(batch))]
      
      plot(
        df$x , df$y,
        pch = 21,
        cex = 1,
        lwd = 0.4,
        bg = colx,
        main = label,
        xlab = trait,
        ylab = "ME score"
      )
      bb <- names(multi$MEs)
      legend("topright", legend=bb, fill=col1, cex=0.9,
        y.intersp=0.85)
      
      ## add regression lines
      b=df$group[1]
      col2 <- adjustcolor(col1, red.f=0.5, green.f=0.5, blue.f=0.5)
      names(col2) <- names(col1)
      for(b in unique(df$group)) {
        ii <- which(df$group == b)
        abline( lm(df$y[ii] ~ df$x[ii]), lwd=1, lty=1, col=col2[1] )
=======
    
      if(plotlib=="base") {
        par(mgp=c(2.4,0.9,0))
        
        aa <- seq(0.55, 0.15, length.out=nbatch)
        col1 <- sapply(aa, function(a) adjustcolor(col, alpha.f=a))
        names(col1) <- sort(unique(batch))
        
        nb <- nbatch
        colx <- col1[as.integer(factor(batch))]
        
        plot(
          df$x , df$y,
          pch = 21,
          cex = 1,
          lwd = 0.4,
          bg = colx,
          main = label,
          xlab = trait,
          ylab = "ME score"
        )
        bb <- names(multi$MEs)
        legend("topright", legend=bb, fill=col1, cex=0.9,
          y.intersp=0.85)

        ## add regression lines
        b=df$group[1]
        col2 <- adjustcolor(col1, red.f=0.5, green.f=0.5, blue.f=0.5)
        names(col2) <- names(col1)
        for(b in unique(df$group)) {
          ii <- which(df$group == b)
          abline( lm(df$y[ii] ~ df$x[ii]), lwd=1, lty=1, col=col2[1] )
        }
        
      }
      
      # Boxplot with default spaces
      if(plotlib=="ggplot") {
        ggplot2::ggplot(df,                          
          ggplot2::aes(x = x, y = y, fill = group)) +
          ggplot2::geom_point() +
          ggplot2::xlab(trait) +
          ggplot2::ylab("ME score")       
>>>>>>> 31a07e8a
      }
    }  ## end of if continuous

  }
     
}


<<<<<<< HEAD

#' Plot top modules most correlated with trait for multi expression
#' data.
#'
#' @export  
wgcna.plotModuleScores <- function(res, trait,
                                   multi=FALSE, nmax=16,
                                   collapse.trait = FALSE,
                                   plotlib = "base", setpar=TRUE)
{

  Y <- res$datTrait

  ## For multi we 'just' concatenate the ME matrices
  if(multi) {
    MEx <- do.call(rbind, lapply(res$MEs, as.matrix))
    me.samples <- lapply(res$MEs, rownames)
    batch <- max.col(sapply(me.samples, function(s) rownames(Y) %in% s))
    batch <- names(res$MEs)[batch]
    names(batch) <- rownames(Y)
    nbatch <- length(res$MEs)
  } else {
    MEx <- res$net$MEs
    batch <- ""
    nbatch <- 1
  }

  ## align
  kk <- intersect(rownames(MEx), rownames(Y))
  MEx <- MEx[kk,]
  Y <- Y[kk,]
  if(!is.null(batch)) batch <- batch[kk]

  sel.modules <- colnames(MEx)
  if(nmax > 0) {
    ## select top modules
    rho <- cor(MEx, Y, use="pairwise")
    sel.modules <- names(sort(-abs(rho[,trait])))
    sel.modules <- head(sel.modules, nmax)
  }
  ncol <- ceiling(sqrt(length(sel.modules)))
  
  if(collapse.trait) {
    Y <- type.convert(data.frame(Y,check.names=FALSE),as.is=FALSE)
    Y <- collapseTraitMatrix(Y)
    trait <- sub("=.*","",trait)
  }

  module <- as.vector(sapply(sel.modules, rep, nrow(MEx)))
  dfx <- data.frame(
    sample = rownames(MEx),
    trait = Y[,trait],
    score = as.vector(unlist(MEx[,sel.modules])),
    module = module,
    group = batch
  )
  
  xtype <- class(type.convert(Y[,trait],as.is=TRUE))
  xtype
  if(xtype != "numeric") {

    dfx$trait <- factor(dfx$trait)
    if(nbatch== 1) {
      ggplot2::ggplot(dfx,                          
        ggplot2::aes(x = factor(trait), y = score, fill = trait)) +
        #ggplot2::aes(y = score, x = trait)) +
        ggplot2::geom_boxplot() +
        ggplot2::xlab(trait) +
        ggplot2::ylab("ME score") +
        ggplot2::facet_wrap(~module, ncol=ncol) +
        ggplot2::theme_bw(base_size = 18)
    }
    
    if(nbatch > 1) {
      ggplot2::ggplot(dfx,                          
        ggplot2::aes(x = group, y = score, fill = trait)) +
        ggplot2::geom_boxplot() +
        ggplot2::xlab(trait) +
        ggplot2::ylab("ME score") +
        ggplot2::facet_wrap(~module, ncol=ncol) +
        ggplot2::theme_bw(base_size = 18)
    }
  } else {
    
    dfx$trait <- as.numeric(dfx$trait)
    ggplot2::ggplot(dfx,                          
      #ggplot2::aes(x = trait, y = score, color = group)) +
      ggplot2::aes(x = trait, y = score, color = group)) +
      ggplot2::geom_point(size = 0.6) +
      ggplot2::geom_smooth(method="lm", se = FALSE, linewidth=0.6) +
      ggplot2::xlab(trait) +
      ggplot2::ylab("ME score") +
      ggplot2::facet_wrap(~module, ncol = ncol, scales = "free") +
      ggplot2::theme_bw(base_size = 18)
    
  }  
}

#'
#'
#' @export
wgcna.plotTraitCorrelationBarPlots <- function(res, trait, multi=FALSE,
                                               colored = TRUE, beside = TRUE,
                                               main = NULL, cex.main = 1.3,
                                               setpar=TRUE) {
  if(setpar) {
    nr <- ceiling( sqrt(length(trait)))
    nc <- ceiling( length(trait)/nr)
    par(mfrow=c(nr,nc))
  }
  p=trait[1]
  for(p in trait) {
    groups <- NULL
    if(multi) {
      mt <- res$modTrait
      groups <- names(mt) 
      m1 <- sapply(mt, function(x) x[,p])
    } else {
      m1 <- res$modTrait[,p]
    }
    colnames(m1) <- paste0(p," (",colnames(m1),")")
    me.col <- grey.colors(2)
    if(colored) {
      me.col <- sub("ME","",rownames(m1))
      me.col <- rbind(me.col, me.col)
      aa <- seq(0.7,0.25,length.out=nrow(me.col))
      for(i in 1:nrow(me.col)) {
        me.col[i,] <- adjustcolor(me.col[i,], alpha.f=aa[i])
      }
    }

    if(beside) {
      barplot( t(m1), las=3, beside=TRUE, col=me.col,
        ylab = "trait correlation (rho)")
      tt <- p
      if(!is.null(main)) tt <- main
      title(tt, cex.main = cex.main)
      if(length(groups)>1) {
        legend("topright", legend=groups, fill=grey.colors(length(groups)))
      }
    } else {
      me.col <- NULL
      if(colored) me.col <- sub("ME","",rownames(m1))
      for(i in 1:ncol(m1)) {
        barplot( m1[,i], las=3, beside=TRUE, col=me.col,
          ylab = "trait correlation (rho)")
        tt <- colnames(m1)[i]
        if(!is.null(main)) tt <- main
        title(tt, cex.main = cex.main)
      }
    }

    

    
  }
=======
    

  
>>>>>>> 31a07e8a
}


#'
#'
#' @export
wgcna.plotTOM <- function(wgcna, justdata = FALSE, block = NULL,
                          legend = TRUE, downsample = NULL) {
  datExpr <- wgcna$datExpr
  wTOM <- NULL
  if (!is.null(wgcna$TOM)) {
    wTOM <- wgcna$TOM
  }
  ## if SV of TOM is stored, reconstruct TOM
  if (is.null(wTOM) && !is.null(wgcna$svTOM)) {
    wTOM <- wgcna$svTOM %*% t(wgcna$svTOM)
  }
  if (is.null(wTOM)) {
    message("[wgcna.plotTOM] ERROR. no TOM matrix")
    return(NULL)
  }
  dissTOM <- 1 - wTOM
  rownames(dissTOM) <- colnames(dissTOM) <- colnames(datExpr)

  ## clustering wgcnaults
  moduleColors <- NULL
  if (is.null(block) && "merged_dendro" %in% names(wgcna$net)) {
    geneTree <- wgcna$net$merged_dendro
    gg <- geneTree$labels
    if (length(gg) > 0) {
      dissTOM <- dissTOM[gg, gg]
      moduleColors <- wgcna.labels2colors(wgcna$net$colors[gg])
    }
  }

  if (is.null(moduleColors)) {
    if (is.null(block)) block <- 1
    geneTree <- wgcna$net$dendrograms[[block]]
    ii <- which(wgcna$net$blocks == block & wgcna$net$goodGenes == TRUE)
    gg <- names(wgcna$net$color)[ii]
    dissTOM <- dissTOM[gg, gg]
    moduleColors <- wgcna.labels2colors(wgcna$net$colors[gg])
  }

  if (justdata) {
    return(dissTOM)
  }

  if (!is.null(downsample) && ncol(dissTOM) > downsample) {
    ii <- seq(1, ncol(dissTOM), length.out = downsample)
    dissTOM <- dissTOM[ii, ii]
    moduleColors <- moduleColors[ii]
    geneTree <- fastcluster::hclust(as.dist(dissTOM),
      method = "average"
    )
  }

  if (legend) {
    par(oma = c(1, 0, 0, 0), mar = c(0, 0, 0, 0))
    plotly::layout(
      matrix(c(
        0, 0, 5, 0,
        0, 0, 2, 0,
        4, 1, 3, 6
      ), nr = 3, byrow = TRUE),
      widths = c(2.3, 0.5, 10, 3),
      heights = c(2.3, 0.5, 10)
    )
    WGCNA::TOMplot(
      dissTOM^7,
      geneTree,
      moduleColors,
      setLayout = FALSE,
      main = NULL
    )

    ## add color legend
    frame()
    legend(
      -0.1, 1,
      fill = wgcna$me.colors,
      legend = names(wgcna$me.colors),
      cex = 1.2, bty = "n", x.intersp = 0.5
    )
  } else {
    WGCNA::TOMplot(
      dissTOM^7,
      geneTree,
      moduleColors,
      setLayout = TRUE,
      main = NULL
    )
  }
}

#'
#'
#' @export
wgcna.plotDendroAndColors <- function(wgcna, main=NULL, block=1,
                                      extra.colors=NULL,
                                      show.kme = FALSE,
                                      show.traits = FALSE,
                                      use.tree = 0,
                                      marAll = c(0.2, 8, 2, 0.2),
                                      setLayout=TRUE, ... ) {

  if("net" %in% names(wgcna)) {
    net <- wgcna$net
    if("colors" %in% names(wgcna)) {
      net$netcolors <- net$colors
      net$colors <- wgcna$colors
    }
  } else {
    net <- wgcna
  }
  dendro <- net$dendrograms
  
  if("layers" %in% names(wgcna) && use.tree>0) {
    dendro <- wgcna$layers[[use.tree]]$net$dendrograms
  }
  
  if(length(dendro)>1) {
    message("warning: this wgcna has multiple blocks")
  }
  geneTree <- dendro[[block]]
  
  colors <- cbind(wgcna.labels2colors(net$colors))
  if(NCOL(colors)==1) colnames(colors)[1] <- "Module colors"

  gg <- geneTree$labels
  if(is.null(gg) && !is.null(block)) {
    ii <- which(net$blocks == block & net$goodGenes==TRUE)
    gg <- names(net$color)[ii]
  }
  if(is.null(gg) && is.null(block)) {
    ii <- which(net$goodGenes==TRUE)
    gg <- names(net$color)[ii]
  }
  colors <- colors[gg,,drop=FALSE]
  if(!is.null(extra.colors)) {
    jj <- match(gg, rownames(extra.colors))
    colors <- cbind(colors, 0, extra.colors[jj,])
  }

  is.multi <- is.list(wgcna$datExpr)
  is.multi
  if(!is.multi) {
    if(show.kme) {
      X <- wgcna$datExpr
      Y <- net$MEs
      kme <- cor(X, Y, use="pairwise")
      kmeColors <- rho2bluered(kme)
      kmeColors <- kmeColors[gg,]
      colors <- cbind(colors, 0, kmeColors)
    }
    if(show.traits) {
      X <- wgcna$datExpr
      Y <- wgcna$datTraits
      kme <- cor(X, Y, use="pairwise")
      kmeColors <- rho2bluered(kme)
      kmeColors <- kmeColors[gg,,drop=FALSE]
      colors <- cbind(colors, 0, kmeColors)
    }
  }

  if(is.multi) {
    if(show.kme) {
      X <- wgcna$datExpr
      Y <- wgcna$net$multiMEs
      for(i in 1:length(X)) {
        kme <- cor(X[[i]], Y[[i]]$data, use="pairwise")
        kmeColors <- rho2bluered(kme)
        kmeColors <- kmeColors[gg,,drop=FALSE]
        colnames(kmeColors) <- paste0(names(X)[i],":",colnames(kmeColors))
        colors <- cbind(colors, 0, kmeColors)
      }
    }
    if(show.traits) {
      X <- wgcna$datExpr
      Y <- wgcna$datTraits
      for(i in 1:length(X)) {
        Y1 <- Y[rownames(X[[i]]),]
        kme <- cor(X[[i]], Y1, use="pairwise")
        kmeColors <- rho2bluered(kme)
        kmeColors <- kmeColors[gg,]
        colnames(kmeColors) <- paste0(names(X)[i],":",colnames(kmeColors))
        colors <- cbind(colors, 0, kmeColors)
      }
    }
  }
  
  if(is.null(main)) main <- "Gene dendrogram and module colors"
  ## Plot the dendrogram and the module colors underneath
  WGCNA::plotDendroAndColors(
    dendro = geneTree,
    colors = colors,
    groupLabels = colnames(colors),
    dendroLabels = FALSE,
    hang = 0.03,
    addGuide = FALSE,
    guideHang = 0.05,
    marAll = marAll,
    setLayout = setLayout,
    main = main,
    ...
  )
}

#'
#'
#' @export
wgcna.plotDendroAndTraitCorrelation <- function(wgcna,
                                                traits = NULL,
                                                show.traits = TRUE,
                                                show.kme = FALSE,
                                                main=NULL,
                                                block=NULL,
                                                rm.na = TRUE,
                                                use.tree = 0,
                                                marAll = c(0.2, 8, 2, 0.2),
                                                setLayout=TRUE,
                                                ... )
{

  ## if consensus output do this
  is.cons <- ("class" %in% names(wgcna) && wgcna$class == "cons")
  is.cons2 <- (all(c("layers","zlist") %in% names(wgcna)))
  if(is.cons || is.cons2) {
    message("object is consensus result")
    wgcna.plotDendroAndTraitCorrelation_cons(
      cons = wgcna,
      traits = traits,
      main = main,
      rm.na = rm.na,
      show.traits = show.traits,
      marAll = marAll,
      use.tree = use.tree,
      setLayout = setLayout,
      ...
    )
    return()
  }

  moduleColors <- cbind(wgcna$net$colors)
  if(NCOL(moduleColors)==1) colnames(moduleColors) <- "Module"
  colors <- moduleColors

  if(show.traits) {
    X <- wgcna$datExpr
    Y <- wgcna$datTraits
    traitSig <- cor(X, Y, use="pairwise")
    if(rm.na) {
      sel <- colMeans(is.na(traitSig)) < 1
      traitSig <- traitSig[, sel, drop=FALSE]
    }
    traitColors <- rho2bluered(traitSig)
    colors <- cbind(moduleColors, 0, traitColors)
  }
  
  geneTree <- wgcna$net$dendrograms[[1]]
  geneTree$labels <- names(wgcna$net$colors)
  colors <- colors[geneTree$labels, ]
  
  if(is.null(main)) main = "Gene Dendrogram, Modules and Trait Correlation"

  WGCNA::plotDendroAndColors(
    geneTree,
    colors = colors,
    colnames(colors),
    dendroLabels = FALSE,
    hang = 0.03,
    addGuide = TRUE,
    guideHang = 0.05,
    marAll = marAll,
    main = main,
    setLayout = setLayout,
    ...
  )

}

#' wgcna.plotDendroAndTraits for Consensus output
#'
#' 
wgcna.plotDendroAndTraitCorrelation_cons <- function(cons,
                                                     show.traits = TRUE,
                                                     traits = NULL,
                                                     main = NULL,
                                                     rm.na = TRUE,
                                                     use.tree = 0,
                                                     marAll = c(0.2, 8, 2, 0.2),
                                                     setLayout=TRUE,
                                                     ... )
{

  if(0) {
    show.traits = TRUE
    traits = NULL
    main = NULL
    rm.na = TRUE
    use.tree = 0
    marAll = c(0.2, 8, 2, 0.2)
    setLayout=TRUE
  }

  ## quick hack to use wgcna.plotDendroAndTraitCorrelation_multi()
  multi <- c( list(Consensus = cons), cons$layers )
  use.tree0 <- use.tree
  if(use.tree %in% 0:99) use.tree <- as.integer(use.tree)
  if(is.character(use.tree)) {
    use.tree <- match(use.tree, names(multi))
  } else {
    use.tree <- as.integer(use.tree) + 1
  }
  if(is.na(use.tree)) {
    message("ERROR: invalid class(use.tree) = ", class(use.tree0))
    message("ERROR: invalid use.tree = ", use.tree0)    
    return(NULL)
  }

  wgcna.plotDendroAndTraitCorrelation_multi(
    multi,
    show.traits = show.traits,
    traits = traits,
    main = main,
    rm.na = rm.na,
<<<<<<< HEAD
    use.tree = use.tree,
=======
    use.tree = use.tree + 1,
>>>>>>> 31a07e8a
    marAll = marAll,
    setLayout = setLayout,
    ...
  )
  
}


#' @export
wgcna.plotDendroAndTraitCorrelation_multi <- function(multi,
                                                      show.traits = TRUE,
                                                      traits = NULL,
                                                      main = NULL,
                                                      rm.na = TRUE,
                                                      use.tree = 1,
                                                      marAll = c(0.2, 8, 2, 0.2),
                                                      setLayout=TRUE,
                                                      ... )
{

  ## module colors  
  colors <- sapply( multi, function(m) m$net$colors )
  
  if(show.traits) {

    traitSig <- list()
    nsets <- length(multi)
    i=1
    for(k in names(multi)) {
      if( k == "Consensus") next
      w <- multi[[k]]
      Y <- w$datTraits
      sel <- colnames(Y)
      if(!is.null(traits)) sel <- intersect(sel, traits)
      X <- w$datExpr
      kk <- intersect(rownames(X), rownames(Y))
      traitSig[[k]] <- cor(X[kk,], Y[kk,sel], use="pairwise")
    }
    
    if(rm.na) {
      for(i in 1:length(traitSig)) {
        sel <- colMeans(is.na(traitSig[[i]])) < 1
        traitSig[[i]] <- traitSig[[i]][, sel, drop=FALSE]
      }
    }
    
    ## prepend datatype/set name
    for(k in names(traitSig)) {
      colnames(traitSig[[k]]) <- paste0(k,":",colnames(traitSig[[k]]))
    }

    traitSig2 <- c()
    for(i in 1:length(traitSig)) {
      traitSig2 <- cbind(traitSig2, traitSig[[i]])
      if(i < length(traitSig)) traitSig2 <- cbind(traitSig2, 0)
    }

    traitColors <- rho2bluered(traitSig2, f=0.95)
    ii <- which(colnames(traitColors)=='')
    if(length(ii)) traitColors[,ii] <- "#FFFFFF"
    if(is.null(colors)) {
      colors <- traitColors
    } else {
      colors <- cbind( colors, 0, traitColors)
<<<<<<< HEAD
    }    
  }


  
=======
    }
    
  }

>>>>>>> 31a07e8a
  message("using tree of layer: ", names(multi)[use.tree] )
  geneTree <- multi[[use.tree]]$net$dendrograms[[1]]
  
  if(is.null(main)) main = "Gene Dendrogram, Modules and Trait Correlation"
  
  WGCNA::plotDendroAndColors(
    geneTree,
    colors = colors,
    colnames(colors),
    dendroLabels = FALSE,
    hang = 0.03,
    addGuide = TRUE,
    guideHang = 0.05,
    marAll = marAll,
    main = main,
    ...
  )

}

#' @export
purpleGreyYellow <- function(n) {
  colorRampPalette(c("purple","grey65","yellow"))(n)
}

#' Converts correlation values [-1;1] to blue-white-red colors. Good
#' for creating color labels for labeledHeatmaps that expect colors.
#' NOTE: use WGCNA::numbers2colors???
#' 
rho2bluered <- function(R, a=1, f=0.95) {
  BLUERED <- WGCNA::blueWhiteRed(100)
  if(a!=1) R <- sign(R) * abs(R)**a
  if(is.null(ncol(R))) {
    col <- BLUERED[1+round(99*(1+R)/2)]
  } else {
    col <- apply(R, 2, function(x) BLUERED[1+round(99*(1+x)/2)])
    dimnames(col) <- dimnames(R)
  }
  if(f < 1) {
    col <- apply(col, 2, adjustcolor, red.f=f, green.f=f, blue.f=f)
  }
  dimnames(col) <- dimnames(R)
  col
}


#' Converts WGCNA labels (numeric or color) to colors.
#'
wgcna.labels2colors <- function(colors, ...) {
  if (all(is.numeric(colors))) {
    colors <- WGCNA::labels2colors(colors, ...)
    return(colors)
  }
  stdColors <- c("grey", WGCNA::standardColors())
  if (all(colors %in% stdColors)) {
    return(colors)
  }
  icolors <- as.integer(factor(as.character(colors)))
  colors <- WGCNA::standardColors()[icolors]
  return(colors)
}



#' Plot membership correlation vs gene signficance (correlation with
#' trait) to discover biomarkers/driver genes.
#'
#' @export
wgcna.plotMMvsGS <- function(wgcna, module, trait, abs = TRUE, par = TRUE,
                             plotlib = "base") {
  ## module="ME3";trait="activated=act"
  moduleGenes <- wgcna$me.genes[[module]]
  nSamples <- nrow(wgcna$datExpr)

  ## Module membership correlation (with p-values)
  if ("stats" %in% names(wgcna)) {
    moduleMembership <- wgcna$stats$moduleMembership
    MMPvalue <- wgcna$stats$MMPvalue
  } else {
    moduleMembership <- as.data.frame(cor(wgcna$datExpr, wgcna$net$MEs, use = "p"))
    MMPvalue <- as.data.frame(corPvalueStudent(as.matrix(moduleMembership), nSamples))
  }

  ## Gene-trait significance (trait correlation) (with p-values)
  if ("stats" %in% names(wgcna)) {
    traitSignificance <- wgcna$stats$traitSignificance
    TSPvalue <- wgcna$stats$TSPvalue
  } else {
    traitSignificance <- as.data.frame(cor(wgcna$datExpr, wgcna$datTraits, use = "p"))
    TSPvalue <- as.data.frame(corPvalueStudent(as.matrix(traitSignificance), nSamples))
  }

  x <- (moduleMembership[moduleGenes, module])
  y <- (traitSignificance[moduleGenes, trait])
  if (abs == TRUE) {
    x <- abs(x)
    y <- abs(y)
  }
  ##
  px <- MMPvalue[moduleGenes, module]
  py <- TSPvalue[moduleGenes, trait]
  qx <- p.adjust(px, method = "fdr")
  qy <- p.adjust(py, method = "fdr")
  is.sig <- (qx < 0.05 & qy < 0.05)
  sigx <- (qx < 0.05)
  sigy <- (qy < 0.05)
  ii <- which(is.sig)
  qv <- quantile(x[ii], prob = 0.1)[1]
  qh <- quantile(y[ii], prob = 0.1)[1]

  pos <- cbind(x, y)
  rownames(pos) <- moduleGenes
  is.sig1 <- c("notsig", "onesig", "sig")[1 + 1 * sigx + 1 * sigy]
  hi1 <- NULL
  ## hi1 <- head(rownames(pos),10)
  col1 <- c("grey70", "grey20", "red2")

  if (par) par(mfrow = c(1, 1), mar = c(5, 5, 3, 2))
  if (plotlib == "ggplot") {
    pgx.scatterPlotXY.GGPLOT(
      pos,
      var = is.sig1, hilight = hi1, col = col1,
      xlab = paste("Module membership in", module, "module"),
      ylab = paste("Gene significance for trait", trait),
      title = paste("Module membership vs. gene significance\n"),
      cex.title = 0.9,
      girafe = FALSE
    )    
  } else if (plotlib == "girafe") {
    pgx.scatterPlotXY.GGPLOT(
      pos,
      var = is.sig1, hilight = hi1, col = col1,
      xlab = paste("Module membership in", module, "module"),
      ylab = paste("Gene significance for trait", trait),
      title = paste("Module membership vs. gene significance\n"),
      cex.title = 0.7, cex.axis = 0.7,
      girafe = TRUE
    )
  } else {
    ii <- which(is.sig1 == "notsig")
    verboseScatterplot(
      x[-ii], y[-ii],
      xlab = paste("Module membership in", module, "module"),
      ylab = paste("Gene significance for trait", trait),
      main = paste("Module membership vs. gene significance\n"),
      cex.main = 1.2, cex.lab = 1.2, cex.axis = 1.2, col = col1[1]
    )
    ii <- which(is.sig1 == "onesig")
    points(x[ii], y[ii], col = col1[2])
    ii <- which(is.sig1 == "sig")
    points(x[ii], y[ii], col = col1[3])
    abline(v = qv, h = qh, col = "darkred")
  }
}

#' @export
wgcna.plotModuleTraitHeatmap <- function(wgcna, setpar = TRUE, cluster = FALSE,
                                         multi = FALSE, main = NULL, justdata = FALSE,
                                         transpose = FALSE, colorlabel = TRUE,
                                         nmax = -1, tmax = -1,
                                         text = TRUE, pstar = TRUE) {
  
  if(!multi) wgcna <- list(wgcna)
  nSamples <- nrow(wgcna[[1]]$datExpr)
  MEs <- do.call(cbind, lapply(wgcna, function(w) as.matrix(w$net$MEs))) 
  Y <- wgcna[[1]]$datTraits
  
  moduleTraitCor <- cor(MEs, Y, use = "pairwise.complete")
  if(nmax > 0) {
    sel <- head(order(-apply(abs(moduleTraitCor), 1, max, na.rm=TRUE)),nmax)
    moduleTraitCor <- moduleTraitCor[sel,,drop=FALSE]
  }
  if(tmax > 0) {
    sel <- head(order(-apply(abs(moduleTraitCor), 2, max, na.rm=TRUE)),tmax)
    moduleTraitCor <- moduleTraitCor[,sel,drop=FALSE]
  }

  if(transpose) {
    moduleTraitCor <- t(moduleTraitCor)
  }

  wgcna.plotLabeledCorrelationHeatmap(
    R = moduleTraitCor,
    nSamples = nSamples,
    setpar = setpar,
    cluster = cluster,
    text = text,
    main = main,
    justdata = justdata,
    colorlabel =  colorlabel,
    pstar = pstar
  ) 
}


#' Plot cluster dendrogram with eigengenes and traits.
#'
#' @export
wgcna.plotEigenGeneClusterDendrogram <- function(wgcna = NULL,
                                                 ME = NULL,
                                                 add_traits = TRUE,
                                                 horiz = FALSE,
                                                 setMargins = TRUE,
                                                 method = 'wgcna',
                                                 showlabels = TRUE,
                                                 plot = TRUE,
                                                 multi = FALSE,
                                                 main = NULL) {
  # Matrix with eigengenes and traits
  if(is.null(wgcna) && is.null(ME)) {
    stop("ERROR: wgcna or ME must be given")
  }
  
  if(is.null(ME)) {

    if(multi) {
      ME <- lapply(wgcna, function(w) as.matrix(w$net$MEs))
      ME <- do.call(cbind, ME)
      Y <- wgcna[[1]]$datTraits
    } else {
      ME <- wgcna$net$MEs
      Y <- wgcna$datTraits
    }

    if (length(add_traits)==1 && is.logical(add_traits) && add_traits==TRUE) {
      ME <- cbind(ME, Y)
    } else if (length(add_traits) > 0 && !is.logical(add_traits)) {
      sel <- intersect(add_traits, colnames(Y))
      if(length(sel)) ME <- cbind(ME, Y[,sel])
    }
  }

  ME <- WGCNA::orderMEs(ME)
  if (NCOL(ME) <= 2) ME <- cbind(ME, ME) ## error if ncol(ME)<=2 !!!!
  if (is.null(main)) main <- "Eigengene Dendrogram"

  hc <- NULL
  if(method == 'wgcna') {
    ## plot dendrogram with WGCNA function
    WGCNA::plotEigengeneNetworks(
      ME, main,
      setMargins = setMargins,
      marDendro = c(0, 4, 2, 0),
      plotHeatmaps = FALSE
    )

  } else {
    ## plot dendrogram with hclust function
    if(setMargins && horiz) par(mar=c(4,4,4,8))
    if(setMargins && !horiz) par(mar=c(8,4,4,1))    
    hc <- hclust( as.dist(1 - cor(ME)), method="average")
    if(plot) {
      save.labels <- hc$labels
      if(!showlabels) hc$labels <- rep("",ncol(ME))
      plot( as.dendrogram(hc), horiz = horiz, main = main)
      hc$labels <- save.labels
    }
  }
  invisible(hc)
}


#' Plot the adjacency correlation heatmap matrix of eigengenes with or
#' without traits. This can show how traits cluster together with the
#' eigengenes.
#'
#' @export
wgcna.plotEigenGeneAdjacencyHeatmap <- function(wgcna,
                                                add_traits = TRUE,
                                                traits = NULL,
                                                add_me = TRUE,
                                                marx = 1, main = NULL,
                                                multi = FALSE, 
                                                phenotype = NULL,
                                                colorlabel = TRUE,
                                                text = FALSE,
                                                pstar = TRUE,
                                                setMargins = TRUE,
                                                mar1 = c(5.5, 5, 1.6, 1),
                                                mar2 = c(8, 10, 4, 2),
                                                cex.lab = 0.8,
                                                cex.text = 0.7,
                                                plotDendro = TRUE,
                                                plotHeatmap = TRUE, 
                                                dendro.horiz = TRUE,
                                                dendro.width = 0.3,
                                                dendro.labels = TRUE,
                                                nmax = -1,
                                                fixclust = FALSE,
                                                mask.intra = FALSE,
                                                justdata = FALSE) {

  if(0) {
    add_traits = TRUE;
    traits = NULL;
    marx = 1; main = NULL;
    multi = FALSE; 
    phenotype = NULL;
    colorlabel = TRUE;
    text = FALSE;
    pstar = TRUE;
    setMargins = TRUE;
    mar1 = c(5.5, 5, 1.6, 1);
    mar2 = c(8, 10, 4, 2);
    cex.lab = 0.8;
    cex.text = 0.7;
    plotDendro = TRUE;
    plotHeatmap = TRUE; 
    dendro.horiz = TRUE;
    dendro.width = 0.3;
    dendro.labels = TRUE;
    nmax = -1;
    fixclust = FALSE;
    mask.intra = FALSE;
    justdata = FALSE
    add_me = TRUE
  }

  
  if(!multi) wgcna <- list(gx=wgcna)

  # Matrix with eigengenes and traits
  ME <- c()
  if(add_me) {
    ME <- lapply(wgcna, function(w) as.matrix(w$net$MEs))
    ME <- do.call(cbind, ME)
  }
  Y <- wgcna[[1]]$datTraits    
  
  if (add_traits) {
    sel <- colnames(Y)
    if(!is.null(traits)) {
      sel <- intersect(traits, sel)
    }
    ME <- cbind(ME, Y[,sel,drop=FALSE])
  } 
  
  if (!add_traits && !is.null(phenotype)) {
    ME <- cbind(ME, Y[,phenotype,drop=FALSE])
  } 
  
  if (NCOL(ME) <= 2) ME <- cbind(ME, ME) ## error if ncol(ME)<=2 !!!!

  ## eigengene correlation
  R <- cor(ME, use="pairwise")
  R0 <- R

  ## If phenotype is given we condition the heatmap using the
  ## correlation to the phenotype.
  if(!is.null(phenotype)) {
    ## proper sign in case of inhibitor layer (like miRNA)
    layersign <- rep(1, length(wgcna))
    names(layersign) <- names(wgcna)
    layersign[grep("^mi",names(wgcna),ignore.case=TRUE)] <- -1
    ff <- list()
    for(k in names(wgcna)) {
      rho <- cor(ME, Y[,phenotype], use="pairwise")[,1]
      ##rho <- wgcna[[k]]$modTraits[,phenotype]      
      ff[[k]] <- layersign[k] * rho
    }
    names(ff) <- NULL
    ff <- unlist(ff)
    ff <- 0.5 * (1 + ff)  ## signed...
    ff <- ff[match(rownames(R),names(ff))]
    names(ff) <- rownames(R)
    ff[is.na(ff)] <- 1  ## really??? NEED RETHINK
    ww <- outer(ff, ff)            
    ##ww[is.na(ww)] <- 0
    ww <- ww / max(ww,na.rm=TRUE)
    R <- R * ww
  }
  
  if(nmax>0) {
    if(!is.null(phenotype)) {
      rho <- cor(ME, Y[,phenotype], use="pairwise")[,1]
      ii <- head(order(-abs(rho)), nmax)
    } else {
      ii <- head( order(-Matrix::rowMeans(R**2)), nmax)
    }
    R <- R[ii,ii]
  }
  
  if (justdata) {
    return(R)
  }
  
  # Plot the correlation heatmap matrix (note: this plot will overwrite
  # the dendrogram plot)
  if (is.null(main)) main <- "Eigengene Adjacency Heatmap"
  
  if(plotDendro && plotHeatmap) {
    layout.matrix <- matrix( 1:2, nrow = 1, ncol = 2)
    layout(mat = layout.matrix, heights = 1, widths = c(dendro.width, 1))
    if(dendro.horiz && dendro.labels) {
      mar1[4] <- mar2[2] ## copy left margin
    }
  }
  if(plotDendro) par(mar=mar1)

  #fixclust=FALSE
  if(fixclust) {
    ii <- rownames(R)
    hc <- hclust(as.dist(1 - R0[ii,ii]), method="average")    
  } else {
    hc <- hclust(as.dist(1 - R), method="average")    
  }
  if(plotDendro) {
    plot( as.dendrogram(hc), horiz = TRUE, ylab="Eigengene dendrogram")
  }
  
  if(plotHeatmap) {
    ii <- hc$labels[hc$order]
    ii <- intersect(ii, rownames(R))
    R1 <- R[rev(ii), ii]
    nsamples <- nrow(Y)
    par(mar=mar2)
    wgcna.plotLabeledCorrelationHeatmap(
      R1,
      nSamples = nsamples,
      text = text,
      pstar = pstar,
      colorlabel = colorlabel,
      cluster = FALSE,
      setpar = FALSE,
      main = main,
      cex.lab = cex.lab,
      cex.text = cex.text
    )
  }  
}

#' @export
wgcna.plotMultiEigengeneCorrelation <- function(wgcna, addtraits = TRUE,
                                                phenotype=NULL, nmax=-1, main = NULL,
                                                showvalues = FALSE, showsig = TRUE,
                                                cex.text = 0.7, cex.lab = 0.8,
                                                fixcluster = TRUE, setpar = TRUE) {

  ## Show inter-correlation of modules
  me <- lapply(wgcna, function(w) w$net$MEs)        
  if(length(me) == 1) {
    me <- list(me[[1]], me[[1]])
  }
  
  comb <- combn(length(me),2)
  ncomb <- ncol(comb)
  nsamples <- nrow(wgcna[[1]]$datExpr)
  Y <- wgcna[[1]]$datTraits
  
  ## for miRNA we need to flip sign
  msign <- c(1,-1)[1 + 1*(names(wgcna) %in% c("mi","mir"))]

  if(setpar) {
    nc <- ceiling(sqrt(ncomb))
    nr <- ceiling(ncomb / nc)
    par(mfrow=c(nr,nc), mar=c(8,10,3,1))
  }

  k=1
  for(k in 1:ncol(comb)) {
    i <- comb[1,k]
    j <- comb[2,k]
    M1 <- me[[i]]
    M2 <- me[[j]]

    if(addtraits) {
      M1 <- cbind(M1, Y)
      M2 <- cbind(M2, Y)
    }
    if(FALSE && !addtraits && !is.null(phenotype)) {
      y <- Y[,phenotype,drop=FALSE]
      M1 <- cbind(M1, y)
      M2 <- cbind(M2, y)
    }


    R1 <- cor(M1, M2, use="pairwise.complete")

    if(nmax > 0) {
      ii <- head(order(-apply(abs(R1), 1, max)), nmax)
      jj <- head(order(-apply(abs(R1), 2, max)), nmax)          
      R1 <- R1[ii,jj]
    }
    
    ## cluster unweighted matrix
    ii <- hclust(dist(R1), method="average")$order
    jj <- hclust(dist(t(R1)), method="average")$order
    R1 <- R1[ii, jj]
    
    ## This conditions the correlation on phenotype. Important.
    do.condition <- !is.null(phenotype)
    if(do.condition) {
      y <- Y[,phenotype]
      w1 <- cor( M1[,rownames(R1)], y, use="pairwise")[,1]
      w2 <- cor( M2[,colnames(R1)], y, use="pairwise")[,1]      
      if(msign[i]!=0) w1 <- msign[i] * w1
      if(msign[j]!=0) w2 <- msign[j] * w2            
      w1 <- pmax(w1,0)
      w2 <- pmax(w2,0)            
      ww <- outer(w1, w2)            
      ww <- ww / max(ww, na.rm=TRUE)
      R1 <- R1 * ww
    }
    
    main <- paste(names(me)[i],"vs.",names(me)[j])
    if(do.condition) main <- paste(main, "(conditioned)")
    
    playbase::wgcna.plotLabeledCorrelationHeatmap(
      R1,
      nsamples,
      text = showvalues,
      pstar = showsig,
      is.dist = FALSE,
      cluster = !fixcluster,
      setpar = FALSE,
      main = main,
      cex.text = cex.text,
      cex.lab = cex.lab
    )
    
  }
  
  
}



#' @export
wgcna.plotEigenGeneGraph <- function(wgcna, add_traits = TRUE, main = NULL,
                                     multi=FALSE, vcex=1, labcex=1) {
  
  ## require(igraph)
  if(multi) {
    ME <- lapply(wgcna, function(w) as.matrix(w$net$MEs))
    ME <- do.call(cbind, ME)
    if (add_traits)  ME <- cbind(ME, wgcna[[1]]$datTraits)    
  } else {
    ME <- wgcna$net$MEs
    if (add_traits)  ME <- cbind(ME, wgcna$datTraits)
  }
  if (NCOL(ME) <= 2) ME <- cbind(ME, ME) ## error if ncol(ME)<=2 !!!!

  sdx <- matrixStats::colSds(as.matrix(ME*1), na.rm = TRUE)
  if (any(sdx == 0)) ME <- ME + runif(length(ME), 0, 1e-5)
  
  ## Recalculate MEs with color as labels
  clust <- hclust(dist(t(scale(ME))))
  phylo <- ape::as.phylo(clust)
  gr <- igraph::as.igraph(phylo, directed = FALSE)

  is.node <- grepl("Node", igraph::V(gr)$name)
  module.name <- igraph::V(gr)$name
  if(multi) {
    module.size <- lapply(wgcna, function(w) table(w$net$labels))
    names(module.size) <- NULL
    module.size <- unlist(module.size)
    module.colors <- sapply(wgcna, function(w) w$me.colors)
    names(module.colors) <- NULL
    module.colors <- unlist(module.colors)        
  } else {
    module.size <- table(wgcna$net$labels)
    module.colors <- wgcna$me.colors
  }
  module.size <- module.size / mean(module.size)
  igraph::V(gr)$label <- igraph::V(gr)$name
  igraph::V(gr)$label[is.node] <- NA
  igraph::V(gr)$color <- module.colors[module.name]
  igraph::V(gr)$size <- vcex * 18 * (module.size[module.name])**0.4
  igraph::V(gr)$size[is.na(igraph::V(gr)$size)] <- 0

  ## par(mfrow = c(1, 1), mar = c(1, 1, 1, 1) * 0)
  igraph::plot.igraph(
    gr,
    layout = igraph::layout.kamada.kawai,
    vertex.label.cex = 0.85 * labcex,
    edge.width = 3
  )
  if (!is.null(main)) title(main, line = -1.5)
}


#' Plot Multi-dimensional scaling (MDS) of centered data matrix.
#'
#' @export
wgcna.plotMDS <- function(wgcna, main = NULL, scale = FALSE) {
  cc <- wgcna.labels2colors(wgcna$net$color)
  pc <- svd(t(scale(wgcna$datExpr, scale = scale)), nv = 2)$u[, 1:2]
  # pc <- svd(t(scale(wgcna$datExpr)),nv=1)$u[,1:2]
  colnames(pc) <- c("MDS-x", "MDS-y")
  if (is.null(main)) main <- "MDS of features"
  plot(pc, col = cc, main = main)
}

#'
#'
#' @export
wgcna.plotFeatureUMAP <- function(wgcna, nhub = 3, method = "clust",
                                  scale = FALSE, main = NULL,
                                  plotlib = "base") {
  if (method == "clust" && "clust" %in% names(wgcna)) {
    pos <- wgcna$clust[["umap2d"]]
  } else if (method == "umap") {
    cX <- t(scale(wgcna$datExpr, scale = scale)) ## WGCNA uses correlation
    pos <- uwot::umap(cX)
    colnames(pos) <- c("UMAP-x", "UMAP-y")
    rownames(pos) <- colnames(wgcna$datExpr)
    ##  } else if(method=="mds") {
  } else {
    pos <- svd(t(scale(wgcna$datExpr, scale = scale)), nv = 2)$u[, 1:2]
    colnames(pos) <- c("MDS-x", "MDS-y")
    rownames(pos) <- colnames(wgcna$datExpr)
  }

  if (is.null(main)) main <- "Feature UMAP colored by module"

  ## get top hub genes
  mm <- wgcna$stats$moduleMembership
  hubgenes <- apply(mm, 2, function(x) head(names(sort(-x)), 3), simplify = FALSE)
  hubgenes
  sel <- which(names(hubgenes) != "MEgrey")
  hubgenes <- unlist(hubgenes[sel])
  col1 <- wgcna$net$colors
  genes1 <- names(which(col1 != "grey"))
  pgx.scatterPlotXY(
    pos,
    var = col1, col = sort(unique(col1)),
    hilight = genes1, hilight2 = hubgenes,
    cex.lab = 1.2, label.clusters = FALSE,
    title = main,
    plotlib = plotlib
  )
}


#' Plot module significance.
#'
#' @export
wgcna.plotModuleSignificance <- function(wgcna, trait, main = NULL, abs = FALSE) {
  ## cc <- paste0("ME",wgcna$net$color)
  cc <- wgcna.labels2colors(wgcna$net$color)
  if ("stats" %in% names(wgcna)) {
    traitSignificance <- wgcna$stats$traitSignificance
  } else {
    traitSignificance <- as.data.frame(cor(wgcna$datExpr, wgcna$datTraits, use = "p"))
    names(traitSignificance) <- names(wgcna$datTraits)
    rownames(traitSignificance) <- colnames(wgcna$datExpr)
  }
  geneSig <- traitSignificance[, trait]
  if (is.null(main)) main <- paste("Module significance with", trait)
  if (abs) geneSig <- abs(geneSig)
  WGCNA::plotModuleSignificance(
    geneSig,
    colors = cc, main = main, boxplot = FALSE
  )
}



#'
#'
#' @export
wgcna.plotConsensusSampleDendroAndColors <- function(cons, i,
                                                     what = c("both","me","traits")[1],
                                                     clust.expr = TRUE,
                                                     setLayout = TRUE,
                                                     marAll = c(0.2, 7, 1.5, 0.5),
                                                     colorHeightMax = 0.6,
                                                     main = NULL)
{

  wgcna.plotSampleDendroAndColors(
    wgcna = cons$layers[[i]],
    main = main,
    datExpr = cons$datExpr[[i]],
    datTraits = cons$datTraits,
    datME = cons$net$multiME[[i]]$data,
    what = what,
    marAll = marAll,
    clust.expr = clust.expr,
    setLayout = setLayout,
    colorHeightMax = colorHeightMax
  ) 
  
}

#'
#'
#' @export
wgcna.plotSampleDendroAndColors <- function(wgcna, input.type="wgcna",
                                            what = c("me", "traits", "both")[3],
                                            datTraits = NULL, datExpr = NULL, datME = NULL, 
                                            clust.expr = TRUE, setLayout = TRUE,
                                            marAll = c(0.2, 7, 1.5, 0.5),
                                            colorHeightMax = 0.6,
                                            main = NULL, justdata = FALSE) {
  
  if(input.type == 'net') {
    ME0 <- wgcna$MEs
    if(is.null(datExpr)) stop("must supply datExpr")
    if(is.null(datTraits)) stop("must supply datTraits")    
  } else {
    ME0 <- wgcna$net$MEs
    datTraits <- 1*wgcna$datTraits
    datExpr <- wgcna$datExpr
  }
  
  if(!is.null(datME)) {
    ME0 <- datME
  }
  
  ME <- ME0[, 0]
  samples <- rownames(ME)
  if (any(what %in% c("me", "both"))) {
    ME <- cbind(ME, ME0)
  }
  
  if (any(what %in% c("traits", "both"))) {
    ME <- cbind(ME, datTraits[samples,,drop=FALSE])
  }
  
  if (NCOL(ME) <= 2) ME <- cbind(ME, ME) ## error if ncol(ME)<=2 !!!!  
  sdx <- matrixStats::colSds(as.matrix(ME*1), na.rm = TRUE)
  ME <- ME[, which(sdx>0), drop=FALSE]
  
  ## Recalculate MEs with color as labels
  if (clust.expr) {
    sampleTree <- hclust(as.dist(1 - cor(t(datExpr))), method = "average")
  } else {
    sampleTree <- hclust(as.dist(1 - cor(t(ME0))), method = "average")
  }
  ii <- sampleTree$order
  jj <- hclust(dist(t(scale(ME))))$order
  colors <- WGCNA::numbers2colors(ME[, jj])

  if (justdata) {
    return(ME)
  }

  if (is.null(main)) {
    if (what == "me") main <- "Sample dendrogram and module heatmap"
    if (what == "traits") main <- "Sample dendrogram and trait heatmap"
    if (what == "both") main <- "Sample dendrogram and module+traits heatmap"
  }

  ## Plot the dendrogram and the module colors underneath
  WGCNA::plotDendroAndColors(
    dendro = sampleTree,
    colors = colors,
    groupLabels = colnames(ME)[jj],
    dendroLabels = rownames(ME),
    hang = 0.03,
    addGuide = FALSE,
    guideHang = 0.05,
    setLayout = setLayout,
    marAll = marAll,
    main = main,
    colorHeightMax = colorHeightMax
  )
}


#' @export
wgcna.plotLabeledCorrelationHeatmap <- function(R, nSamples, 
                                                cluster = TRUE, text = TRUE,
                                                main = NULL, justdata = FALSE,
                                                colorlabel = TRUE, pstar = TRUE,
                                                zlim = NULL, colorpal = NULL,
                                                cex.text = 0.7, cex.lab = NULL,
                                                setpar = TRUE, is.dist = FALSE) {

  ## Define numbers of genes and samples
  if (cluster && nrow(R)>1 && ncol(R)>1) {
    R0 <- R
    R0[is.na(R0)] <- 0
    is.sym <- nrow(R) == ncol(R) && all(rownames(R)==colnames(R))
    if(is.dist) {
      ii <- hclust(as.dist(abs(R0)))$order
      jj <- ii
    } else if(is.sym) {
      ii <- hclust(dist(R0), method="average")$order
      jj <- ii
    } else {
      ii <- hclust(dist(R0), method="average")$order
      jj <- hclust(dist(t(R0)), method="average")$order
    }
    R <- R[ii, jj]
  } 
  Pvalue <- corPvalueStudent(R, nSamples)

  if (justdata) {
    return(R)
  }

  ## Will display correlations and their p-values
  if (pstar) {
    textPv <- cut(Pvalue,
      breaks = c(-1, 0.001, 0.01, 0.05, 99),
      #labels = c("★★★", "★★", "★", "")
      #labels = c("***", "**", "*", "")
      labels = c("+++", "++", "+", "")
    )
  } else {
    textPv <- paste0("(", signif(Pvalue, 1), ")")
  }

  textMatrix <- NULL
  if(text && pstar)  textMatrix <- paste0(signif(R, 2), "\n", textPv)
  if(text && !pstar)  textMatrix <- paste0(signif(R, 2))
  if(!text && pstar)  textMatrix <- textPv
  if(!text && !pstar) textMatrix <- NULL
  
  if(!is.null(textMatrix)) {
    textMatrix[which(is.na(R))] <- ""
    dim(textMatrix) <- dim(R)
  }

  if(!colorlabel) {
    colnames(R) <- paste0(" ", colnames(R))
    rownames(R) <- paste0(" ", rownames(R))
  }
  
  if (setpar) par(mar = c(8, 8, 3, 3))
  if (is.null(main)) main <- "Correlation heatmap"

  ## set colorscale. make sure 0 is white if non-symmetric
  col1 <- "grey90"
  if(is.null(zlim)) {
    zlim <- c(min(R,na.rm=TRUE), max(R,na.rm=TRUE))
  }
  rlim <- max(abs(zlim),na.rm=TRUE)
  if(is.null(colorpal)) colorpal <- WGCNA::blueWhiteRed
  if(rlim > 0) {
    rval <- seq(-rlim, rlim, length.out=201)
    ii <- which( rval >= zlim[1] & rval <= zlim[2] )
    col1 <- colorpal(201)[ii]
  }
    
  ## Display the correlation values within a heatmap plot
  WGCNA::labeledHeatmap(
    Matrix = R,
    #xLabels = paste0(1:ncol(R),":",colnames(R)),
    xLabels = colnames(R),
    #xLabels = paste0(" ",colnames(R)),
    yLabels = rownames(R),
    xSymbols = colnames(R),
    ySymbols = rownames(R),
    colorLabels = TRUE,
    colors = col1,
    textMatrix = textMatrix,
    setStdMargins = FALSE,
    cex.text = cex.text,
    cex.lab = cex.lab,
    zlim = zlim,
    main = main
  )

}


#' Plot module hub genes as graph in circle layout. This shows the
#' main connectivity structure for the modules. It can be used for
#' (edge) preservation analysis for comparing different group of
#' samples..
#'
#' @export
wgcna.plotModuleHubGenes <- function(wgcna, modules = NULL,
                                     alpha = 0.5, setpar = TRUE) {
  if (is.null(modules)) {
    modules <- colnames(wgcna$stats$moduleMembership)
  }
  modules <- intersect(modules, colnames(wgcna$stats$moduleMembership))
  if (length(modules) == 0) {
    message("ERROR. no valid modules")
    return(NULL)
  }

  if (setpar) {
    nr <- floor(length(modules)**0.5)
    nc <- ceiling(length(modules) / nr)
    nr
    nc
    par(mfrow = c(nr, nc), mar = c(0, 1, 2.5, 1))
  }
  for (k in modules) {
    mm <- wgcna$stats$moduleMembership[, k]
    mm.score <- head(sort(mm, decreasing = TRUE), 30)
    topgenes <- names(mm.score)
    A <- cor(wgcna$datExpr[, topgenes])
    diag(A) <- NA
    A <- (A - min(A, na.rm = TRUE)) / (max(A, na.rm = TRUE) - min(A, na.rm = TRUE))
    gr <- igraph::graph_from_adjacency_matrix(
      A,
      mode = "undirected", weighted = TRUE, diag = FALSE
    )
    norm.mm.score <- (mm.score - min(mm.score)) / (max(mm.score) - min(mm.score))
    clr <- sub("ME", "", k)
    if (!is.na(as.integer(clr))) clr <- as.integer(clr)
    if (clr == "black") clr <- "grey40"
    plot(gr,
      layout = igraph::layout_in_circle,
      edge.width = 6 * igraph::E(gr)$weight**8,
      vertex.size = 5 + 15 * norm.mm.score,
      vertex.color = adjustcolor(clr, alpha.f = alpha),
      vertex.frame.color = clr
    )
    title(paste("Module", k), line = 0.33)
  }
}

#' @export
wgcna.plotGeneNetwork <- function(wgcna, genes, col=NULL,
                                  edge.alpha = 0.3,
                                  rgamma = 4,
                                  edge.width = 6,
                                  alpha = 0.5,
                                  min.rho = 0.5,
                                  setpar = TRUE) {

  A <- cor(wgcna$datExpr[, genes])
  A <- A * (abs(A) > min.rho)

  gr <- igraph::graph_from_adjacency_matrix(
    A, mode = "undirected", weighted = TRUE, diag = FALSE
  )
  vcex <- matrixStats::colVars(wgcna$datExpr[, genes])
  vcex <- vcex / max(abs(vcex))
  if(is.null(col)) {
    col <- wgcna$net$color[genes]
  }
  col <- sub("black","grey40",col)
  ecol <- c("darkred","darkgreen")[ 1 + 1*(igraph::E(gr)$weight > 0)]
  table(ecol)  
  ecol <- adjustcolor(ecol, alpha.f = edge.alpha)
  ewt <- abs(igraph::E(gr)$weight)
  ewt <- (ewt / max(abs(ewt)))**rgamma  
  plot(gr,
    layout = igraph::layout_in_circle,
    edge.width = edge.width * ewt,
    edge.color = ecol,
    vertex.size = 5 + 20 * vcex,
    vertex.color = adjustcolor(col, alpha.f = alpha),
      vertex.frame.color = col
  )
}

#' @export
<<<<<<< HEAD
wgcna.plotModuleHeatmap <- function(wgcna,
                                    module,
                                    genes=NULL,
                                    rgamma = 4,
                                    min.rho = 0,
                                    cex = 0.8,
                                    nmax = -1,
                                    cluster = TRUE,
                                    type = c("expression","correlation")[1],
                                    heatmap.mar = c(7,7),
=======
wgcna.plotModuleHeatmap <- function(wgcna, module, genes=NULL,
                                    rgamma = 4, min.rho = 0,
                                    cex = 0.8, nmax=-1,
                                    type = c("expression","correlation")[1],
                                    heatmap.mar = c(7,7),
                                    diag = TRUE,
>>>>>>> 31a07e8a
                                    main = NULL) {

  if(!is.null(module) && is.null(genes) ) {
    genes <- wgcna$me.genes[[module]]
  }
  if(is.null(genes) || length(genes)==0) {
    stop("must specify genes or module")
  }

  if(nmax > 0) {
    sdx <- matrixStats::colSds(wgcna$datExpr[,genes])
    genes <- head( genes[order(-sdx)], nmax)
  }

  if(type == "expression") {
    X <- t(wgcna$datExpr[,genes])
    annot <- wgcna$datTraits
    gx.heatmap(X, nmax=nmax,
      ##col.annot = annot,
      key=FALSE, keysize=0.5, mar=heatmap.mar)

<<<<<<< HEAD
  }

  if(type == "correlation") {
    R <- cor(wgcna$datExpr[,genes])
    R <- sign(R) * abs(R)**rgamma
    if(cluster) {
      ii <- hclust(as.dist(1-R), method="average")$order
      R <- R[ii,ii]
    }
    R[abs(R) < min.rho] <- NA
    image(R)
    mtext( rownames(R), side=4, at=seq(0,1,1/(nrow(R)-1)),
      las=2, adj = 0, cex=cex, line=0.5 )
  }
=======
  }

  if(type == "correlation") {
    R <- cor(wgcna$datExpr[,genes])
    R <- sign(R) * abs(R)**rgamma
    ii <- hclust(as.dist(1-R), method="average")$order
    R <- R[ii,ii]
    R[abs(R) < min.rho] <- NA
    if(!diag) diag(R) <- NA
    image(R)
    mtext( rownames(R), side=4, at=seq(0,1,1/(nrow(R)-1)),
      las=2, adj = 0, cex=cex, line=0.5 )
  }
>>>>>>> 31a07e8a
  
  if(is.null(main) && !is.null(module)) main <- module
  if(is.null(main)) main <- "Module Heatmap"
  if(!is.null(main) && main!="") {
    title( main, line=2, cex.main=1.3)  
  }
}



#' Filter color vector by minimum KME and mergeCutHeight. Set color of
#' features with KME smaller than minKME to grey (or 0) group. Merge
#' similar modules with (module) correlation larger than
#' (1-mergeCutHeight) together.
#'
#' @export
wgcna.filterColors <- function(X, colors, minKME = 0.3, mergeCutHeight = 0.15,
                               minmodsize = 20, ntop = -1) {
  ## minKME=0.3;mergeCutHeight=0.15;minmodsize=20;ntop=-1

  sX <- X + 1e-8 * matrix(rnorm(length(X)), nrow(X), ncol(X))
  sX <- t(scale(t(sX)))

  ## get singular vectors and correct sign
  vv <- tapply(1:nrow(sX), colors, function(i) svd(sX[i, ], nv = 1)$v[, 1])
  mm <- tapply(1:nrow(sX), colors, function(i) colMeans(sX[i, ]))
  vv.sign <- mapply(function(a, b) sign(cor(a, b)), mm, vv)
  vv <- mapply(function(a, b) a * b, vv, vv.sign, SIMPLIFY = FALSE)

  kme <- rep(NA, nrow(X))
  names(kme) <- rownames(X)
  names(colors) <- rownames(X)

  grey.val <- NULL
  is.color <- mean(colors %in% WGCNA::standardColors(435)) > 0.8
  if (is.numeric(colors)) {
    colors <- as.integer(colors)
    grey.val <- 0
  } else {
    colors <- as.character(colors)
    grey.val <- "---"
    if (is.color) grey.val <- "grey"
  }
  names(colors) <- rownames(X)
  new.colors <- colors

  if (minKME > 0) {
    i <- 1
    for (i in 1:length(vv)) {
      ii <- which(colors == names(vv)[i])
      r <- cor(t(X[ii, ]), vv[[i]])[, 1]
      max(r)
      jj <- ii[which(r < minKME)]
      if (length(jj)) {
        new.colors[jj] <- NA
      }
      kme[ii] <- r
    }
    new.colors[is.na(new.colors)] <- grey.val
  }

  ## merge groups
  if (mergeCutHeight > 0) {
    mx <- rowmean(X, new.colors)
    rr <- cor(t(mx))
    diag(rr) <- 0
    merge.idx <- which(rr > (1 - mergeCutHeight), arr.ind = TRUE)
    if (nrow(merge.idx) > 0) {
      i <- 1
      for (i in 1:nrow(merge.idx)) {
        aa <- rownames(rr)[merge.idx[i, ]]
        jj <- which(new.colors %in% aa)
        max.color <- names(which.max(table(new.colors[jj])))
        new.colors[jj] <- max.color
      }
    }
  }

  ## remove small groups
  modsize <- table(new.colors)
  modsize
  if (min(modsize) < minmodsize) {
    small.mod <- names(which(modsize < minmodsize))
    sel <- which(new.colors %in% small.mod)
    new.colors[sel] <- NA
  }

  ## Filter by KME score
  if (ntop > 0) {
    keep <- tapply(names(kme), new.colors, function(i) head(names(sort(-kme[i])), ntop))
    keep <- unlist(keep)
    not.keep <- setdiff(names(kme), keep)
    if (length(not.keep)) new.colors[not.keep] <- NA
  }

  new.colors[which(is.na(new.colors))] <- grey.val
  ## if(!is.numeric(colors)) new.colors <- factor(new.colors)

  return(new.colors)
}

#' Wrapper to hclust from matrix using default WGCNA parameters.
#' 
wgcna.tomclust <- function(X, power=6) {
  A  <- WGCNA::adjacency(t(X), power=power, type = "signed")
  TOM <- fastTOMsimilarity(A, tomtype="signed", lowrank=40)
  hc <- hclust(as.dist(1-TOM), method="average")    
  hc
}


wgcna.checkDendroHeights <- function(datExpr, n=200, powers=NULL, maxpower=20) {
  ii <- 1:ncol(datExpr)
  if(n < ncol(datExpr)) {
    ##ii <- sample(1:ncol(datExpr), n)
    ii <- head(order(-matrixStats::colSds(datExpr)),n)
  }
  tX <- datExpr[,ii]
  ht <- list()
  p=9
  p=24
  if(is.null(powers)) {
    powers <- c(c(1:10), seq(from = 12, to = 20, by = 2))
    if(maxpower>20) {
      powers <- c(powers, seq(from = 20, to = maxpower, by = 5))
    }
  }
  for(i in 1:length(powers)) {
    A  <- WGCNA::adjacency(tX, power=powers[i], type = "signed")
    TOM <- fastTOMsimilarity(A, tomtype="signed", lowrank=40)
    hc <- hclust(as.dist(1-TOM), method="average")    
    ht[[i]] <- hc$height
  }
  names(ht) <- paste0("p=",powers)
  S <- sapply(ht, quantile, probs=c(0.25,0.5,0.75))
  iqr <- (S[3,] - S[1,])
  optK <- powers[which.max(iqr)]

  list(
    quantiles = S,
    IQR = iqr,
    optK = optK
  )
}

#'
#'
#' @export
wgcna.plotPowerAnalysis <- function(datExpr, networktype = "signed",
                                    cex=1, maxpower = 20, nmax = 2000,
                                    plots=c("sft.modelfit", "mean.k",
                                      "dendro.IQR"), main=NULL, 
                                    RsquaredCut = 0.85, setPar=TRUE) {

  RsquaredCut <- RsquaredCut[1]
  
  ## Choose a set of soft-thresholding powers
  powers <- c(c(1:10), seq(from = 12, to = 20, by = 2))
  if(maxpower>20) {
    powers <- c(powers, seq(from = 20, to = maxpower, by = 5))
  }

  ## subsample for speed
  if(ncol(datExpr) > nmax && nmax > 0) {
    ii <- sample(1:ncol(datExpr),nmax)
    datExpr <- datExpr[,ii]
  }
  
  ## Call the network topology analysis function
  sft <- WGCNA::pickSoftThreshold(
    datExpr,
    powerVector = powers,
    RsquaredCut = RsquaredCut, 
    networkType = networktype,
    verbose = 0
  )

  ## This is more robust
  
  if(setPar) {
    np <- length(plots)
    nc <- ceiling(sqrt(np))
    par(mfrow = c(nc, nc), mar = c(3.3, 3.5, 1, 1), mgp = c(2, 0.9, 0))
    par(mfrow = c(1, np), mar = c(3.8, 3.8, 1, 1), mgp = c(2.4, 0.95, 0))
  }
  
  ## Plot the results:
  if("sft.modelfit" %in% plots) {
    ## Scale-free topology fit index as a function of the soft-thresholding power
    y <- -sign(sft$fitIndices[, 3]) * sft$fitIndices[, 2]
    base::plot(
      x = sft$fitIndices[, 1],
      y = y,
      ylim = c(min(y),1),
      type = "n",
      xlab = "Soft threshold (power)",
      ylab = "SFT model fit (signed R^2)",
      main = main
    )
    abline(h = 0, col = "black", lty=3)
    text(sft$fitIndices[, 1], -sign(sft$fitIndices[, 3]) * sft$fitIndices[, 2],
      labels = powers, cex = cex, col = "red"
    )
    ## this line corresponds to using an R^2 cut-off of h
    abline(h = RsquaredCut, col = "red", lty=2)
    ##if(legend) legend("bottomright", legend=paste("opt. power =",optPower))
  }
  
  ## Mean connectivity as a function of the soft-thresholding power
  if("mean.k" %in% plots) {
    base::plot(sft$fitIndices[, "Power"], sft$fitIndices[, "mean.k."],
      type = "n",
      xlab = "Soft threshold (power)",
      ylab = "Mean connectivity",
      main = main
    )
    text(sft$fitIndices[,"Power"], sft$fitIndices[, "mean.k."], labels = powers,
      cex = cex, col = "red")
  }

  ht <- NULL
  if("dendro.IQR" %in% plots) {
    ht <- wgcna.checkDendroHeights(datExpr, n=200, powers=powers)
    base::plot(
      sft$fitIndices[, 1], ht$IQR,
      type = "n",
      xlab = "Soft threshold (power)",
      ylab = "Dendrogram height IQR",
      main = main
    )
    text(sft$fitIndices[, 1], ht$IQR, labels = powers,
      cex = cex, col = "red")
  }  
}

#'
#'
#' @export
wgcna.plotPowerAnalysis_multi <- function(exprList,
                                          cex=1, maxpower = 20,
                                          nmax = 2000,
                                          networktype = "signed",
                                          plots=c("sft.modelfit", "mean.k",
                                            "dendro.IQR"),
                                          main=NULL,
                                          cex.legend = 1,
                                          RsquaredCut = 0.85,
                                          setPar=TRUE) {
  if(0) {
    networktype = "signed"
    cex=1; maxpower = 20; nmax = 2000;
    plots=c("sft.modelfit", "mean.k","dendro.IQR");
    main=NULL; 
    RsquaredCut = 0.85
  }
  
  RsquaredCut <- RsquaredCut[1]
  
  ## Choose a set of soft-thresholding powers
  powers <- c(c(1:10), seq(from = 12, to = 20, by = 2))
  if(maxpower>20) {
    powers <- c(powers, seq(from = 20, to = maxpower, by = 5))
  }

  ## process each list
  sft <- list()
  for(i in 1:length(exprList)) {
    datExpr <- Matrix::t(exprList[[i]])

    ## subsample for speed
    if( nmax > 0 && nrow(exprList[[i]]) > nmax ) {
      ii <- sample(1:ncol(datExpr),nmax)
      datExpr <- datExpr[,ii]
    }
  
    ## Call the network topology analysis function
    k <- names(exprList)[i]
    sft[[k]] <- WGCNA::pickSoftThreshold(
      datExpr,
      powerVector = powers,
      RsquaredCut = RsquaredCut, 
      networkType = networktype,
      verbose = 0
    )
  }
  
  if(setPar) {
    np <- length(plots)
    par(mfrow = c(1, np), mar = c(3.8, 4.5, 3, 1), mgp = c(2.6, 0.95, 0))
  }
  
  ## Plot the results:
  if("sft.modelfit" %in% plots) {
    ## Scale-free topology fit index as a function of the soft-thresholding power
    Y <- c()
    for(i in 1:length(sft)) {
      y1 <- -sign(sft[[i]]$fitIndices[,"slope"]) * sft[[i]]$fitIndices[,"SFT.R.sq"]
      Y <- cbind(Y, y1)
    }
    colnames(Y) <- names(sft)
    x <- sft[[1]]$fitIndices[, "Power"]
    Y <- pmax(Y,0)
    matplot(
      x = x,
      y = Y,
      ylim = c(0,1),      
      type = "l",
      col = 2:99,
      lty = 1,
      lwd = 0.6,
      xlab = "Soft threshold (power)",
      ylab = "SFT model fit (signed R^2)",
      main = main
    )
    #abline(h = 0, col = "black", lty=1)
    for(i in 1:ncol(Y)) {      
      text(powers, Y[,i], labels = "█", cex=cex, col="white")      
      text(powers, Y[,i], labels = powers, cex=cex, col = 1+i)
    }
    ## this line corresponds to using an R^2 cut-off of h
    abline(h = RsquaredCut, col = "grey10", lty=2)
    legend("bottomright", legend=colnames(Y), fill=2:10,
      cex=cex.legend, y.intersp=0.9)
    title("SFT model fit")
  }
  
  ## Mean connectivity as a function of the soft-thresholding power
  if("mean.k" %in% plots) {
    Y <- sapply(sft, function(s) s$fitIndices[, "mean.k."])
    matplot(
      powers,
      Y,
      type = "l",
      col = 2:99,
      lty = 1,
      lwd = 0.6,
      xlab = "Soft threshold (power)",
      ylab = "Mean connectivity",
      main = main
    )
    for(i in 1:ncol(Y)) {
      text(powers, Y[,i], labels = "█", cex=cex, col="white")            
      text(powers, Y[,i], labels = powers, cex=cex, col = 1+i)
    }
    legend("topright", legend=colnames(Y), fill=2:10,
      cex=cex.legend, y.intersp=0.9)
    title("Mean connectivity")    
  }

  ht <- NULL
  if("dendro.IQR" %in% plots) {
    ht <- list()
    for(i in 1:length(exprList)) {
      ht[[i]] <- wgcna.checkDendroHeights(
        Matrix::t(exprList[[i]]), n=200, powers=powers)
    }
    Y <- sapply(ht, function(h) h$IQR)
    matplot(
      powers,
      Y,
      type = "l",
      col = 2:99,
      lty = 1,
      lwd = 0.6,
      xlab = "Soft threshold (power)",
      ylab = "Dendrogram height IQR",
      main = main
    )
    for(i in 1:ncol(Y)) {
      text(powers, Y[,i], labels = "█", cex=cex, col="white")            
      text(powers, Y[,i], labels = powers, cex = cex, col = 1+i)
    }
    legend("bottomright", legend=names(exprList), fill=2:10,
      cex=cex.legend, y.intersp=0.9)
    title("Dendrogram IQR")    
  }  

}



#' Better (?) method to pick soft threshold (aka power). 
#'
#' 
wgcna.pickSoftThreshold <- function(datExpr, sft=NULL, rcut=0.85,
                                    method = c("sft","iqr")[1],
                                    nmax = -1,  powers = NULL,
                                    verbose = 1) {

  if(is.null(powers)) {
    powers <- c(c(1:10), seq(from = 12, to = 20, by = 2))
    # powers <- c(powers, seq(from = 25, to = 50, by = 5))
  }

  ## subsample for speed
  if(ncol(datExpr) > nmax && nmax > 0) {
    ii <- sample(1:ncol(datExpr),nmax)
    datExpr <- datExpr[,ii]
  }
  
  if(is.null(sft)) {
    sft <- WGCNA::pickSoftThreshold(
      datExpr,
      powerVector = powers,
      networkType = "signed",
      verbose = verbose
    )
  }

  optPower <- NULL
  if(method == "sft") {
    ## Pick power according to scale-free (SFT) parameter
    sqr <- -sign(sft$fitIndices[, 3]) * sft$fitIndices[, 2]
    if(max(sqr, na.rm=TRUE) >= rcut) {
      optPower <- min(powers[which(sqr >= rcut)])
    } else {
      ## remove initial value that are possible negative
      if(sqr[1] < 0.05) {
        for(i in 1:length(sqr)) sqr[i] <- ifelse(sqr[i] < 0.05, NA, sqr[i])
      }
      ds <- 0.5*median(abs(diff(sqr)),na.rm=TRUE) ##small step
      if(any(diff(sqr) < -ds, na.rm=TRUE)) {
        i <- min(which(diff(sqr) < -ds))+1
        sqr[i:length(sqr)] <- NA
      }
      optPower <- powers[which.max(sqr)]
    }
  } else if(method == "iqr") {
    ## Pick power according to IQR
    ht <- wgcna.checkDendroHeights(datExpr, n=200, powers = powers)
    ##base::plot( powers, ht$IQR)
    optPower <- powers[ which.max(ht$IQR) ]
  } else {
    stop("[wgcna.pickSoftThreshold] invalid method = ", method)
  }
  
  if(verbose>0) {
    message("[wgcna.pickSoftThreshold] sft$powerEstimate = ", sft$powerEstimate)
    message("[wgcna.pickSoftThreshold] optPower = ", optPower)
  }
  optPower
}


#' Scale a list of TOM matrices so that the quantiles (default p=0.95)
#' are equal after scaling with respect to the first TOM matrix.
#'
#' 
wgcna.scaleTOMs <- function(TOMs, scaleP=0.95) {
  nGenes <- nrow(TOMs[[1]])
  nSets <- length(TOMs)
  # Sample sufficiently large number of TOM entries
  nSamples = as.integer(1/(1-scaleP) * 1000);
  # Choose the sampled TOM entries
  scaleSample = sample(nGenes*(nGenes-1)/2, size = nSamples)
  TOMScalingSamples = list();
  # These are TOM values at reference percentile
  scaleQuant = rep(1, nSets)
  # Scaling powers to equalize reference TOM values
  scalePowers = rep(1, nSets)
  # Loop over sets
  set=1
  for (set in 1:nSets)
  {
    # Select the sampled TOM entries
    tval = as.dist(TOMs[[set]])[scaleSample]
    # Calculate the 95th percentile
    scaleQuant[set] = quantile(tval, probs = scaleP, type = 8);
    TOMScalingSamples[[set]] <- tval

    # Scale the TOM
    if (set>1)
    {
      scalePowers[set] = log(scaleQuant[1])/log(scaleQuant[set]);
      TOMs[[set]] = TOMs[[set]]^scalePowers[set];
    }
  }
  return(TOMs)
}
<|MERGE_RESOLUTION|>--- conflicted
+++ resolved
@@ -2561,8 +2561,14 @@
   if(setpar==1) par(mfrow=c(nr,nc), mgp=c(2.6,0.85,0), mar=c(4,4,2.5,1))
   if(setpar==2) par(mfrow=c(nc,nr), mgp=c(2.6,0.85,0), mar=c(4,4,2.5,1))  
 
-  i=1
+  yclass <- sapply(as.data.frame(Y), class)
+  is.binary <- apply(Y, 2, function(x) all(x %in% c(TRUE,FALSE,0,1,NA)))
+  yclass[which(is.binary)] <- "logical"
+  yclass
+  
+  i=sel[1]
   for(i in head(sel, nmax)) {
+
     x <- Y[, trait]  
     y <- MEx[,i]
     label <- colnames(MEx)[i]
@@ -2587,9 +2593,7 @@
         legend("bottomright", legend=paste("r=",round(r,3)))
       }
     }
-
-  }
-
+  }
 }
 
 
@@ -2597,11 +2601,7 @@
 #' data.
 #'
 #' @export  
-<<<<<<< HEAD
 wgcna.plotTopModules_multi <- function(multi, trait, nmax=16, collapse=FALSE,
-=======
-wgcna.plotTopModules_multi <- function(multi, trait, nmax=16,
->>>>>>> 31a07e8a
                                        plotlib = "base", setpar=TRUE)
 {
 
@@ -2609,24 +2609,17 @@
   MEx <- do.call(rbind, lapply(multi$MEs, as.matrix))
   me.samples <- lapply(multi$MEs, rownames)
   Y <- multi$datTrait
-<<<<<<< HEAD
-
-=======
->>>>>>> 31a07e8a
+
   batch <- max.col(sapply(me.samples, function(s) rownames(Y) %in% s))
   batch <- names(multi$MEs)[batch]
   names(batch) <- rownames(Y)
 
-<<<<<<< HEAD
   ## align
-=======
->>>>>>> 31a07e8a
   kk <- intersect(rownames(MEx), rownames(Y))
   MEx <- MEx[kk,]
   Y <- Y[kk,]
   batch <- batch[kk]
   nbatch <- length(multi$MEs)
-<<<<<<< HEAD
 
   ## select top modules
   rho <- cor(MEx, Y, use="pairwise")
@@ -2645,19 +2638,6 @@
   if(setpar==1) par(mfrow=c(nr,nc), mgp=c(2.6,0.85,0), mar=c(4,4,2.5,1))
   if(setpar==2) par(mfrow=c(nc,nr), mgp=c(2.6,0.85,0), mar=c(4,4,2.5,1))  
   
-=======
-  
-  rho <- cor(MEx, Y, use="pairwise")
-  sel <- order(-abs(rho[,trait]))
-  sel <- head(sel, nmax)
-  n <- length(sel)
-  nr <- ceiling(sqrt(n))
-  nc <- ceiling(n / nr)
-
-  if(setpar==1) par(mfrow=c(nr,nc), mgp=c(2.6,0.85,0), mar=c(4,4,2.5,1))
-  if(setpar==2) par(mfrow=c(nc,nr), mgp=c(2.6,0.85,0), mar=c(4,4,2.5,1))  
-
->>>>>>> 31a07e8a
   yclass <- sapply(as.data.frame(Y), class)
   is.binary <- apply(Y, 2, function(x) all(x %in% c(TRUE,FALSE,0,1,NA)))
   yclass[which(is.binary)] <- "logical"
@@ -2668,11 +2648,7 @@
 
     x <- Y[, trait]  
     y <- MEx[,i]
-<<<<<<< HEAD
     label <- i
-=======
-    label <- colnames(MEx)[i]
->>>>>>> 31a07e8a
     col <- substring(label, 3, 99)
     col1 <- adjustcolor(col, alpha.f=0.66)
     col2 <- col1
@@ -2680,16 +2656,11 @@
     yclass[trait]
     if(yclass[trait] %in% c("factor","logical","binary")) {
 
-<<<<<<< HEAD
       if(yclass[trait] %in% c("logical","binary")) {
-=======
-      if(yclass[i] %in% c("logical","binary")) {
->>>>>>> 31a07e8a
         x <- (x == 1)
       }
       df <- data.frame(x=x, y=y, group=factor(batch))
     
-<<<<<<< HEAD
       par(mgp=c(2.4,0.9,0))
       
       aa <- seq(0.45, 0.1, length.out=nbatch)
@@ -2719,52 +2690,11 @@
       legend("topright", legend=bb, fill=col1, cex=0.9,
         y.intersp=0.85)        
 
-=======
-      if(plotlib=="base") {
-        par(mgp=c(2.4,0.9,0))
-        
-        aa <- seq(0.45, 0.1, length.out=nbatch)
-        col1 <- sapply(aa, function(a) adjustcolor(col, alpha.f=a))
-        
-        nb <- nbatch
-        atx <- c(1,2, 4,5)
-        atx <- c( seq(1,2, length.out=nb), seq(4,5, length.out=nb) )
-        atmid <- c(2, 4)
-        
-        boxplot(
-          #df$y ~ df$x + df$group,
-          df$y ~ df$group + df$x,        
-          #df$y ~ df$x,        
-          at = atx,
-          cols = col1,
-          main = label,
-          col = col1,
-          boxwex=0.8,
-          xaxt = 'n',
-          xlab = trait,
-          ylab = "ME score"
-        )
-        mtext( c("FALSE","TRUE"), side=1, line=0.75, cex=0.75, at=atmid)
-        bb <- names(multi$MEs)
-        legend("topright", legend=bb, fill=col1, cex=0.9,
-          y.intersp=0.85)        
-      }
-      
-      # Boxplot with default spaces
-      if(plotlib=="ggplot") {
-        ggplot2::ggplot(df,                          
-          ggplot2::aes(x = x, y = y, fill = group)) +
-          ggplot2::geom_boxplot() +
-          ggplot2::xlab(trait) +
-          ggplot2::ylab("ME score")       
-      }
->>>>>>> 31a07e8a
     }  ## end of if factor
 
     if(yclass[trait] %in% c("numeric","integer")) {
       
       df <- data.frame(x=x, y=y, group=factor(batch))
-<<<<<<< HEAD
       par(mgp=c(2.4,0.9,0))
       
       aa <- seq(0.55, 0.15, length.out=nbatch)
@@ -2795,51 +2725,6 @@
       for(b in unique(df$group)) {
         ii <- which(df$group == b)
         abline( lm(df$y[ii] ~ df$x[ii]), lwd=1, lty=1, col=col2[1] )
-=======
-    
-      if(plotlib=="base") {
-        par(mgp=c(2.4,0.9,0))
-        
-        aa <- seq(0.55, 0.15, length.out=nbatch)
-        col1 <- sapply(aa, function(a) adjustcolor(col, alpha.f=a))
-        names(col1) <- sort(unique(batch))
-        
-        nb <- nbatch
-        colx <- col1[as.integer(factor(batch))]
-        
-        plot(
-          df$x , df$y,
-          pch = 21,
-          cex = 1,
-          lwd = 0.4,
-          bg = colx,
-          main = label,
-          xlab = trait,
-          ylab = "ME score"
-        )
-        bb <- names(multi$MEs)
-        legend("topright", legend=bb, fill=col1, cex=0.9,
-          y.intersp=0.85)
-
-        ## add regression lines
-        b=df$group[1]
-        col2 <- adjustcolor(col1, red.f=0.5, green.f=0.5, blue.f=0.5)
-        names(col2) <- names(col1)
-        for(b in unique(df$group)) {
-          ii <- which(df$group == b)
-          abline( lm(df$y[ii] ~ df$x[ii]), lwd=1, lty=1, col=col2[1] )
-        }
-        
-      }
-      
-      # Boxplot with default spaces
-      if(plotlib=="ggplot") {
-        ggplot2::ggplot(df,                          
-          ggplot2::aes(x = x, y = y, fill = group)) +
-          ggplot2::geom_point() +
-          ggplot2::xlab(trait) +
-          ggplot2::ylab("ME score")       
->>>>>>> 31a07e8a
       }
     }  ## end of if continuous
 
@@ -2848,7 +2733,6 @@
 }
 
 
-<<<<<<< HEAD
 
 #' Plot top modules most correlated with trait for multi expression
 #' data.
@@ -3005,13 +2889,7 @@
 
     
   }
-=======
-    
-
-  
->>>>>>> 31a07e8a
-}
-
+}
 
 #'
 #'
@@ -3336,11 +3214,7 @@
     traits = traits,
     main = main,
     rm.na = rm.na,
-<<<<<<< HEAD
     use.tree = use.tree,
-=======
-    use.tree = use.tree + 1,
->>>>>>> 31a07e8a
     marAll = marAll,
     setLayout = setLayout,
     ...
@@ -3405,18 +3279,9 @@
       colors <- traitColors
     } else {
       colors <- cbind( colors, 0, traitColors)
-<<<<<<< HEAD
     }    
   }
 
-
-  
-=======
-    }
-    
-  }
-
->>>>>>> 31a07e8a
   message("using tree of layer: ", names(multi)[use.tree] )
   geneTree <- multi[[use.tree]]$net$dendrograms[[1]]
   
@@ -4363,7 +4228,6 @@
 }
 
 #' @export
-<<<<<<< HEAD
 wgcna.plotModuleHeatmap <- function(wgcna,
                                     module,
                                     genes=NULL,
@@ -4374,14 +4238,6 @@
                                     cluster = TRUE,
                                     type = c("expression","correlation")[1],
                                     heatmap.mar = c(7,7),
-=======
-wgcna.plotModuleHeatmap <- function(wgcna, module, genes=NULL,
-                                    rgamma = 4, min.rho = 0,
-                                    cex = 0.8, nmax=-1,
-                                    type = c("expression","correlation")[1],
-                                    heatmap.mar = c(7,7),
-                                    diag = TRUE,
->>>>>>> 31a07e8a
                                     main = NULL) {
 
   if(!is.null(module) && is.null(genes) ) {
@@ -4403,7 +4259,6 @@
       ##col.annot = annot,
       key=FALSE, keysize=0.5, mar=heatmap.mar)
 
-<<<<<<< HEAD
   }
 
   if(type == "correlation") {
@@ -4418,21 +4273,6 @@
     mtext( rownames(R), side=4, at=seq(0,1,1/(nrow(R)-1)),
       las=2, adj = 0, cex=cex, line=0.5 )
   }
-=======
-  }
-
-  if(type == "correlation") {
-    R <- cor(wgcna$datExpr[,genes])
-    R <- sign(R) * abs(R)**rgamma
-    ii <- hclust(as.dist(1-R), method="average")$order
-    R <- R[ii,ii]
-    R[abs(R) < min.rho] <- NA
-    if(!diag) diag(R) <- NA
-    image(R)
-    mtext( rownames(R), side=4, at=seq(0,1,1/(nrow(R)-1)),
-      las=2, adj = 0, cex=cex, line=0.5 )
-  }
->>>>>>> 31a07e8a
   
   if(is.null(main) && !is.null(module)) main <- module
   if(is.null(main)) main <- "Module Heatmap"
