##
## This file is part of the Omics Playground project.
## Copyright (c) 2018-2023 BigOmics Analytics SA. All rights reserved.
##
##

#' @title WGCNA network construction and module detection
#'
#' @param pgx PGX object containing gene expression data
#' @param minmodsize Minimum module size cutoff
#' @param power Soft thresholding power for network construction
#' @param cutheight Cut height for module dendrogram
#' @param deepsplit Number of splits for module dendrogram
#' @param ngenes Number of genes to use (most variable)
#'
#' @return List containing WGCNA network and module results
#'
#' @description Constructs a weighted gene coexpression network and detects
#' modules using WGCNA on a PGX object.
#'
#' @details This function takes a PGX object containing gene expression data.
#' It constructs a weighted gene coexpression network using the WGCNA package.
#' Soft thresholding power is set by \code{power}.
#'
#' Modules are detected by cutting the module dendrogram at \code{cutheight} and
#' with \code{deepsplit} splits. Only the \code{ngenes} most variable genes are used.
#'
#' The output is a list containing the WGCNA network object and module results,
#' including module assignments, colors, and summary statistics.
#'
#' @export
pgx.wgcna <- function(
    pgx,
    minmodsize = 20,
    power = 12,
    cutheight = 0.15,
    deepsplit = 2,
    minKME = 0.3,
    networktype = "signed",
    tomtype = "signed",
    numericlabels = FALSE,
    ngenes = 2000,
    maxBlockSize = 9999,
    gset.filter = "PATHWAY|HALLMARK|^GO|^C[1-9]",
    compute.enrichment = TRUE,
    summary = TRUE,
    ai_model = DEFAULT_LLM,
    verbose = 1,
    progress = NULL
    ) {

  ##minmodsize=10;power=NULL;cutheight=0.15;deepsplit=2;ngenes=4000;networktype="signed";tomtype="signed";numericlabels=FALSE;ngenes=2000;gset.filter=NULL;minKME=0.8;maxBlockSize=5000

  samples <- pgx$samples
  contrasts <- pgx$contrasts
  ## no dot pheno
  samples <- samples[, grep("^[.]", colnames(samples), invert = TRUE), drop = FALSE]
  X <- pgx$X

  ## WGCNA does not work very well with scRNAseq due to sparsity.
  ## To bypass the issue, hdWGCNA computes metacells.
  ## Here we compute supercells too.
  is.singlecell <- !is.null(pgx$datatype) && pgx$datatype == "scRNAseq"
  is.toobig <- ncol(X) > 1000
  if (is.singlecell && is.toobig) {
    message("[pgx.wgcna] scRNAseq: >1K cells. Computing supercells.")
    counts <- pmax(2**X - 1, 0)
    ct <- samples[, "celltype"]
    group <- paste0(ct, ":", apply(pgx$contrasts, 1, paste, collapse = "_"))
    if ("batch" %in% colnames(samples)) {
      group <- paste0(group, ":", samples[, "batch"])
    }
    nb <- round(ncol(counts) / 500)
    message("[pgx.wgcna] running SuperCell. nb = ", nb)
    sc <- pgx.supercell(counts, samples, group = group, gamma = nb)
    message("[pgx.wgcna] SuperCell done: ", ncol(counts), " ->", ncol(sc$counts))
    message("[pgx.wgcna] Normalizing supercell matrix (logCPM)")
    X <- as.matrix(logCPM(sc$counts, total = 1e4, prior = 1))
    samples <- sc$meta
    remove(counts, ct, group, nb, sc)
    gc()
  }

  if (!is.null(pgx$datatype) && pgx$datatype == "multi-omics") {
    message("[pgx.wgcna] Performing multi-omics normalization")
    X <- normalizeMultiOmics(X)
  }

  if(!is.null(progress)) progress$set(message = "Calculating WGCNA...", value=0.2)
  message("[pgx.wgcna] start wgcna.compute...")
  wgcna <- wgcna.compute(
    X = X,
    samples = samples,
    contrasts = contrasts,
    minmodsize = minmodsize, # default: min(20,...)
    power = power, # default: 12 (for signed)
    mergeCutHeight = cutheight, # default: 0.15
    deepsplit = deepsplit, # default: 2
    minKME = minKME, # default: 0.30
    networktype = networktype, # default: unsigned (but signed is better...)
    tomtype = tomtype, # default: signed
    numericlabels = numericlabels,
    maxBlockSize = maxBlockSize,
    ngenes = ngenes,
    verbose = verbose
  )
  message("[pgx.wgcna] finished computing wgcna.compute!")

  ## ---------------------------------------------------
  ## compute dimensionality reductions using TOM matrix
  ## ---------------------------------------------------
  wTOM <- NULL
  if ("TOM" %in% names(wgcna)) wTOM <- wgcna$TOM
  if (is.null(wTOM) && "svTOM" %in% names(wgcna)) wTOM <- wgcna$svTOM %*% t(wgcna$svTOM)
  dissTOM <- 1 - wTOM
  rownames(dissTOM) <- colnames(dissTOM) <- colnames(wgcna$datExpr)
  clust <- pgx.clusterBigMatrix(dissTOM, methods = c("umap", "tsne", "pca"), dims = c(2))
  if ("cluster.genes" %in% names(pgx)) {
    posx <- pgx$cluster.genes$pos[["umap2d"]]
    clust[["umap2d"]] <- posx[colnames(wgcna$datExpr), ]
  }
  remove(dissTOM)

  ## ----------------------------------------------------
  ## Do geneset analysis
  ## ----------------------------------------------------
<<<<<<< HEAD
  if(!is.null(progress)) progress$set(message = "Computing enrichment...", value=0.4)
  message("computing module enrichment...")

  ## We augment pgx$GMT with original GSETxGENE to get better results
  ## for all modules.
  GMT0 <- Matrix::t(playdata::GSETxGENE)
  GMT0 <- rename_by2(GMT0, pgx$genes, "symbol")
  GMT <-  merge_sparse_matrix(pgx$GMT, GMT0)

  wgcna$gsea <- wgcna.computeModuleEnrichment(
    wgcna,
    annot = pgx$genes,
    GMT = GMT,
    multi = FALSE,    
    # gsetX = pgx$gsetX,
    methods = c("fisher", "gsetcor", "xcor"),
    ntop = 1000,
    xtop = 100,
    filter = gset.filter
  )
=======
  if(compute.enrichment) {
    if(!is.null(progress)) progress$set(message = "Computing enrichment...", value=0.4)
    message("computing module enrichment...")
    
    ## We augment pgx$GMT with original GSETxGENE to get better results
    ## for all modules.
    GMT0 <- Matrix::t(playdata::GSETxGENE)
    GMT0 <- rename_by2(GMT0, pgx$genes, "symbol")
    GMT <-  merge_sparse_matrix(pgx$GMT, GMT0)
    
    wgcna$gsea <- wgcna.computeModuleEnrichment(
      wgcna,
      annot = pgx$genes,
      GMT = GMT,
      # gsetX = pgx$gsetX,
      methods = c("fisher", "gsetcor", "xcor"),
      ntop = 1000,
      xtop = 100,
      filter = gset.filter
    )

  }
>>>>>>> 1f137856

  if(summary) {
    if(!is.null(progress)) progress$set(message = "Annotating modules...", value=0.6)
    message("Annotating modules using ", ai_model)    
    ai <- wgcna.describeModules(
      wgcna,
      ntop = 25,
      model = ai_model,
      annot = pgx$genes,
      multi = FALSE,
      experiment = pgx$description,
      verbose = 0
    )
    wgcna$summary <- ai$answers
    wgcna$prompts <- ai$questions
  }

  ## add to results object
  wgcna$clust <- clust
  wgcna$networktype <- networktype
  wgcna$tomtype <- tomtype
  wgcna$annot <- pgx$genes
  wgcna$experiment <- pgx$description
  
  return(wgcna)
}


#' @export
wgcna.compute <- function(X,
                          samples,
                          contrasts = NULL,
                          ngenes = 2000,
                          minmodsize = 20,
                          power = 12,
                          mergeCutHeight = 0.15,                          
                          deepsplit = 2,
                          minKME = 0.3,
                          treeCut = 0.99,
                          treeCutCeiling = 1,
                          networktype = "signed",
                          tomtype = "signed",
                          clustMethod = "average",
                          cutMethod = "hybrid",
                          calcMethod = "fast",
                          lowrank = 40,
                          numericlabels = FALSE,
                          maxBlockSize = 9999,
                          merge.dendro = TRUE,
                          compute.stats = TRUE,
                          prefix = "ME",
                          sv.tom = 40,
                          drop.ref = FALSE,
                          net = NULL,
                          is.multiomics = NULL,
                          verbose = 0
                          ) {

  if(0) {
    ngenes = 2000;
    minmodsize = 20;
    power = 12;
    mergeCutHeight = 0.15;                          
    deepsplit = 2;
    minKME = 0.3;
    treeCut = 0.99;
    treeCutCeiling = 1;
    networktype = "signed";
    tomtype = "signed";
    clustMethod = "average";
    cutMethod = "hybrid";
    calcMethod = "fast";
    lowrank = 40;
    numericlabels = FALSE;
    maxBlockSize = 9999;
    merge.dendro = TRUE;
    compute.stats = TRUE;
    prefix = "ME";
    sv.tom = 40;
    drop.ref = FALSE;
    net = NULL;
    is.multiomics = NULL;
    verbose = 0
  }
    
  require(WGCNA)

  if(nchar(prefix)!=2) {
    stop("prefix must be two capital letters")
  }

  kk <- intersect(colnames(X),rownames(samples))
  X <- as.matrix(X[,kk])
  samples <- as.data.frame(samples, check.names=FALSE)
  samples <- samples[kk, , drop=FALSE]
  if(!is.null(contrasts)) {
    contrasts <- contrasts[kk,,drop=FALSE]
  }
  
  nmissing <- sum(is.na(X))
  if (nmissing > 0) {
    message("Found ", nmissing, " missing values in X. Imputing prior to WGCNA.")
    X <- svdImpute2(X)
  }

  X <- X[!duplicated(rownames(X)), , drop = FALSE]
  
  ## restrict number of genes
  if (ngenes > 0 && nrow(X) > ngenes) {
    if(is.null(is.multiomics)) is.multiomics <- all(grepl(":",rownames(X))) ## not robust!!
    if(is.multiomics) {
      message("[wgcna.compute] topSD = ",ngenes, " (multi-omics)")
      X <- mofa.topSD(X, ngenes)    
    } else {
      message("[wgcna.compute] topSD = ", ngenes, " (single omics)")
      sdx <- matrixStats::rowSds(X, na.rm = TRUE)
      X <- X[sdx > 0.1 * mean(sdx, na.rm = TRUE), ] ## filter low SD??
      X <- X[order(-matrixStats::rowSds(X, na.rm = TRUE)), ]
      X <- utils::head(X, ngenes)
    }
  }

  datExpr <- t(X)

  ## adapt for small datasets (also done in WGCNA package)
  minmodsize <- min(minmodsize, ncol(datExpr) / 2)
  if(!is.null(power)) power <- power[1]
  
  message("[wgcna.compute] minmodsize = ", minmodsize)
  message("[wgcna.compute] number of features = ", nrow(X))
  message("[wgcna.compute] minKME = ", minKME)
  message("[wgcna.compute] power = ", power)
  message("[wgcna.compute] mergeCutHeight = ", mergeCutHeight)
  message("[wgcna.compute] calcMethod = ", calcMethod)  

  ##WGCNA::enableWGCNAThreads()
  if(is.null(net)) {
    message("[wgcna.compute] wgcna.computeModules....")
    net <- wgcna.computeModules(
      datExpr,
      power = power,
      networkType = networktype,
      TOMType = tomtype,
      calcMethod = calcMethod,  
      lowrank = lowrank,
      clustMethod = clustMethod,
      cutMethod = cutMethod,
      deepSplit = deepsplit,
      minModuleSize = minmodsize,
      mergeCutHeight = mergeCutHeight,
      minKMEtoStay = minKME,
      treeCut = treeCut,
      treeCutCeiling = treeCutCeiling,      
      numericLabels = numericlabels,
      maxBlockSize = maxBlockSize,
      returnTOM = TRUE,
      verbose = verbose
    )
  }

  if(!"MEs" %in% names(net)) {
    message("[wgcna.compute]: running WGCNA::moduleEigengenes")
    net$MEs = WGCNA::moduleEigengenes(datExpr, colors = net$colors)$eigengenes
  }

  ## Substitue prefix="ME"
  if(prefix!="ME") names(net$MEs) <- sub("^ME", prefix, names(net$MEs))
  net$labels <- paste0(prefix, net$colors)
  names(net$labels) <- colnames(datExpr)
  
  ## clean up traits matrix
  datTraits <- data.frame(samples, check.names = FALSE)
  isdate <- apply(datTraits, 2, is.Date)
  datTraits <- datTraits[, !isdate, drop = FALSE]

  ## Expand multi-class discrete phenotypes into binary vectors
  datTraits <- utils::type.convert(datTraits, as.is = TRUE)
  datTraits <- expandPhenoMatrix(datTraits, keep.numeric=TRUE, drop.ref=drop.ref)
  
  if(!is.null(contrasts)) {
    message("[wgcna.compute] adding contrasts to datTraits")
    ctx <- makeContrastsFromLabelMatrix(contrasts)
    ctx <- sign(ctx)
    ctx[ctx==0] <- NA
    datTraits <- cbind( datTraits, ctx)
  }
  
  if(is.null(datTraits)) {
    message("WARNING:: no valid traits. creating random traits.")
    ##random.trait <- sample(c(0,1), nrow(samples), replace=TRUE)
    random.trait <- head(rep(c(0,1), nrow(samples)), nrow(samples))
    datTraits <- data.frame( random = random.trait )
    rownames(datTraits) <- rownames(samples)
  }
  
  ## list of genes in modules
  me.genes <- tapply(names(net$colors), net$colors, list)
  names(me.genes) <- paste0(prefix, names(me.genes))
  me.genes <- me.genes[names(net$MEs)]

  ## get colors of eigengene modules
  color1 <- wgcna.labels2colors(net$colors)
  me.colors <- color1[!duplicated(color1)]
  me.labels <- net$labels[!duplicated(color1)]
  names(me.colors) <- me.labels
  me.colors <- me.colors[names(net$MEs)]

  ## compute TOM matrix (we need for some plots)
  if(!is.null(net$TOM)) {
    TOM <- net$TOM
    net$TOM <- NULL
  } else {
    message("[wgcna.compute] recomputing TOM matrix...")
    TOM <- WGCNA::TOMsimilarityFromExpr(
      datExpr,
      power = net$power,
      TOMType = tomtype,
      networkType = networktype,
      verbose = verbose
    )
  }

  ## instead of the huge TOM matrix we save a smaller SVD.
  svTOM <- NULL
  if(sv.tom>0) {
    ## sv.tom <- ceiling(min(sv.tom,dim(datExpr)/2))
    message("[wgcna.compute] reducing TOM. sv.tom = ", sv.tom)
    rownames(TOM) <- colnames(TOM) <- colnames(datExpr)
    sv.tom <- min(sv.tom, ncol(TOM)-1)
    sv <- irlba::irlba(TOM, nv = sv.tom)
    svTOM <- sv$v %*% diag(sqrt(sv$d))
    rownames(svTOM) <- colnames(datExpr)
  }
  
  ## compute module eigenvectors (loading matrix)
  message("[wgcna.compute] computing module eigenvectors...")
  MVs <- list()
  for (clr in unique(net$colors)) {
    ii <- which(net$colors == clr)
    mX <- datExpr[, ii, drop=FALSE]
    mX <- scale(mX) ## NOTE: seems WGCNA is using full scaling
    if(ncol(mX)>1) {
      res <- irlba::irlba(mX, nv = 1, nu = 1)
      sv1 <- res$v[,1] * res$d[1]
    } else {
      sv1 <- 1
    }
    sv <- rep(0, ncol(datExpr))
    sv[ii] <- sv1
    MVs[[paste0(prefix, clr)]] <- sv
  }
  MVs <- as.matrix(do.call(cbind, MVs[names(net$MEs)]))
  rownames(MVs) <- colnames(datExpr)

  ## compute gene statistics
  stats <- NULL
  if(compute.stats) {
    message("[wgcna.compute] computing gene statistics...")
    stats <- wgcna.computeGeneStats(net, datExpr, datTraits, TOM=TOM) 
  }
  
  ## module-traits matrix
  message("[wgcna.compute] computing module-traits matrix...")
  modTraits <- cor(net$MEs, datTraits, use = "pairwise")

  ## merge dendrograms
  if (merge.dendro) {
    message("[wgcna.compute] merge_block_dendrograms...")
    merged <- try(wgcna.merge_block_dendrograms(net, TOM))
    if (!inherits(merged, "try-error")) {
      net$merged_dendro <- merged
    } else {
      net$merged_dendro <- NULL
    }
  }
  remove(TOM)  ## big
  
  ## construct results object
  results <- list(
    datExpr = datExpr,
    datTraits = datTraits,
    ## TOM = TOM,  ## this can be BIG!!! generally no need, just for plotting
    svTOM = svTOM,  ## smaller singular vectors
    net = net,
    #power = net$power,
    me.genes = me.genes,
    me.colors = me.colors,
    W = MVs,
    modTraits = modTraits,
    stats = stats
  )

  message("[wgcna.compute] completed. \n\n")

  return(results)

}

#' @export
wgcna.compute_multiomics <- function(dataX,
                                     samples,
                                     contrasts = NULL,
                                     power = 12,
                                     ngenes = 2000,
                                     clustMethod = "average",
                                     cutMethod = "hybrid",
                                     minmodsize = 10,
                                     minKME = 0.3,
                                     deepsplit = 2,
                                     compute.enrichment = TRUE,
                                     annot = NULL,
                                     GMT = NULL,
                                     gsetX = NULL,
                                     drop.ref = FALSE,
                                     add.pheno = FALSE,
                                     add.gsets = FALSE,
                                     do.consensus = FALSE,
                                     gset.methods = c("fisher","gsetcor","xcor"),
                                     gset.ntop = 1000,
                                     gset.xtop = 100,
                                     summary = TRUE,
                                     ai_model = DEFAULT_LLM,
                                     ai_experiment = "",
                                     verbose = 1,
                                     progress = NULL
                                     ) {

  if(0) {
    do.consensus = 1
    cutMethod = "hybrid"
    deepsplit = 2
    power = 12
    ngenes = 2000
    minmodsize = 10
    minKME = 0.3
    compute.enrichment = TRUE
    gset.ntop = 1000
    gset.xtop = 100
    annot = pgx$genes
    GMT = pgx$GMT  ##??
    gsetX = pgx$gsetX
    progress = NULL
  }
  
  ## preprocessing
  if(!is.null(annot)) {
    dataX <- lapply(dataX, function(x) rename_by2(x, annot, "symbol"))    
  }

  ## add pheno matrix??
  if(add.gsets) {
    if(is.null(GMT)) GMT <- Matrix::t(playdata::GSETxGENE)
    if(is.null(gsetX)) {
      X <- do.call(rbind, dataX)
      if(!is.null(annot)) GMT <- rename_by2(GMT, annot, "symbol")
      kk <- intersect(rownames(X), rownames(GMT))
      if(length(kk)) gsetX <- plaid::plaid(X[kk,], GMT[kk,])
    }
    if(!is.null(gsetX)) dataX$gs <- gsetX
  }

  ## add phenomatrix??
  if(add.pheno) {
    phenoX <- expandPhenoMatrix(samples, keep.numeric=TRUE, drop.ref=drop.ref)
    dataX$ph <- t(phenoX)
  }

  dt.na <- which(unlist(lapply(dataX, function(x) sum(is.na(x)))) > 0)
  if (any(dt.na)) {
    dataX[dt.na] <- lapply(dataX[dt.na], imputeMissing, method="SVD2")
  }
  names(dataX) <- substring(names(dataX),1,2)
  #dataX <- mofa.topSD(dataX, ngenes)
  
  if(!is.null(progress)) {
    progress$set(message = paste("computing WGCNA modules..."), value = 0.33)
  }

  if(is.null(power) || is.na(power) ) power <- "sft"
  if(as.character(power[1]) %in% c("sft","iqr")) {
    message("[wgcna.compute_multiomics] estimating power with method = ", power[1])
    est.power <- rep(NA, length(dataX))    
    i=1
    for(i in 1:length(dataX)) {
      p <- wgcna.pickSoftThreshold(
        Matrix::t(dataX[[i]]), sft=NULL, rcut=0.85, powers = NULL,
        method=power[1], nmax=1000, verbose=1)
      if(length(p)==0 || is.null(p) ) p <- NA
      est.power[i] <- p
    }
    est.power
    power <- ifelse (is.na(est.power), 12, est.power)
    message("[wgcna.compute_multiomics] estimated power = ", power)
  } else {
    power <- as.numeric(power)
  }
  nw <- length(dataX)
  power <- head(rep(power, nw),nw)
  names(power) <- names(dataX)
  
  ## This runs WGCNA on an expression list. 
  wgcna <- list()
  has.gxpx <- all(c("gx","px") %in% names(dataX))
  if (do.consensus && has.gxpx) {
    cat("[wgcna.compute_multiomics] computing WGCNA consensus layers for GX+PX \n")
    nn <- mean(rownames(dataX[['gx']]) %in% rownames(dataX[['px']]))
    if (nn < 0.10) {
      message("[wgcna.compute_multiomics] ERROR: gx and px features do not overlap")
    } else {
      wgcna <- wgcna.createConsensusLayers(
        dataX[c('gx','px')],
        samples = samples,
        contrasts = contrasts,
        prefix = c('GX','PX'),
        ngenes = ngenes,
        power = power[c('gx','px')],
        minModuleSize = minmodsize,
        deepSplit = deepsplit,
        mergeCutHeight = 0.15,
        minKME = minKME,
        maxBlockSize = 9999,
        verbose = 1
      )
    }
  }

  dtlist <- setdiff(names(dataX), names(wgcna))
  for(dt in dtlist) {
    cat("[wgcna.compute_multiomics] computing WGCNA for", dt, "-------------\n")
    minKME <- ifelse(dt=='ph', 0, minKME)
    minmodsize <- ifelse(dt=='ph', 1, minmodsize)      
    wgcna[[dt]] <- wgcna.compute(
      X = dataX[[dt]],
      samples = samples,
      contrasts = contrasts,
      ngenes = ngenes,
      calcMethod = "fast",
      power = power[dt],
      lowrank = 40,
      clustMethod = clustMethod,
      cutMethod = cutMethod,
      deepsplit = deepsplit,
      minKME = minKME,
      minmodsize = minmodsize,
      mergeCutHeight = 0.15,
      compute.stats = TRUE,
      sv.tom = 40,  
      prefix = toupper(dt),
      drop.ref = drop.ref,
      is.multiomics = FALSE,
      verbose = verbose
    )
  }

  wgcna <- wgcna[names(dataX)]
  
  ## Compute enrichment
  if(compute.enrichment) {

    message("[wgcna.compute_multiomics] computing module enrichment...")

    if(!is.null(progress)) {
      progress$set(message = paste("computing module enrichment..."), value = 0.66)
    }

    ## augment geneset matrix with original GSETxGENE
    if(!is.null(GMT)) {
      GMT0 <- Matrix::t(playdata::GSETxGENE)
      if(!is.null(annot)) GMT0 <- rename_by2(GMT0, annot, "symbol")
      GMT <-  merge_sparse_matrix(GMT, GMT0)
    } else {
      GMT <- Matrix::t(playdata::GSETxGENE)
      if(!is.null(annot)) GMT <- rename_by2(GMT, annot, "symbol")
    }
    
    gse <- wgcna.computeModuleEnrichment(
      wgcna = wgcna,
      multi = TRUE,
      methods = gset.methods,
      ntop = gset.ntop,
      xtop = gset.xtop,
      annot = annot,      
      GMT = GMT,
      gsetX = gsetX,
      filter = NULL
      #filter = "^PATHWAY|^HALLMARK|^GO|^C[1-9]"  
    )

    ## split up results
    for(k in names(wgcna)) {
      mm <- names(wgcna[[k]]$me.genes)
      wgcna[[k]]$gsea <- gse[mm]
    }

    if(summary) {
      if(!is.null(progress)) progress$set(message = "Annotating modules...", value=0.6)
      message("Annotating modules using ", ai_model)    
      for(k in names(wgcna)) {
        ai <- wgcna.describeModules(
          wgcna[[k]],
          ntop = 25,
          model = ai_model,
          annot = annot,
          experiment = ai_experiment,
          verbose = 0
        )
        wgcna[[k]]$summary <- ai$answers
        wgcna[[k]]$prompts <- ai$questions
      }
    }      
  } 
  
  return(wgcna)
}


#' Reimplementation for WGCNA::blockwiseModules(). This returns exact
#' same object as WGCNA::blockwiseModules() but is faster and allows
#' different clustering linkage methods (ward, complete).
#' 
wgcna.computeModules <- function(
  datExpr,
  power = 6,
  networkType = "signed",
  TOM = NULL,
  TOMType = "signed",
  calcMethod = "fast",  
  lowrank = 20,
  clustMethod = "average",
  cutMethod = "hybrid",  ## hybrid, tree, static
  deepSplit = 2,
  treeCut = 0.99,
  treeCutCeiling = 1,  
  minModuleSize = 20,
  minModuleSize2 = minModuleSize,
  mergeCutHeight = 0.15,
  minKMEtoStay = 0.3,
  numericLabels = FALSE, ## numeric or 'color' labels
  maxBlockSize = 9999,
  returnTOM = FALSE,
  verbose = 1 ) {

  #power=6;networkType=TOMType="signed";minModuleSize=20;mergeCutHeight=0.15;minKMEtoStay=0.3;numericLabels=FALSE;clustMethod="average";deepSplit = 2;treeCut = 0.99;treeCutCeiling = 1;
  
  cor <- WGCNA::cor  ## needed...
  deepSplit <- as.integer(deepSplit)
  lowrank <- as.integer(lowrank)

  if(is.null(power) || is.na(power) ) power <- "sft"  ## use iqr?
  auto.power <- power[1] %in% c("sft","iqr")
  if (auto.power) {
    message("[wgcna.computeModules] estimating power with method = ", power[1])
    powers <- c(c(1:10), seq(from = 12, to = 20, by = 2))
    powers <- c(powers, seq(from = 25, to = 50, by = 5))
    power <- wgcna.pickSoftThreshold(datExpr, sft=NULL, rcut=0.85,
      method=power[1], nmax=2000, verbose=0) 
    if (is.na(power)) power <- 6
    message("[wgcna.compute_multiomics] estimated power = ", power)    
  }
  
  if(calcMethod == "blockwise") {
    message("[wgcna.computeModules] computing blockwiseModules...")
    net <- WGCNA::blockwiseModules(
      datExpr,
      power = power,
      networkType = networkType,
      TOMType = TOMType,
      minModuleSize = minModuleSize,
      mergeCutHeight = mergeCutHeight,
      minKMEtoStay = minKMEtoStay,
      numericLabels = numericLabels, ## numeric or 'color' labels
      deepSplit = deepSplit,
      maxBlockSize = maxBlockSize,

      verbose = verbose
    )
    return(net)
  }
  
  clustMethod <- sub("^ward$","ward.D",clustMethod)
  ## define distance matrix
  if(is.null(TOM)) {
    adjacency <- WGCNA::adjacency(datExpr, power = power, type = networkType) 
    adjacency[is.na(adjacency)] <- 0
    if (calcMethod == "fast") {
      if(verbose>0)
        message("[wgcna.computeModules] Computing TOM matrix using fast method...")
      TOM <- fastTOMsimilarity(adjacency, tomtype=TOMType, lowrank=lowrank)
    } else if (calcMethod == "adjacency") {
      if(verbose>0)
        message("[wgcna.computeModules] Computing using adjacency as TOM matrix...")    
      TOM <- adjacency
    } else if (calcMethod == "full") {
      if(verbose>0) message("[wgcna.computeModules] Computing full TOM matrix...")
      ## SLOW!!!
      TOM <- WGCNA::TOMsimilarity(adjacency, TOMType=TOMType, verbose=verbose) 
    } else {
      stop("[wgcna.computeModules] ERROR: invalid calcMethod parameter:", calcMethod)
    }
    dimnames(TOM) <- dimnames(adjacency)
  }

  ## transform to dissTOM
  dissTOM <- 1 - TOM

  ## clustering
  if(verbose>0) message("Clustering features using ", clustMethod, " linkage")
  ##geneTree <- flashClust::flashClust(as.dist(dissTOM), method=clustMethod)
  geneTree <- stats::hclust(as.dist(dissTOM), method=clustMethod)  

  ## sometimes there is a height error. following is a fix.
  geneTree$height <- round(geneTree$height, 6) 
  
  ## exception1
  if(minModuleSize <= 1 && cutMethod!="static") {
    message("WARNING: minModuleSize==1. Changing to static cutting")
    cutMethod <- "static"
  }

  if(treeCut > 1) cutMethod <- "static"  
  if(treeCut <= 1) {
    ## transform from relative to actual
    qq <- quantile( geneTree$height, probs = c(0.05, treeCutCeiling))
    treeCut <- qq[1] + treeCut * diff(qq)
  }

  if(verbose>0) {
    message("Tree cut method: ", cutMethod)
    message("treeCut = ", treeCut)
    message("deepSplit = ", deepSplit)
    message("minModuleSize = ", minModuleSize)
  }
  
  if(cutMethod %in% c("hybrid","tree")) {

    if(cutMethod=="tree") deepSplit <- (deepSplit > 0)
    label <- dynamicTreeCut::cutreeDynamic(
      geneTree,
      method = cutMethod,
      cutHeight = treeCut,
      distM = dissTOM,
      deepSplit = deepSplit,
      minClusterSize = minModuleSize2
    )
  } else if( cutMethod == "static" && treeCut <= 1 ) {
    if(verbose>0) message("Static cutting tree at fixed H = ", treeCut)    
    label <- cutree( geneTree, h = treeCut)
  } else if(cutMethod == "static" && treeCut > 1 ) {
    if(verbose>0) message("Static cutting tree with fixed K = ", treeCut)
    label <- cutree( geneTree, k = treeCut)
  } else {
    stop("ERROR: could not determine cutMethod")
  } 
  label <- as.integer(label)
  table(label)
  nmodules <- length(unique(label))
  if(verbose>0) message("Found ", nmodules, " modules")
  
  ## Eigengenes
  if(verbose>0) message("Calculating eigengenes...")
  colors <- WGCNA::labels2colors(label)
  MEs <- WGCNA::moduleEigengenes(datExpr, colors = colors)$eigengenes

  # Control MEgrey, if less than 200 features on data, remove it. Also, check that its not full of NaNs
  if (ncol(datExpr) < 200 && "MEgrey" %in% colnames(MEs)) {
    MEs$MEgrey <- NULL
  }
  if ("MEgrey" %in% colnames(MEs) && all(is.na(MEs$MEgrey))) {
    MEs$MEgrey <- NULL
  }

  ## prune using minKME
  if(minKMEtoStay > 0) {
    if(verbose>0) message("Pruning features using minKME = ",minKMEtoStay)
    ngrey <- sum(colors == 'grey')
    for(k in unique(colors)) {
      if (! paste0("ME",k) %in% colnames(MEs)) next
      ii <- which(colors == k)
      if(length(ii)>1) {
        eg <- MEs[,paste0("ME",k)]
        kme <- cor(datExpr[,ii, drop=FALSE], eg, use="pairwise")[,1]
        kme.sign <- as.numeric(names(which.max(table(sign(kme)))))
        kme <- kme * kme.sign
        ii <- ii[which(kme < minKMEtoStay)]
        if(length(ii)) colors[ii] <- 'grey'
      }
    }
    ngrey <- sum(colors == 'grey') - ngrey
    if(verbose>0) message("Pruned ",ngrey, " low KME features")    
  }
  
  ## Merge similar modules
  unmergedColors <- colors
  if(mergeCutHeight>0 && length(MEs)>1) {
    if(verbose>0) message("Merging similar modules: mergeCutHeight = ",mergeCutHeight)
    merge <- wgcna.mergeCloseModules(datExpr, colors, cutHeight=mergeCutHeight, MEs=MEs)
    unmergedColors <- colors
    colors <- merge$colors
    MEs <- merge$MEs
    if(verbose>0) {
      n0 <- length(unique(unmergedColors))
      n1 <- length(unique(colors))      
      message("Merged ", n0 - n1, " modules")
    }
  } 

  ## filter on minModuleSize
  if(minModuleSize>1) {
    too.small <- names(which(table(colors) < minModuleSize))
    too.small
    if(length(too.small)) {
      if(verbose>0) message("Removing ",length(too.small)," too small modules")
      colors[colors %in% too.small] <- "grey"
    }
  }

  ## Update MEs
  if("grey" %in% colors && !"MEgrey" %in% names(MEs)) {
    MEs <- WGCNA::moduleEigengenes(datExpr, colors = colors)$eigengenes
  }
  MEs <- MEs[sub("^ME","",names(MEs)) %in% colors]
  
  # Rename to numeric
  if(numericLabels) {
    if(verbose>0) message("Renaming to numeric labels")    
    colorOrder <- names(sort(table(colors),decreasing=TRUE))
    colorOrder <- unique(c("grey", colorOrder))
    colors <- match(colors, colorOrder)-1
    unmergedColors <- match(unmergedColors, colorOrder)-1
    mecolor <- sub("^ME","",names(MEs))
    names(MEs) <- paste0("ME",match(mecolor, colorOrder)-1)
  } else {
    # Rename to standard colors, most frequent first
    if(verbose>0) message("Renaming to standard colors")
    colorOrder <- names(sort(table(colors),decreasing=TRUE))
    colorOrder <- unique(c("grey", colorOrder))
    newcolor <- setdiff( WGCNA::standardColors(), "grey")
    n0 <- length(colorOrder)
    n1 <- length(newcolor)
    if(n1 < n0) newcolor <- make.unique(rep(newcolor,ceiling(n0/n1)))
    newcolor <- unique(c("grey", newcolor))
    colors <- newcolor[match(colors, colorOrder)]
    unmergedColors <- newcolor[match(unmergedColors, colorOrder)]
    mecolor <- sub("^ME","",names(MEs))
    names(MEs) <- paste0("ME",newcolor[match(mecolor, colorOrder)])
  } 
  
  names(colors) <- colnames(datExpr)
  names(unmergedColors) <- colnames(datExpr)
  
  net <- list()
  net$colors <- colors
  net$unmergedColors <- unmergedColors
  net$MEs <- MEs
  net$goodSamples <- rep(TRUE, nrow(datExpr))
  net$goodGenes <- rep(TRUE, ncol(datExpr))
  net$dendrograms <- list( geneTree )
  net['TOMFiles'] <- list(NULL)
  net$blockGenes <- list(1:ncol(datExpr))
  net$blocks <- rep(1, ncol(datExpr))
  net$MEsOK <- TRUE
  net$power <- power
  if(returnTOM) net$TOM <- TOM
  return(net)
}

#' Faster implementation of TOM computation using low-rank SVD
#' approximation.
#' @export
fastTOMsimilarity <- function(A, tomtype="signed", lowrank=20) {
  #https://stackoverflow.com/questions/56574729
  #
  #Given square symmetric adjacency matrix A, its possible to
  #calculate the TOM matrix W without the use of for loops, which
  #speeds up the process tremendously
  if(!tomtype %in% c("signed","unsigned")) {
    stop("only works for signed and unsigned tomtype")
  }
  
  ## Adjacency matrix A can be approximated with SVD. This can make
  ## TOM calculation much faster.
  diag(A) <- 0
  if(lowrank > (ncol(A)/2) ) lowrank <- -1
  if(lowrank>0) {
    res <- try( irlba::irlba(A, nv=lowrank) )
    if(!"try-error" %in% class(res)) {
      U <- res$u %*% diag(sqrt(res$d))
      L <- U %*% (Matrix::t(U) %*% U) %*% Matrix::t(U)
    } else {
      message("[fastTOMsimilarity] Warning: irlba error. nv = ", lowrank)
      L <- A %*% A  ## full computation
    }
  } else {
    L <- A %*% A
  }
  k <- Matrix::colSums(A)
  Kmat <- outer(k, k, FUN = function(x, y) pmin(x, y))
  D <- (Kmat + 1 - A)
  W <- (L + A) / D
  diag(W) <- 1
  W <- as.matrix(W)  
  dimnames(W) <- dimnames(A)
  W <- pmax(W, 0)  ## sometimes has negative values...
  return(W)
}


wgcna.mergeCloseModules <- function(datExpr, colors, cutHeight, MEs=NULL) {
  if(is.null(MEs)) {
    MEs = WGCNA::moduleEigengenes(datExpr, colors = colors)$eigengenes
    dim(MEs)
  }
  hc <- hclust(as.dist(1 - cor(MEs)), method="average")
  idx <- cutree(hc, h=cutHeight)
  names(idx) <- sub("^ME","",names(idx))
  table(idx)
  new.colors <- colors
  m=2
  for(m in unique(idx)) {
    cc <- names(which(idx == m))
    cc <- setdiff(cc, "grey") ## never merge grey
    ii <- which(colors %in% cc)
    new.colors[ii] <- cc[1]
  }
  new.MEs = WGCNA::moduleEigengenes(datExpr, colors = new.colors)$eigengenes
  list(
    colors = new.colors,
    MEs = new.MEs
  )
}

##---------------------------------------------------------------------
## Gene statistics
##---------------------------------------------------------------------

#' Compute general feature statistics after WGCNA results.
#'
#'
#' 
wgcna.computeGeneStats <- function(net, datExpr, datTraits, TOM) {

  ## align
  kk <- intersect(rownames(datExpr), rownames(datTraits))
  datExpr <- datExpr[kk, , drop = FALSE]
  datTraits <- datTraits[kk, , drop = FALSE]

  ## Define numbers of genes and samples
  nGenes <- ncol(datExpr)
  nSamples <- nrow(datExpr)

  ## Recalculate MEs with color labels
  moduleTraitCor <- cor(net$MEs, datTraits, use = "pairwise.complete")
  moduleTraitPvalue <- WGCNA::corPvalueStudent(moduleTraitCor, nSamples)

  ## Module membership correlation (with p-values)
  moduleMembership <- cor(datExpr, net$MEs, use = "pairwise.complete")
  MMPvalue <- WGCNA::corPvalueStudent(as.matrix(moduleMembership), nSamples)

  ## Gene-trait significance (trait correlation) (with p-values)
  traitSignificance <- cor(datExpr, datTraits, use = "pairwise.complete")
  TSPvalue <- WGCNA::corPvalueStudent(as.matrix(traitSignificance), nSamples)

  ## Fold-change
  foldChange <- NULL
  foldChangePvalue <- NULL  
  is.binary <- apply(datTraits, 2, function(a) length(unique(a[!is.na(a)])) == 2)
  is.binary
  binY <- NULL
  if(any(is.binary)) {
    binY <- datTraits[, which(is.binary), drop = FALSE]
    nmin <- apply(binY, 2, function(x) min(table(x)))
    binY <- binY[,which(nmin>=2),drop=FALSE]
  }
  if(!is.null(binY) && NCOL(binY)>0) {
    lm <- list()
    i=1
    for(i in 1:ncol(binY)) {
      y <- 1*binY[,i]
      X <- t(datExpr)
      suppressWarnings(suppressMessages(
        res <- try(gx.limma(X, y, lfc=0, fdr=1, sort.by="none", verbose=0, max.na=1))
      ))
      if(!"try-error" %in% class(res)) {
        k <- colnames(binY)[i]
        lm[[k]] <- res
      }
    }
    lm <- lm[!sapply(lm,is.null)]
    foldChange <- sapply(lm, function(m) m$logFC)
    foldChangePvalue <- sapply(lm, function(m) m$P.Value)
    if(length(lm)==1) {
      foldChange <- cbind(foldChange)
      foldChangePvalue <- cbind(foldChangePvalue)
    }
    rownames(foldChange) <- rownames(lm[[1]])
    rownames(foldChangePvalue) <- rownames(lm[[1]])
  }
  
  # Continuous traits (not always present)
  contY <- datTraits[, which(!is.binary), drop = FALSE]
  foldChange.cont <- NULL
  foldChangePvalue.cont <- NULL  
  dim(contY)
  if(NCOL(contY) > 0) {
    contlm <- apply(contY, 2, function(y) {
      rho <- cor(datExpr, y, use="pairwise")[,1]
      P.Value <- WGCNA::corPvalueStudent(rho, n = length(y))
      data.frame(rho, P.Value)
    })
    contlm <- contlm[!sapply(contlm, is.null)]
    foldChange.cont <- sapply(contlm, function(m) m$rho)
    foldChangePvalue.cont <- sapply(contlm, function(m) m$P.Value)
    if(length(contlm)==1) {
      foldChange.cont <- cbind(foldChange.cont)
      foldChangePvalue.cont <- cbind(foldChangePvalue.cont)
    }
    rownames(foldChange.cont) <- rownames(contlm[[1]])
    rownames(foldChangePvalue.cont) <- rownames(contlm[[1]])
    colnames(foldChange.cont) <- colnames(contY)
    colnames(foldChangePvalue.cont) <- colnames(contY)    
  }

  # Merge
  foldChange <- cbind(foldChange, foldChange.cont)
  foldChangePvalue <- cbind(foldChangePvalue, foldChangePvalue.cont)

  ## Gene Centrality. Compute centrality of gene in Module subgraph
  ## using TOM matrix.
  geneCentrality <- NULL
  if(!is.null(TOM)) {
    if(is.null(dimnames(TOM))) dimnames(TOM) <- list(colnames(datExpr),colnames(datExpr))
    adj <- TOM
    diag(adj) <- 0
    adj[which(abs(adj) < 0.01)] <- 0
    gr <- igraph::graph_from_adjacency_matrix(
      adj, mode = "undirected", weighted = TRUE, diag = FALSE
    )
    geneCentrality <- rep(NA, nrow(adj))
    names(geneCentrality) <- rownames(adj)
    me.genes <- tapply(names(net$colors), net$colors, list)
    for (gg in me.genes) {
      gr1 <- igraph::subgraph(gr, gg)
      ct <- igraph::page_rank(gr1, weights = NULL)$vector
      ct <- ct / mean(ct, na.rm = TRUE)
      geneCentrality[gg] <- ct
    }
  }

  ## force align. Sometime they are shorter for some reason...
  gg <- rownames(moduleMembership)
  matMatch <- function(m, gg) {
    if(is.null(m)) return(NULL)
    m <- m[match(gg,rownames(m)),,drop=FALSE]
    rownames(m) <- gg
    return(m)
  }
  
  ##moduleMembership <- matMatch(moduleMembership)
  MMPvalue <- matMatch(MMPvalue, gg)
  traitSignificance = matMatch(traitSignificance, gg)
  TSPvalue = matMatch(TSPvalue, gg)
  foldChange = matMatch(foldChange, gg)
  foldChangePvalue = matMatch(foldChangePvalue, gg)
  
  stats <- list(
    moduleTraitCor = moduleTraitCor,
    moduleTraitPvalue = moduleTraitPvalue,
    moduleMembership = moduleMembership,
    MMPvalue = MMPvalue,
    traitSignificance = traitSignificance,
    TSPvalue = TSPvalue,
    foldChange = foldChange,
    foldChangePvalue = foldChangePvalue,
    geneCentrality = geneCentrality
  )

  return(stats)
}

#'
#'
#' @export
wgcna.getGeneStats <- function(wgcna, trait, module=NULL, plot = TRUE,
                               stats = NULL, labels = NULL, showlogFC = TRUE,
                               col = NULL, main = NULL) {

  if(!is.null(stats)) {
    features <- rownames(stats[['moduleMembership']])
    if(is.null(stats)) stop("must give stats")
    if(is.null(labels)) stop("must give labels")    
  } else if(!is.null(wgcna)) {
    labels <- wgcna$net$labels
    features <- names(wgcna$net$colors)
    stats <- wgcna$stats
  } else {
    stop("must supply wgcna or trait")
  }

  is.color <- mean(labels %in% c("grey",WGCNA::standardColors())) > 0.9
  if(is.color) {
    prefix <- substring(rownames(stats[['moduleTraitCor']]),1,2)[1]
    labels <- paste0(prefix, labels)
  }
  
  p1 <- c("moduleMembership", "MMPvalue")
  p2 <- c("traitSignificance", "TSPvalue", "foldChange", "foldChangePvalue")
  p3 <- c("geneCentrality")

  df <- data.frame(
    feature = features,
    module = labels
  )
  head(df)
  
  ## get moduleMembership
  mm.stats <- stats[p1]
  mm.label <- colnames(mm.stats[[1]])
  idx <- cbind(1:length(labels), match(labels, mm.label))
  A1 <- sapply( mm.stats, function(x) x[idx])  
  rownames(A1) <- labels
  df <- cbind(df, A1)

  ## get traitSig columns for trait
  tt.cols <- colnames(stats[[p2[1]]])  
  if(is.null(trait)) trait <- tt.cols
  trait <- intersect(trait, tt.cols)
  
  if (length(trait)>1) {
    A2 <- lapply(stats[p2], function(x) x[,trait])
    for(i in 1:length(A2)) colnames(A2[[i]]) <- paste0(names(A2)[i],".",colnames(A2[[i]]))
    A2 <- do.call(cbind, A2)
    df <- cbind(df, A2)
  } else if(length(trait)==1) {
    A2 <- lapply(stats[p2], function(x) x[,trait])
    A2 <- do.call(cbind, A2)
    df <- cbind(df, A2)
  } else {
    message("[wgcna.getGeneStats] ERROR: trait not in stats object")
    return(NULL)
  }
  
  A3 <- stats[[p3]]
  if(!is.null(A3)) {
    df <- cbind(df, centrality = A3)
  }
  
  ## calculate score
  sel <- c("moduleMembership", "traitSignificance", "foldChange", "centrality")
  sel <- intersect(sel, colnames(df))
  #df1 <- pmax(as.matrix(df[, sel]), 1e-8)
  df1 <- as.matrix(abs(df[, sel]))
  score <- exp(rowMeans(log(1e-8 + df1))) * sign(df[,"foldChange"])
  df <- data.frame(df[,1:2], score = score, df[,-c(1,2)])
  
  if (!is.null(module)) {
    ##sel <- which(df$module == module)
    sel <- grep( paste0(module,"$"), df$module)
    df <- df[sel, , drop = FALSE]
  }

  ## reorder, sort on score
  score.sign <- sign(median(df$score, na.rm=TRUE))
  df <- df[order(-df$score * score.sign), ]
  
  if (plot) {
    cols <- c("moduleMembership", "traitSignificance")
    if(showlogFC) {
      cols <- c(cols, "foldChange", "centrality")
    }
    cols <- intersect(cols, colnames(df))
    df1 <- df[, cols]
    col1 <- wgcna.labels2colors(labels[rownames(df1)])
    if (!is.null(col)) col1 <- col
    pairs(df1, col = col1, oma=c(1,1,1,1)*1.8)
    if (is.null(main)) {
      main <- paste("Gene significance for module", module, "and trait", trait)
    }
    title(main, line = 3, cex.main = 1.15)
  }

  rownames(df) <- df$feature
  df
}

#' Compute gene statistics with original datExpr but with consensus
#' colors/labels for each layers. A separate function
#' wgcna.getConsensusGeneStats() extracts clean tables from this
#' results object.
#'
#' @export
wgcna.computeConsensusGeneStats <- function(cons) {  
  k <- names(cons$layers)[1]
  stats <- list()
  for(k in names(cons$layers)) {
    w <- cons$layers[[k]]
    colors <- cons$net$colors
    wMEs <- cons$net$multiMEs[[k]]$data
    wnet <- list( MEs = wMEs, colors = colors)
    stats[[k]] <- wgcna.computeGeneStats(
      wnet, w$datExpr, w$datTraits, TOM=NULL)
  }
  return(stats)
}

#'
#'
#' @export
wgcna.getConsensusGeneStats <- function(cons, stats, trait, module=NULL) {

  ## create extended color vector
  labels = paste0("ME",cons$net$colors)
  gstats <- list()
  for(k in names(stats)) {
    gstats[[k]] <- wgcna.getGeneStats(
      wgcna = NULL,
      stats = stats[[k]],
      labels = labels,
      trait = trait,
      plot = FALSE,
      module = module,
      col = NULL,
      main = NULL
    )
  }

  ## Align rows
  ff <- gstats[[1]]$feature
  for(k in names(gstats)) {
    ii <- match(ff, gstats[[k]]$feature)
    gstats[[k]] <- gstats[[k]][ii,]
  }

  ## Compute consensus statistics. Consensus statistics are computed
  ## as geometric mean of score variables, and/or maximum pvalue for
  ## p.value columns. 
  xcols <- c(3,4,6,8)
  pcols <- c(10,5,7,9)
  pcols1 <- c(5,7,9)
  xcols <- c("score","moduleMembership","traitSignificance","foldChange")
  pcols <- c("scorePvalue","MMPvalue","TSPvalue","foldChangePvalue")
  pcols1 <- pcols[-1]
  for(i in 1:length(gstats)) {
    gstats[[i]][,'scorePvalue'] <- apply(gstats[[i]][,pcols1],1,max,na.rm=TRUE)
  }
  ##xc <- lapply(gstats, function(x) log(abs(x[,xcols])*(x[,pcols]<0.05)))
  xc <- lapply(gstats, function(x) log(abs(x[,xcols])))
  xc <- exp(Reduce('+', xc) / length(xc))
  xp <- Reduce(pmax, lapply(gstats, function(x) x[,pcols]))
  df3 <- data.frame( gstats[[1]][,1:2], xc, xp)
  df3 <- df3[,colnames(gstats[[1]])]  
  head(df3)

  ## Determine consensus status. Feature is 'C' (concordant) if sign
  ## in all layers are equal and significant. 'D' (discordant) if sign
  ## if not equal in all layers but significant. 'N' is any is
  ## non-significant.
  sign.pos <- Reduce('*',lapply(gstats,function(g) sign(g$score) == 1))
  sign.neg <- Reduce('*',lapply(gstats,function(g) sign(g$score) == -1))
  allsig   <- Reduce('*',lapply(gstats,function(g) (g$scorePvalue) < 0.05))    
  table(allsig)  
  consensus <- c("D","C")[ 1 + 1*(sign.pos | sign.neg)]
  consensus[which(allsig==0)] <- 'N'
  cons.df <- data.frame(df3[,1:2], consensus, df3[,-c(1,2)])
  head(cons.df)
  
  ## This creates the full stats matrix (all subgroups)
  df1 <- gstats[[1]][,c("feature","module")]
  df2 <- gstats[[1]][,0]
  cols <- colnames(gstats[[1]])[-c(1:2)]
  for(k in cols ) {
    xx <- sapply(gstats, function(g) g[,k])
    df2[[k]] <- I(xx)
  }  
  df2 <- do.call(cbind, lapply(df2,unclass))
  newcols <- unlist(lapply(cols, function(k) paste0(k,'.',names(gstats))))
  colnames(df2) <- newcols
  full.df <- data.frame(df1, consensus=cons.df$consensus, df2)


  ## sort??
  ii <- order(-cons.df$score * sign(mean(cons.df$score,na.rm=TRUE)))
  cons.df <- cons.df[ii,]
  full.df <- full.df[ii,]
  
  list(
    consensus = cons.df,
    full = full.df
  )
}


## ----------------------------------------------------
## Perform geneset analysis on modules
## ----------------------------------------------------

#' @export
wgcna.computeModuleEnrichment <- function(wgcna,
                                          multi = FALSE,
                                          methods = c("fisher","gsetcor","xcor"),
                                          ntop = 200,
                                          xtop = 100,
                                          annot = NULL,
                                          GMT = NULL,
                                          gsetX = NULL,
                                          filter = NULL
                                          ) {

  if(!multi) {
    wgcna <- list(gx = wgcna)
  }

  if(!any( c("gx","px") %in% names(wgcna))) {
    message("ERROR: datasets must have gx or px datatype!")
    return(NULL)
  }
  
  ## collapse features to symbol
  selx <- intersect(c("gx","px"), names(wgcna))[1]
  geneX <- t(as.matrix(wgcna[[selx]]$datExpr))
  symbol.col <- NULL
  
  if(is.null(annot)) {
    gg <- lapply(wgcna, function(w) colnames(w$datExpr))
    gg1 <- lapply(names(wgcna), function(a) paste0(a,":",gg[[a]]))
    gg <- as.character(unlist(gg))
    gg1 <- as.character(unlist(gg1))    
    annot <- data.frame(feature = gg1, symbol = gg)
  }

  if(is.null(GMT)) {
    message("[wgcna.computeModuleEnrichment] Using playdata GSETxGENE genesets")
    GMT <- Matrix::t(playdata::GSETxGENE)
  }

  if(!is.null(annot)) {
    symbol.col <- intersect(c("symbol","gene_name"),colnames(annot))[1]
    geneX <- rename_by2(geneX, annot, symbol.col)
    GMT <- rename_by2( GMT, annot, symbol.col)
  }
  if(length(intersect(rownames(geneX),rownames(GMT)))==0) {
    message("[wgcna.computeModuleEnrichment] ERROR: no overlap for geneX and GMT features. Please add annotation.")
    return(NULL)
  }

  if(is.null(gsetX)) {
    message("[wgcna.computeModuleEnrichment] computing gsetX using PLAID")
    gsetX <- plaid::plaid( geneX, GMT)
  }

  bg <- rownames(geneX)
  bg <- intersect(bg, rownames(GMT))
  if (length(bg) == 0) {
    message("[wgcna.computeModuleEnrichment] FATAL. no overlapping genes")
    return(NULL)
  }
  G1 <- GMT[bg, , drop = FALSE]
  if (!is.null(filter)) {
    sel <- grep(filter, colnames(G1))
    if (length(sel)) G1 <- G1[, sel, drop = FALSE]
  }
  G1 <- G1[, which(Matrix::colSums(G1 != 0) >= 4), drop = FALSE]

  ## align dimensions  
  ss <- intersect(rownames(gsetX), colnames(G1))
  G1 <- G1[,ss,drop=FALSE]
  gsetX <- gsetX[ss,]
  
  ## get eigengene members
  me.genes <- lapply(wgcna, function(w) w$me.genes)
  names(me.genes) <- NULL
  me.genes <- unlist(me.genes,recursive=FALSE)
  me.genes <- lapply(me.genes, function(g) probe2symbol(g, annot, query = symbol.col))

  ## compute most correlated gx/px genes. limit xtop if geneX is too
  ## small
  ME <- lapply(wgcna, function(w) as.matrix(w$net$MEs))
  xtop <- min(xtop, round(nrow(geneX)/4))
  nbx.genes <- list()
  for(i in 1:length(wgcna)) {
    nbx.cor <- cor(t(geneX), ME[[i]])
    for(k in colnames(nbx.cor)) {
      if(is.null(xtop)) {
        n <- length(wgcna[[i]]$me.genes[[k]])
      } else {
        n <- xtop
      }
      nbx.genes[[k]] <- head(names(sort(-nbx.cor[,k])), n)
    }
  }

  ## add nearest expression neighbors to module genes
  nbx.genes <- nbx.genes[names(me.genes)]
  for(k in names(me.genes)) {
    me.genes[[k]] <- unique(c(me.genes[[k]], nbx.genes[[k]]))
  }

  ## make single ME matrix
  MEx <- do.call(cbind, ME)
  
  gsea <- wgcna.run_enrichment_methods(
    ME = MEx,
    me.genes = me.genes,
    G = G1,
    geneX = geneX,
    gsetX = gsetX,
    methods = methods,
    ntop = ntop
  )

  return(gsea)
}

#'
#'
#' @export
wgcna.getModuleCrossGenes <-  function(wgcna, ref=NULL, ngenes = 100,
                                       multi=TRUE, modules=NULL)
{

  if(!multi) {
    wgcna <- list(gx = wgcna)
    ref <- 'gx'
  }
      
  if(is.null(ref)) ref <- head(intersect(names(wgcna),c("gx","px")),1)
  if(is.null(ref) || !ref %in% names(wgcna)) ref <- names(wgcna)[1]

  W <- wgcna[[ref]]
  geneX <- W$datExpr

  MEx <- sapply(wgcna, function(w) as.matrix(w$net$MEs))
  MEx <- do.call(cbind, MEx)

  if(!is.null(modules)) {
    modules <- intersect(modules, colnames(MEx))
    MEx <- MEx[,modules,drop=FALSE]
  }
  
  nbx.cor <- cor(geneX, MEx)

  nbx.list <- list()
  for(k in colnames(nbx.cor)) {
    ii <- head(order(-nbx.cor[,k]), ngenes)
    rho <- nbx.cor[ii,k]
    gene <- rownames(nbx.cor)[ii]
    me <- W$net$labels[gene]
    nbx.list[[k]] <- data.frame( gene = gene, rho = rho, module = me)
  }

  ##if(length(nbx.list)==1) nbx.list <- nbx.list[[1]]
  return(nbx.list)
}


#' Compute consensus enrichment by calculating overlapping enriched
#' terms.
#' 
wgcna.computeConsensusModuleEnrichment <- function(cons,
                                                   GMT,
                                                   annot,
                                                   methods = c("fisher","gsetcor","xcor"),
                                                   min.genes = 10,
                                                   ntop = 400 )
{
  if(0) {
    methods = c("fisher","gsetcor","xcor")
    min.genes = 10
    ntop = 400
    annot = NULL
    GMT <- Matrix::t(playdata::GSETxGENE)
  }
  
  gseaX <- list()
  i=1
  for(i in 1:length(cons$datExpr)) {
    
    geneX <- t(cons$datExpr[[i]])
    dim(geneX)
    
    ## Rename everything to symbols
    if(!is.null(annot)) {
      geneX <- rename_by2(geneX, annot, "symbol")
      GMT   <- rename_by2(GMT, annot, "symbol")
    }
    ng <- length(intersect(rownames(geneX), rownames(GMT)))
    if(ng == 0) {
      message("[wgcna.computeConsensusModuleEnrichment] ERROR. No symbol overlap.")
      return(NULL)
    }
    symbols <- intersect(rownames(GMT),rownames(geneX))
    message("[wgcna.computeConsensusModuleEnrichment] number of symbols: ", length(symbols))
    geneX <- geneX[symbols,]
    GMT <- GMT[symbols,]
  
    ## select on minimum gene sets size
    sel <- which( Matrix::colSums(GMT!=0) >= min.genes )
    GMT <- GMT[,sel]
    
    ## Compute single-samples gene set expression
    gsetX <- plaid::plaid(geneX, matG=GMT)
    dim(gsetX)
    
    ## Create extended Eigengene matrix (ME). ME should be nicely
    ## normalized/scaled so we just rbind across datasets
    ME <- cons$net$multiMEs[[i]]$data
    dim(ME)
    
    ## get genes in modules
    me.genes <- tapply(names(cons$net$colors), cons$net$colors, list)
    names(me.genes) <- paste0("ME",names(me.genes))
    if(!is.null(annot)) {
      me.genes <- lapply(me.genes, function(gg) probe2symbol(gg, annot))
    }
    me.genes <- lapply(me.genes, function(g) intersect(g, symbols))
    rownames(ME)
    colnames(geneX) <- rownames(ME)
    colnames(gsetX) <- rownames(ME)

    k <- names(cons$datExpr)[i]
    gseaX[[k]] <- wgcna.run_enrichment_methods(
      ME,
      me.genes = me.genes,
      GMT= GMT,
      geneX = geneX,
      gsetX = gsetX,
      methods = methods,
      min.genes = min.genes,
      ntop = ntop)    
  }

  cons.gsea <- list()
  m=1
  for(m in names(gseaX[[1]])) {
    xx <- lapply( gseaX, function(g) g[[m]] )
    sel <- Reduce(intersect, lapply(xx, rownames))
    if(length(sel) > 0) {
      if(length(sel)==1) sel <- c(sel,sel) ## length==1 crashes...
      xx <- lapply(xx, function(x) x[sel,,drop=FALSE] )
      xx.score <- sapply(xx, function(x) x[,"score"])
      colnames(xx.score) <- paste0("score.",colnames(xx.score))

      xx.pvalue <- lapply(xx, function(x) x[,grep("^p",colnames(x))])
      xx.pvalue <- do.call(cbind, xx.pvalue)

      m.score <- rowMeans(xx.score,na.rm=TRUE)
      m.pvalue  <- apply(sapply(xx, function(x) x[,"p.value"]), 1, max, na.rm=TRUE)
      m.qvalue  <- p.adjust( m.pvalue )    
      df <- data.frame(
        module = xx[[1]]$module,
        geneset = xx[[1]]$geneset,
        score = m.score,
        xx.score,    
        p.value = m.pvalue,
        q.value = m.qvalue,
        overlap = xx[[1]]$overlap,
        genes = xx[[1]]$genes,
        xx.pvalue
      )
      df <- df[order(df$p.value),]
      #df <- df[!duplicated(df$geneset),,drop=FALSE]
      cons.gsea[[m]] <- df
    }
  }

  return(cons.gsea)
}


wgcna.run_enrichment_methods <- function(ME, me.genes, GMT, geneX, gsetX,
                                         methods = c("fisher","gsetcor","xcor"),
                                         ntop = 400, min.genes = 3
                                         )
{

  rho.list <- list()
  pval.list <- list()

  ## align matrices
  bg <- intersect(rownames(GMT), rownames(geneX))
  ss <- intersect(colnames(GMT), rownames(gsetX))
  GMT <- GMT[bg,ss]
  geneX <- geneX[bg,]
  gsetX <- gsetX[ss,]

  ## select on minimum genes
  sel <- which( Matrix::colSums(GMT!=0) >= min.genes )
  GMT <- GMT[,ss]
  gsetX <- gsetX[ss,]
  
  message("Computing enrichment for ", length(ss), " genesets")

  ## Here we correlate geneset score (averageCLR) with the module
  ## eigengene (ME). This should select genesets correlated with the
  ## ME.
  if ("gsetcor" %in% methods && !is.null(gsetX)) {
    message("[wgcna.run_enrichment_methods] calculating single-sample geneset correlation...")
    rc.rho <- matrix(NA, ncol(GMT), ncol(ME))
    rc.pvalue <- matrix(NA, ncol(GMT), ncol(ME))    
    dimnames(rc.rho) <- list( colnames(GMT), colnames(ME))
    dimnames(rc.pvalue) <- list( colnames(GMT), colnames(ME))    
    jj <- which(rownames(gsetX) %in% colnames(GMT))
    kk <- intersect(colnames(gsetX), rownames(ME)) ## common samples
    rho.jj <- cor(t(gsetX[jj,kk]), ME[kk,], use = "pairwise")
    #rc.pvalue <- cor.pvalue(rc.rho, n = length(kk))
    pvalue.jj <- WGCNA::corPvalueStudent(rho.jj, n = length(kk))
    ii <- match(rownames(gsetX)[jj], rownames(rc.rho))
    rc.rho[ii,] <- rho.jj
    rc.pvalue[ii,] <- pvalue.jj    
    rho.list[["gsetcor"]] <- rc.rho
    pval.list[["gsetcor"]] <- rc.pvalue
  }

  ## Here we correlate the module eigengene (ME) with genes and then
  ## do a gset.rankcor() on the ME correlation.
  if ("xcor" %in% methods) {
    message("[wgcna.run_enrichment_methods] calculating eigengene GBA correlation...")
    gba <- cor(t(geneX), ME, use = "pairwise")
    rc <- gset.rankcor(gba, GMT, compute.p = TRUE) ## NEEDS CHECK!!!
    rho.list[["xcor"]] <- rc$rho
    pval.list[["xcor"]] <- rc$p.value
  }

  gmt <- mat2gmt(GMT)
  if(1) {
    ## we pre-select to make this faster
    Pmin <- sapply(pval.list, function(P) apply(P,1,min))
    sel <- head(order(rowMeans(apply(Pmin, 2, rank))), 5*ntop)
    message("[wgcna.run_enrichment_methods] pre-selecting ",length(sel)," sets for fgsea/Fisher test...")
    sel <- rownames(Pmin)[sel]
    gmt <- gmt[sel]
  }    
    
  ## fGSEA
  if ("fgsea" %in% methods) {
    message("[wgcna.run_enrichment_methods] calculating module fgsea...")
    xrho <- cor(t(geneX), ME, use = "pairwise")
    res <- list()
    i=1
    for(i in 1:ncol(xrho)) {
      k <- colnames(xrho)[i]
      res[[k]] <- fgsea::fgsea(gmt, xrho[,i]) ## NEEDS CHECK!!!
    }
    pw <- res[[1]]$pathway
    res <- lapply(res, function(r) r[match(pw,r$pathway),])
    nes <- sapply(res, function(r) r$NES)
    pval <- sapply(res, function(r) r$pval)
    rownames(nes) <- rownames(pval) <- pw
    colnames(nes) <- colnames(pval) <- names(res)
    rho.list[["fgsea"]] <- nes
    pval.list[["fgsea"]] <- pval
  }
  
  ## Perform fisher-test on ME genes
  if ("fisher" %in% methods) {

    message("[wgcna.run_enrichment_methods] calculating Fisher tests...")    
    rho <- matrix(NA, length(gmt), ncol(ME))
    pval <- matrix(NA, length(gmt), ncol(ME))    
    dimnames(rho) <- list( names(gmt), colnames(ME))
    dimnames(pval) <- list( names(gmt), colnames(ME))    

    ## perform Fisher test for all modules using the module genes
    i=1
    for (i in 1:ncol(rho)) {
      k <- colnames(rho)[i]
      gg <- me.genes[[k]]      
      rr <- try(gset.fisher(gg, GMT, background = bg, fdr = 1,
        min.genes = -1, verbose = 0, sort.by='none', no.pass=1))

      if (!"try-error" %in% class(rr)) {        
        rr <- rr[match(rownames(rho), rownames(rr)), ]
        rho[,i] <- rr$odd.ratio
        pval[,i] <- rr$p.value
      }
    }
    
    ## handle infinite or NA
    rho[is.infinite(rho)] <- 2*max(rho, na.rm=TRUE)  ## Inf odd.ratio
    pval[is.na(pval)] <- 1
    rho[is.na(rho)] <- 0

    rho.list[["fisher"]] <- rho
    pval.list[["fisher"]] <- pval
  }

  lapply(rho.list, dim)
  
  ## ensure dimensions
  gsets <- Reduce(intersect, lapply( rho.list, rownames))
  modules <- Reduce(intersect, lapply( rho.list, colnames))  
  rho.list <- lapply( rho.list, function(x) x[gsets,modules,drop=FALSE])
  pval.list <- lapply( pval.list, function(x) x[gsets,modules,drop=FALSE])  
  
  ## Compute meta rank and pval. Handle NA for failing methods.
  pvalNA <- lapply(pval.list, function(x) {x[is.na(x)]=0;x})
  ##pvalNA <- lapply(pval.list, function(x) {x[is.na(x)]=1;x})
  meta.p <- Reduce(pmax, pvalNA) ## NEED RETHINK!!!
  meta.q <- apply(meta.p, 2, p.adjust, method = "fdr")

  ## NEED RETHINK: how about negative FC???
  rnk.list <- lapply(rho.list, function(x) apply(x, 2, rank, na.last='keep') / nrow(x))
  meta.rnk <- Reduce("+", rnk.list) / length(rnk.list)
  rnk.NAZERO  <- lapply(rnk.list, function(x) {x[is.na(x)]=0;x})
  rnk.NSUM <- Reduce('+', lapply(rnk.list, function(x) !is.na(x)))
  meta.rnk <- Reduce('+', rnk.NAZERO) / rnk.NSUM

  ## create dataframe by module
  message("[wgcna.run_enrichment_methods] creating dataframes...")
  gse.list <- list()
  i <- 1
  for (i in 1:ncol(meta.p)) {
    k <- colnames(meta.p)[i]
    pv <- sapply(pval.list, function(x) x[, i])
    colnames(pv) <- paste0("p.", colnames(pv))
    df <- data.frame(
      module = k,
      geneset = rownames(meta.p),
      score = meta.rnk[, i],
      p.value = meta.p[, i],
      q.value = meta.q[, i],
      pv
    )
    df <- df[order(-abs(df$score)), ]
    df <- head(df, ntop)
    gse.list[[k]] <- df
  }

  ## add genes
  gse.genes <- list()
  k <- names(gse.list)[1]
  for (k in names(gse.list)) {
    gset <- rownames(gse.list[[k]])
    gg <- me.genes[[k]]
    set.genes <- lapply(gmt[gset], function(s) intersect(s, gg))
    n0 <- sapply(gmt[gset], length)
    n1 <- sapply(set.genes, length)
    gse.genes[[k]] <- sort(table(unlist(set.genes)), decreasing = TRUE)
    set.genes <- sapply(set.genes, function(g) paste(sort(g), collapse = "|"))
    gse.list[[k]]$overlap <- paste0(n1, "/", n0)
    gse.list[[k]]$genes <- set.genes
  }

  return(gse.list)
}


wgcna.merge_block_dendrograms <- function(net, X, method = 1) {
  ## This function is fragile: it can give a C stack limit error. In
  ## case that happens you can increase the stack limit by running on
  ## the cmd line: >>> ulimit -s unlimited
  ##
  hc <- net$dendrograms

  ## merge block dendrogram
  mx <- list()
  for (b in 1:length(net$dendrograms)) {
    ii <- which(net$goodGenes & net$blocks == b)
    mx[[b]] <- colMeans(X[ii, ])
    hc[[b]]$labels <- rownames(X)[ii]
  }

  if (length(hc) == 1) {
    return(hc[[1]])
  }

  ## compute parent dendrogram
  M <- do.call(rbind, mx)
  hclust_p <- hclust(dist(M), method = "average")
  dend_p <- as.dendrogram(hclust_p)
  dend.list <- lapply(hc, as.dendrogram)

  if (method == 1) {
    merged <- ComplexHeatmap::merge_dendrogram(dend_p, dend.list)
  } else {
    mrg <- hclust_p$merge
    merged_branch <- list()
    k <- 1
    for (k in 1:nrow(mrg)) {
      i <- mrg[k, 1]
      j <- mrg[k, 2]
      if (i < 0) d1 <- dend.list[[-i]]
      if (i > 0) d1 <- merged_branch[[i]]
      if (j < 0) d2 <- dend.list[[-j]]
      if (j > 0) d2 <- merged_branch[[j]]
      merged_branch[[k]] <- merge(d1, d2) ## actual merge
    }
    merged <- merged_branch[[k]]
  }

  merged_hclust <- as.hclust(merged)
  merged_hclust
}


##=========================================================================
## CONSENSUS WGCNA
##=========================================================================

#'
#'
#' @export
wgcna.runConsensusWGCNA <- function(exprList,
                                    phenoData,
                                    contrasts = NULL,
                                    GMT = NULL,
                                    annot = NULL,
                                    ngenes = 2000,
                                    power = 12,
                                    minModuleSize = 20,
                                    minKME = 0.3, 
                                    mergeCutHeight = 0.15,
                                    deepSplit = 2,
                                    maxBlockSize = 9999,
                                    addCombined = FALSE,
                                    calcMethod = "fast",
                                    drop.ref = FALSE,
                                    cons.psig = 0.05,
                                    compute.stats = TRUE,
                                    compute.enrichment = TRUE,
                                    summary = TRUE,
                                    ai_model = DEFAULT_LLM,
                                    ai_experiment = "",
                                    gsea.mingenes = 10,
                                    gsea.ntop = 1000,
                                    gset.methods = c("fisher","gsetcor","xcor"),
                                    verbose = 1,
                                    progress = NULL
                                    ) {

  ## if(0) {
  ##   power=6;minKME=0.5;cutheight=0.15;deepSplit=2;maxBlockSize=5000;verbose=1;calcMethod="fast";addCombined=0;ngenes=2000;minModuleSize=20;mergeCutHeight=0.15
  ##   gsea.mingenes=20;gset.methods = c("fisher","gsetcor","xcor")
  ## }

  colors <- NULL

  ## Align and reduce matrices if needed
  gg <- Reduce(intersect, lapply(exprList,rownames))
  exprList <- lapply(exprList, function(x) x[gg, , drop = FALSE])
  if( length(gg) > ngenes ) {
    sdx <- Reduce('*',lapply(exprList, function(x) matrixStats::rowSds(x)))
    ii <- head(order(-sdx), ngenes)
    exprList <- lapply(exprList, function(x) x[ii, , drop = FALSE])
  }
  
  if(addCombined) {
    exprList[['Combined']] <- do.call(cbind, exprList)
  }
  
  exprsamples <- unlist(lapply(exprList, colnames))
  if(!all(exprsamples %in% rownames(phenoData))) {
    stop("samples mismatch for exprList and phenoData")
  }
  
  multiExpr = WGCNA::list2multiData(lapply(exprList, Matrix::t))
  cor <- WGCNA::cor  ## needed...

  if(!is.null(power) && length(power)==1) {
    power <- rep(power, length(multiExpr))
  }

  # module detection procedure
  layers <- list()
  if(!is.null(progress)) progress$inc(0.1, "Computing layers...")
  for (i in 1:length(multiExpr)) {
    k <- names(multiExpr)[i]
    message("[wgcna.runConsensusWGCNA] >>> computing WGCNA for ", k)
    X = Matrix::t(multiExpr[[i]]$data)
    layers[[k]] <- wgcna.compute(    
      X = X,
      samples = phenoData,
      contrasts = contrasts,
      ngenes = ngenes,
      power = power[i],
      minmodsize = minModuleSize,
      calcMethod = calcMethod,
      deepsplit = deepSplit,
      mergeCutHeight = mergeCutHeight, 
      numericlabels = FALSE,
      minKME = minKME,
      maxBlockSize = maxBlockSize,
      compute.stats = compute.stats,
      sv.tom = 40,
      verbose = verbose
    )
  }

  # now we run automatic consensus module detection
  message("[wgcna.runConsensusWGCNA] >>> computing CONSENSUS modules...")
  if(!is.null(progress)) progress$inc(0.1, "Computing consensus...")  
  consensusPower <- unlist(sapply(layers, function(w) w$net$power))
  if(is.null(consensusPower) && !is.null(power)) {
    consensusPower <- power
  }
  if(is.null(consensusPower)) {
    consensusPower <- rep(12, length(layers))
  }
  
  sel <- setdiff(names(multiExpr), c("Combined"))
  cons <- WGCNA::blockwiseConsensusModules(
    multiExpr[sel],
    power = as.numeric(consensusPower),
    networkType = "signed",
    TOMType = "signed",
    minModuleSize = as.integer(minModuleSize),
    deepSplit = as.integer(deepSplit),
    mergeCutHeight = as.numeric(mergeCutHeight), 
    numericLabels = FALSE,
    minKMEtoStay = as.numeric(minKME),
    maxBlockSize = as.integer(maxBlockSize),
    saveTOMs = FALSE,
    useDiskCache = FALSE,
    verbose = verbose
  )
  cons$power = consensusPower
  
  ## create and match colors
  for(i in 1:length(layers)) {
    layers[[i]] <- wgcna.matchColors(layers[[i]], cons$colors) 
  }

  layers.colors <- sapply(layers, function(r) r$net$colors)
  colors <- cbind(Consensus = cons$colors, layers.colors)
    
  ## add labels to dendrogram
  for(i in 1:length(cons$dendrograms)) {
    ii <- which(cons$goodGenes & cons$blocks==i)
    xnames <- names(cons$colors)
    cons$dendrograms[[i]]$labels <- xnames[ii]
  }
  
  ## merge dendrograms ????
  message("[wgcna.runConsensusWGCNA] merge_block_dendrograms...")  
  multiX <- Matrix::t(do.call(rbind,lapply(exprList,function(x)scale(t(x)))))
  merged <- try(wgcna.merge_block_dendrograms(cons, multiX))
  if(!inherits(merged,"try-error")) {
    cons$merged_dendro <- merged
  } else {
    cons$merged_dendro <- NULL
  }
  
  ## create module-trait matrices for each set
  message("[wgcna.runConsensusWGCNA] >>> computing module-traits matrices...")
  datTraits <- 1*expandPhenoMatrix(
    phenoData,
    drop.ref = drop.ref,
    keep.numeric = TRUE 
  )
  if(!is.null(contrasts)) {
    message("[wgcna.runConsensusWGCNA] adding contrasts to datTraits")
    ctx <- makeContrastsFromLabelMatrix(contrasts)
    ctx <- sign(ctx)
    ctx[ctx==0] <- NA
    datTraits <- cbind( datTraits, ctx)
  }
  
  zlist <- list()
  k=1
  for(k in names(cons$multiME)) {
    M <- (cons$multiME[[k]][[1]])
    Z <- datTraits
    kk <- intersect(rownames(M),rownames(Z))
    zrho <- cor(M[kk,], Z[kk,], use="pairwise")
    zrho[is.na(zrho)] <- 0  ## NEED RETHINK!!
    zlist[[k]] <- zrho
  }

  ## create consensus module-trait matrix
  ydim <- sapply(exprList, ncol) 
  consZ <- wgcna.computeConsensusMatrix(zlist, ydim=ydim, psig=cons.psig)
<<<<<<< HEAD
  avgZ <- Reduce("+", zlist) / length(zlist)
=======
##  consZ <- Reduce("+", zlist) / length(zlist)
>>>>>>> 1f137856
  
  ## add slots
  datExpr <- lapply(exprList, Matrix::t)
  
  res <- list(
    net = cons,
    layers = layers,
    datExpr = datExpr,
    datTraits = datTraits,
    modTraits = avgZ,
    consModTraits = consZ,
    dendro = cons$merged_dendro,    
    colors = colors,
    zlist = zlist,
    ydim = ydim,
    class = "consensus"
  )

  ## run stats
  if(compute.stats) {
    message("[wgcna.runConsensusWGCNA] >>> computing gene statistics...")  
    res$stats <- wgcna.computeConsensusGeneStats(res)
  }
  
  ## run enrichment
  if(compute.enrichment) {
    if(!is.null(progress)) progress$inc(0.2, "Computing enrichment...")
    message("[wgcna.runConsensusWGCNA] >>> computing module enrichment...")  
    if(!is.null(GMT)) {
      GMT0 <- Matrix::t(playdata::GSETxGENE)
      if(!is.null(annot)) GMT0 <- rename_by2(GMT0, annot, "symbol")
      GMT <-  merge_sparse_matrix(GMT, GMT0)
    } else {
      GMT <- Matrix::t(playdata::GSETxGENE)
      if(!is.null(annot)) GMT <- rename_by2(GMT, annot, "symbol")
    }
    res$gsea <- wgcna.computeConsensusModuleEnrichment(
      res,
      GMT = GMT,
      method = gset.methods,
      annot = annot,
      min.genes = gsea.mingenes,
      ntop = gsea.ntop
    )
    if(summary) {
      if(!is.null(progress)) progress$set(message = "Annotating modules...", value=0.6)
      message("Annotating modules using ", ai_model)    
      ai <- wgcna.describeModules(
        res,
        multi = FALSE,
        ntop = 25,
        model = ai_model,
        annot = annot,
        experiment = ai_experiment,
        verbose = 0
      )
      res$summary <- ai$answers
      res$prompts <- ai$questions
    }
  }
  
  res
}

#' @export
wgcna.matchColors <- function(wgcna, refcolors) {
 
  oldcolors <- wgcna$net$colors
  newcolors <- WGCNA::matchLabels(oldcolors, refcolors)
  lut <- table(oldcolors, newcolors)
  old2new <- colnames(lut)[max.col(lut)]
  names(old2new) <- rownames(lut)
  prefix <- substring(names(wgcna$me.colors),1,2)[1]
  old2newME <- paste0(prefix,old2new)
  names(old2newME) <- paste0(prefix,names(old2new))
  old2new <- c(old2new, old2newME)

  newcol <- function(x) {
    array( old2new[x], dimnames = list(names(x)))
  }
  
  ## rename everything in net object
  wgcna$net$colors <- newcol(wgcna$net$colors)
  if("labels" %in% names(wgcna$net)) {
    wgcna$net$labels <- newcol(wgcna$net$labels)
  }

  ## rename unmergedColors
  if("unmergedColors" %in% names(wgcna$net)) {
    wgcna$net$unmergedColors <- newcol(wgcna$net$unmergedColors)
  }
  names(wgcna$net$MEs) <- newcol(names(wgcna$net$MEs))
  
  ## rename everything in wgcna object
  names(wgcna$me.genes) <- newcol(names(wgcna$me.genes))
  wgcna$me.colors <- newcol(wgcna$me.colors)
  names(wgcna$me.colors) <- newcol(names(wgcna$me.colors))
  colnames(wgcna$W) <- newcol(colnames(wgcna$W))
  rownames(wgcna$modTraits) <- newcol(rownames(wgcna$modTraits))

  ## rename everything in stats object  
  if("stats" %in% names(wgcna) && !is.null(wgcna$stats)) {
    rownames(wgcna$stats[['moduleTraitCor']]) <- newcol(rownames(wgcna$stats[['moduleTraitCor']]))
    rownames(wgcna$stats[['moduleTraitPvalue']]) <- newcol(rownames(wgcna$stats[['moduleTraitPvalue']]))
    colnames(wgcna$stats[['moduleMembership']]) <- newcol(colnames(wgcna$stats[['moduleMembership']]))
    colnames(wgcna$stats[['MMPvalue']]) <- newcol(colnames(wgcna$stats[['MMPvalue']]))
  }
  return(wgcna)
}

#' @export
wgcna.createConsensusLayers <- function(exprList,
                                        samples,
                                        contrasts = NULL,
                                        ngenes = 2000,
                                        power = 12,
                                        minModuleSize = 20,
                                        deepSplit = 2,
                                        mergeCutHeight = 0.15,
                                        minKME = 0.3,
                                        maxBlockSize = 9999,
                                        prefix = NULL,
                                        verbose = 1
                                        ) {

  if(0) {
    ngenes = 2000
    power = 12
    minModuleSize = 5
    deepSplit = 2
    mergeCutHeight = 0.15
    minKME = 0.3
    maxBlockSize = 9999
    verbose = 1
    prefix=NULL
  }

  if(is.null(prefix)) prefix <- names(exprList)
  nx <- length(exprList)
  prefix <- head(rep(prefix, nx),nx)
    
  ## reduce
  message("[wgcna.computeConsensusLayers] Aligning matrices...")
  gg <- Reduce(intersect, lapply(exprList,rownames))
  exprList <- lapply(exprList, function(x) x[gg,])

  if( length(gg) > ngenes ) {
    message("[wgcna.computeConsensusLayers] Reducing to ",ngenes," genes")    
    sdx <- Reduce('*',lapply(exprList, function(x) matrixStats::rowSds(x)))
    ii <- head(order(-sdx), ngenes)
    exprList <- lapply(exprList, function(x) x[ii,])
  }
  multiExpr = WGCNA::list2multiData(lapply(exprList, Matrix::t))

  ## determine power vector
  if(is.null(power) || any(is.na(power)) ) power <- "sft"
  if(as.character(power[1]) %in% c("sft","iqr")) {
    ## Estimate best power
    power <- power[1]
    message("[wgcna.createConsensusLayers] optimal power method = ", power)
    est.power <- rep(NA, length(exprList))    
    i=1
    for(i in 1:length(exprList)) {
      p <- wgcna.pickSoftThreshold(
        Matrix::t(exprList[[i]]), sft=NULL, rcut=0.85, powers = NULL,
        method=power, nmax=1000, verbose=0)
      if(length(p)==0 || is.null(p) ) p <- NA
      est.power[i] <- p
    }
    est.power
    power <- ifelse( is.na(est.power), 12, est.power)
  } else {
    power <- as.numeric(power)
  }
  nw <- length(exprList)
  power <- head(rep(power, nw),nw)
  names(power) <- names(exprList)
  
  message("[wgcna.computeConsensusLayers] Computing consensus modules...")
  cons = WGCNA::blockwiseConsensusModules(
    multiExpr,
    power = as.numeric(power), 
    networkType = "signed",
    TOMType = "signed",
    minModuleSize = as.integer(minModuleSize),
    deepSplit = as.integer(deepSplit),
    mergeCutHeight = as.numeric(mergeCutHeight), 
    numericLabels = FALSE,
    minKMEtoStay = as.numeric(minKME),
    maxBlockSize = as.integer(maxBlockSize),
    saveTOMs = FALSE,
    useDiskCache = FALSE,    
    verbose = verbose
  )
  
  ##
  message("[wgcna.computeConsensusLayers] Creating consensus layers...")
  aligned <- list()
  i=1
  for(i in 1:length(exprList)) {
    k <- names(exprList)[i]
    sel <- c("colors","unmergedColors","goodSamples","goodGenes",
      "dendrograms","blockGenes","blocks")
    net <- cons[sel]
    net$power <- power[i]
    X = exprList[[i]]
    w <- wgcna.compute(
      X = exprList[[i]],
      samples = samples,
      contrasts = contrasts,
      prefix = prefix[i],
      ngenes = -1,
      net = net,
      calcMethod = "fast",
      sv.tom=0
    )
    aligned[[k]] <- w
  }

  return(aligned)
}


#' Compute consensus matrix from list of matrices. The consensus
#' matrix checks for consistent sign and minimal threshold for each
#' matrix. Optionally filters on consistent p-value.
#'
#' @param ydim original dimension of data
#'
#' 
#' @export
wgcna.computeConsensusMatrix <- function(matlist, ydim, psig = 0.05, consfun="min") {

  if(length(ydim) == 1) ydim <- rep(ydim[1], length(matlist))
  pv <- mapply(function(z, n)
    WGCNA::corPvalueStudent(z, n), matlist, ydim, SIMPLIFY = FALSE)
  for(i in 1:length(pv)) pv[[i]][is.na(pv[[i]])] <- 1 ## missing???

  ## create consensus module-trait matrix
  matsign <- list()
  for(i in 1:length(matlist)) {
    matsign[[i]] <- sign( matlist[[i]] ) * (pv[[i]] <= psig)
  }
  matsign <- lapply(matsign, function(x) {x[is.na(x)]=0; x})
  all.pos <- Reduce("*", lapply(matsign, function(z) (z >= 0) ))
  all.neg <- Reduce("*", lapply(matsign, function(z) (z <= 0) )) 
  concordant <- (all.pos | all.neg)

  matlistN <- Reduce("+", lapply(matlist, function(x) !is.na(x)))
  matlist0 <- lapply(matlist, function(x) {x[is.na(x)]=0; x})
  
  zsign <- sign(Reduce("+", matsign)) ## mean sign??
  if(consfun=="min") { 
    pminFUN <- function(...) pmin(..., na.rm=TRUE)  
    consZ <- Reduce(pminFUN, lapply(matlist, abs)) * zsign
  } else if(consfun=="gmean") {
    ## geometric mean
    matlistG <- lapply(matlist, function(x) {x=log(abs(x));x[is.na(x)]=0;x})    
    consZ <- exp(Reduce('+', matlistG) / matlistN)
    consZ <- consZ * zsign
  } else {
    ## mean
    consZ <- Reduce('+', matlist0) / matlistN
  }
  consZ[!concordant] <- NA

  if(psig < 1) {
<<<<<<< HEAD
    ## enforce strong consensus. All layers must be strictly
    ## significant.
=======
>>>>>>> 1f137856
    all.sig <- Reduce("*", lapply(pv, function(p) 1 * (p < psig)))
    consZ[!all.sig] <- NA
  }
  return(consZ)
}

#' Compute consensus matrix from list of matrices. The consensus
#' matrix checks for consistent sign and minimal threshold for each
#' matrix. Optionally filters on consistent p-value.
#'
#' @export
wgcna.computeDistinctMatrix <- function(matlist, ydim, psig = 0.05, min.diff=0.3,
                                        consmax = 0) {
  ## create difference module-trait matrix
  pv <- mapply(function(z, n) corPvalueStudent(z, n),
    matlist, ydim, SIMPLIFY = FALSE)
  matsign <- lapply( matlist, sign )
  Q <- matlist
  i=1
  for(i in 1:length(matlist)) {

    ## Any entry not significant is anyway invalid
    notsig <- (pv[[i]] > psig)
    Q[[i]][notsig] <- NA

    ## Any entry with too small difference with others is invalid
    refmat <- Reduce("+", matlist[-i]) / (length(matlist)-1)
    diff <- matlist[[i]] - refmat
    notdiff <- ( abs(diff) < min.diff )
    Q[[i]][notdiff] <- NA

    ## any entry that has consensus is invalid
    cons <- mapply(function(P, S) (P<0.05)*(S==matsign[[i]]),
      pv[-i], matsign[-i], SIMPLIFY=FALSE)
    cons <- (Reduce('+', cons) > consmax) ## or function
    Q[[i]][cons] <- NA
  }
  return(Q)
}


#' @export
wgcna.plotConsensusOverlapHeatmap <- function(net1, net2, 
                                              setLabels=NULL,
                                              lab.line = c(8,8),
                                              plotDendro = FALSE,
                                              setpar=TRUE) {

  if(is.null(setLabels))
    setLabels <- c("Set1","Set2")
  if(length(setLabels)==1) setLabels <- paste0(setLabels,1:2)
  
  if(plotDendro) {

    layout.matrix <- matrix( c(1,2,5,3,4,5), nrow = 3, ncol = 2)
    layout(mat = layout.matrix, heights= c(0.8,0.2,2.5), widths = c(1,1))

    WGCNA::plotDendroAndColors(
      dendro = net1$dendrograms[[1]],
      colors = net1$colors,
      dendroLabels = FALSE,
      hang = 0.03,
      addGuide = FALSE,
      guideHang = 0.05,
      #marAll = marAll,
      setLayout = FALSE,
      main = setLabels[1]
    )

    WGCNA::plotDendroAndColors(
      dendro = net2$dendrograms[[1]],
      colors = net2$colors,
      dendroLabels = FALSE,
      hang = 0.03,
      addGuide = FALSE,
      guideHang = 0.05,
      #marAll = marAll,
      setLayout = FALSE,
      main = setLabels[2]
    )
  }

  
  firstColors  <- wgcna.labels2colors(net1$colors)
  secondColors <- wgcna.labels2colors(net2$colors)
  overlap <- overlapTable(firstColors, secondColors)
  names(overlap)

  T1 = overlap$countTable
  T2 = table(firstColors, secondColors)
  T3 = table(net1$colors, net2$colors)

  firstModTotals <- rowSums(overlap$countTable)
  secondModTotals <- colSums(overlap$countTable)
  firstModules <- rownames(overlap$countTable)
  secondModules <- colnames(overlap$countTable)

  # Truncate p values smaller than 10^{-50} to 10^{-50} 
  pTable <- -log10(overlap$pTable)
  pTable[is.infinite(pTable)] = 1.3*max(pTable[is.finite(pTable)]);
  pTable[pTable>50 ] = 50 ;
  
  if(setpar) {
    par(mfrow=c(1,1));
    par(cex = 1.0);
    par(mar=c(10, 12.4, 2.7, 1)+0.3);
  }

  # Use function labeledHeatmap to produce the color-coded table with all the trimmings
  WGCNA::labeledHeatmap(
    Matrix = t(pTable),
    xLabels = paste(" ", firstModules),
    yLabels = paste(" ", secondModules),
    colorLabels = TRUE,
    #xSymbols = paste0(setLabels[1],":", firstModules, " (", firstModTotals,")"),
    #ySymbols = paste0(setLabels[2],":", secondModules, " (", secondModTotals, ")"),
    xSymbols = paste0(firstModules, " (", firstModTotals,")"),
    ySymbols = paste0(secondModules, " (", secondModTotals, ")"),
    textMatrix = t(overlap$countTable),
    colors = WGCNA::blueWhiteRed(100)[50:100],
    main = paste("Correspondence of",setLabels[1],"and ",
      setLabels[2],"modules"),
    cex.text = 1.0, cex.lab = 1.0, setStdMargins = FALSE);   
  mtext(toupper(setLabels[1]), side=1, line=lab.line[1], cex=1.1)
  mtext(toupper(setLabels[2]), side=2, line=lab.line[2], cex=1.1)

}

##=========================================================================
## PRESERVATION WGCNA
##=========================================================================

#' @export
wgcna.runPreservationWGCNA <- function(exprList,
                                       phenoData,
                                       contrasts = NULL,
                                       power = 12,
                                       reference = 1,
                                       add.merged=FALSE,
                                       ngenes = 2000,
                                       minModuleSize = 20,
                                       deepSplit = 2,
                                       annot = NULL,
                                       compute.stats = TRUE,
                                       compute.enrichment = TRUE,
                                       GMT = NULL,
                                       gset.methods = c("fisher","gsetcor","xcor")
                                       ) {

  if(is.character(reference)) {
    reference <- match(reference, names(exprList))
  }
  if(reference > 0) {
    reference.name <- names(exprList)[reference]
  } else {
    reference.name <- "Consensus"
  }
  
  ## multiset WGCNA
  pres <- wgcna.runConsensusWGCNA(
    exprList,
    phenoData = phenoData,
    contrasts = contrasts,
    GMT = NULL,  ## no enrichment now
    annot = NULL,  ## no enrichment now
    ngenes = ngenes,
    power = power,
    minModuleSize = minModuleSize,
    minKME = 0.3, 
    mergeCutHeight = 0.15,
    deepSplit = deepSplit,
    maxBlockSize = 9999,
    addCombined = FALSE,
    calcMethod = "fast",
    drop.ref = FALSE,
    compute.stats = FALSE,
    compute.enrichment = FALSE,
    gsea.mingenes = 10,
    gset.methods = gset.methods
  )
  
  colorList <- lapply(pres$layers, function(w) w$net$colors)
  names(colorList) <- names(pres$layers)
  exprList <- lapply( pres$layers, function(w) t(w$datExpr))
  
  if(add.merged || reference==0) {
    message("[wgcna.runPreservationWGCNA] adding merged layer...")
    cX <- lapply(exprList, function(x) x - rowMeans(x))
    merged <- do.call( cbind, cX)
    exprList$Merged <- NULL
    exprList <- c( list( Merged = merged), exprList)
    cons.colors <- pres$net$colors
    colorList <- c( list( Consensus = cons.colors ), colorList)
    reference <- reference + 1
  }
  
  message("[wgcna.runPreservationWGCNA] running WGCNA::modulePreservation...")
  multiExpr = WGCNA::list2multiData(lapply(exprList,Matrix::t))
  mp <- WGCNA::modulePreservation(
    multiExpr,
    colorList,
    referenceNetworks = reference,
    nPermutations = 10,
    networkType = "signed",
    quickCor = 0,
    verbose = 2, 
    indent = 0
  )

  ## Zsummary tables
  mp.tables <- mp$preservation$Z[[1]][-reference]
  Z <- sapply(mp.tables, function(mat) mat[,"Zsummary.pres"])
  rownames(Z) <- rownames(mp.tables[[1]])
  rownames(Z) <- paste0("ME",rownames(Z))
  colnames(Z) <- names(multiExpr)[-reference]
  
  ## median rank
  mp.tables <- mp$preservation$observed[[1]][-reference]
  M <- sapply(mp.tables, function(mat) mat[,"medianRank.pres"])
  rownames(M) <- rownames(mp.tables[[1]])
  rownames(M) <- paste0("ME",rownames(M))
  colnames(M) <- names(multiExpr)[-reference]

  ## module size
  moduleSize <- mp.tables[[1]][,"moduleSize"]
  names(moduleSize) <- rownames(Z)

  ## module-traits. We need to recompute the MEs (module eigengenes)
  ## using the color coding of the reference set.
  refColors <- colorList[[1]]
  MEx = lapply(exprList, function(x)
    WGCNA::moduleEigengenes(t(x), colors = refColors)$eigengenes
  )

  ## Compute module-trait correlation matrices
  Y <- lapply(pres$layers, function(w) w$datTraits)
  names(Y)
  if("Merged" %in% names(MEx) && !"Merged" %in% names(Y) ) {
    kk <- rownames(MEx[['Merged']])
    Y[['Merged']] <- pres$datTraits[kk,]
    Y <-Y[names(MEx)]
  }
  kk <- Reduce( union, lapply(Y, colnames))
  Y <- lapply(Y, function(y) y[,match(kk,colnames(y)),drop=FALSE])
  for(i in 1:length(Y)) colnames(Y[[i]]) <- kk
  R <- mapply(cor, MEx, Y, use="pairwise", SIMPLIFY=FALSE)
  ##for(i in 1:length(R)) colnames(R[[i]]) <- paste0(names(R)[i],":",colnames(R[[i]]))
  
  ## gene statistics of reference layer
  if(compute.stats) {
    message("[wgcna.runPreservationWGCNA] computing gene statistics...")
    ref = reference.name
    wnet <- list( MEs = MEx[[ref]], colors = pres$colors[,ref])
    pres$stats <- wgcna.computeGeneStats(wnet, pres$datExpr[[ref]],
      pres$datTraits, TOM=NULL)
  }
  
  ## geneset enrichment of reference layer
  if(compute.enrichment) {
    message("[wgcna.runPreservationWGCNA] computing geneset enrichment...")

    if(!is.null(GMT)) {
      GMT0 <- Matrix::t(playdata::GSETxGENE)
      if(!is.null(annot)) GMT0 <- rename_by2(GMT0, annot, "human_ortholog")
      GMT <-  merge_sparse_matrix(GMT, GMT0)
    } else {
      GMT <- Matrix::t(playdata::GSETxGENE)
      if(!is.null(annot)) GMT <- rename_by2(GMT, annot, "human_ortholog")
    }

    ## we should check here if GMT and X overlap....
    pres$gsea <- wgcna.computeModuleEnrichment(
      pres$layers[[ref]],
      GMT = GMT,
      gsetX = NULL,
      annot = annot,
      methods = gset.methods,
      ntop = 1000,
      xtop = 100,
      filter = NULL
    )

  }
  
  pres$modulePreservation <- mp
  pres$Zsummary <- Z
  pres$medianRank <- M  
  pres$moduleSize <- moduleSize
  pres$modTraits <- R
  pres$MEs <- MEx
  
  return(pres)
}

#' @export
wgcna.plotPreservationSummaries <- function(pres, setpar=TRUE) {

  # Create a simple bar plot of Zsummary:
  Z <- pres$Zsummary
  ntest <- ncol(Z)

  if(setpar) {
    par(mfrow=c(3, ntest), mar=c(5,5,4,1))
  }
  xylist <- list(
    c("moduleSize", "Zsummary.pres"),
    c("moduleSize", "medianRank.pres"),
    c("Zsummary.pres", "medianRank.pres")  
  )

  for(xy in xylist) {
    for(k in colnames(Z)) {
      X <- data.frame(
        color = substring(names(pres$moduleSize),3,99),
        moduleSize = pres$moduleSize,
        Zsummary.pres = pres$Zsummary[,k],
        medianRank.pres = pres$medianRank[,k]
      )
      xvar <- xy[1]
      yvar <- xy[2]
      ylim <- c(0,max(X[,yvar]))
      if(yvar == "medianRank.pres") ylim <- rev(ylim)
      plot(
        X[,xvar],
        X[,yvar],
        pch = 21,
        cex=2,
        bg = X$color,
        ylim = ylim,
        xlab = xvar,
        ylab = yvar
      )
      title(yvar, cex.main=1.4, line=2.2)  
      sub <- paste( k, "vs.", "reference")
      title(sub, cex.main=1, line=0.9)  
      if(yvar=="Zsummary.pres") abline(h = c(2,10), lty = 2)
    }
  }
}

#' @export
wgcna.plotPreservationModuleTraits <- function(pres,
                                               subplots = c("zsummary","consmt","wt.consmt"),
                                               order.by = "name",
                                               setpar=TRUE, rm.na=FALSE) {  


  if(all(is.numeric(subplots))) {
    subplots <- c("zsummary","consmt","wt.consmt")[subplots]
  }
  
  if(setpar) {
    par(mfrow=c(2,2), mar=c(14,12,4,2))
  }

  ## compute consensus
  Zsummary <- pres$Zsummary
  
  cR <- pres$modTraits
  ydim <- sapply(pres$layers, function(w) nrow(w$datTraits))
  consZ <- wgcna.computeConsensusMatrix(cR, ydim, psig=1, consfun='gmean')
  ##consZ <- consZ[rownames(cR[[1]]), colnames(cR[[1]])]

  ## match
  ii <- intersect(rownames(Zsummary),rownames(consZ))
  Zsummary <- Zsummary[ii,,drop=FALSE]
  consZ <- consZ[ii,,drop=FALSE]

  ## order
  order.method="clust"
  if(order.by == "name") {
    ii <- order(rownames(Zsummary))
    Zsummary <- Zsummary[ii,,drop=FALSE]
    consZ <- consZ[ii,,drop=FALSE]
  }
  if(order.by == "zsummary") {
    ii <- order(-rowMeans(Zsummary**2))
    Zsummary <- Zsummary[ii,,drop=FALSE]
    consZ <- consZ[ii,,drop=FALSE]
  }
  if(order.by == "clust") {
    consZ1 <- consZ
    consZ1[is.na(consZ1)] <- 0
    ii <- hclust(dist(consZ1))$order
    jj <- hclust(dist(t(consZ1)))$order
    Zsummary <- Zsummary[ii,,drop=FALSE]
    consZ <- consZ[ii,jj,drop=FALSE]
  }
  
  ##--------------------------------------
  ## Zsummary heatmap
  ##--------------------------------------
  if("zsummary" %in% subplots) {
    WGCNA::labeledHeatmap(
      Matrix = Zsummary,
      xLabels = colnames(Zsummary),
      yLabels = rownames(Zsummary),
      ySymbols = rownames(Zsummary),
      colors = tail(WGCNA::blueWhiteRed(100),50),
      colorLabels = TRUE,
      setStdMargins = FALSE
    )
    title("Module preservation (Zsummary)", line=1.2, cex.main=1.2)
  }
  
  ##--------------------------------------
  ## Consensus Module-Trait
  ##--------------------------------------
  validcol <- function(R) which( colMeans(is.na(R)) < 1 &
                                   matrixStats::colSds(R,na.rm=TRUE) > 0.01 )

  if("consmt" %in% subplots) {    
    clim <- max(abs(consZ),na.rm=TRUE)
    cval <- seq( -clim, clim, length.out=201)
    ii <- which( cval >= min(consZ,na.rm=TRUE) & cval <= max(consZ,na.rm=TRUE) )
    col2 <- WGCNA::blueWhiteRed(201)[ii]
    jj <- 1:ncol(consZ)
    if(rm.na) jj <- validcol(consZ)
    WGCNA::labeledHeatmap(
      Matrix = consZ[,jj,drop=FALSE],
      xLabels = colnames(consZ)[jj],
      yLabels = rownames(consZ),
      ySymbols = rownames(consZ),
      colors = col2,
      colorLabels = TRUE,
      setStdMargins = FALSE
    )
    title("Consensus Module-Traits", line=1.2, cex.main=1.2)
  }
  
  ##--------------------------------------
  ## preservation-weighted Consensus Module-Trait
  ##--------------------------------------
  if("wt.consmt" %in% subplots) {      
    wz <- rowMeans(Zsummary**2, na.rm=TRUE)
    wz <- wz / max(wz)
    consW <- consZ * wz[rownames(consZ)]
    
    clim <- max(abs(consW),na.rm=TRUE)
    cval <- seq( -clim, clim, length.out=201)
    ii <- which( cval >= min(consW,na.rm=TRUE) & cval <= max(consW,na.rm=TRUE) )
    col2 <- WGCNA::blueWhiteRed(201)[ii]
    
    jj <- 1:ncol(consW)
    if(rm.na) jj <- validcol(consW)
    WGCNA::labeledHeatmap(
      Matrix = consW[,jj,drop=FALSE],
      xLabels = colnames(consW)[jj],
      yLabels = rownames(consW),
      ySymbols = rownames(consW),
      colors = col2,
      colorLabels = TRUE,
      setStdMargins = FALSE
    )
    title("Preservation-weighted Consensus\nModule-Traits", line=1, cex.main=1.2)
  }

}



##=========================================================================
## PLOTTING FUNCTIONS
##=========================================================================


#' @export  
wgcna.plotTopModules <- function(wgcna, trait, nmax=16, setpar=TRUE) {

  MEx <- wgcna$net$MEs
  Y <- wgcna$datTrait
  kk <- intersect(rownames(MEx), rownames(Y))
  MEx <- MEx[kk,]
  Y <- Y[kk,,drop=FALSE]
  
  rho <- cor(MEx, Y, use="pairwise")
  sel <- order(-abs(rho[,trait]))
  sel <- head(sel, nmax)
  n <- length(sel)
  nr <- ceiling(sqrt(n))
  nc <- ceiling(n / nr)

  yclass <- sapply(as.data.frame(Y), class)
  is.binary <- apply(Y, 2, function(x) all(x %in% c(TRUE,FALSE,0,1,NA)))
  yclass[which(is.binary)] <- "factor"
  
  if(setpar==1) par(mfrow=c(nr,nc), mgp=c(2.6,0.85,0), mar=c(4,4,2.5,1))
  if(setpar==2) par(mfrow=c(nc,nr), mgp=c(2.6,0.85,0), mar=c(4,4,2.5,1))  

  yclass <- sapply(as.data.frame(Y), class)
  is.binary <- apply(Y, 2, function(x) all(x %in% c(TRUE,FALSE,0,1,NA)))
  yclass[which(is.binary)] <- "logical"
  yclass
  
  i=sel[1]
  for(i in head(sel, nmax)) {

    x <- Y[, trait]  
    y <- MEx[,i]
    label <- colnames(MEx)[i]
    col <- substring(label, 3, 99)
    col1 <- adjustcolor(col, alpha.f=0.5)

    if( yclass[trait] == "factor" ) {
      boxplot(y ~ x, main = label, col = col1,
        xlab = trait, ylab = "ME score")
      points(1 + x + 0.04*rnorm(length(x)), y,
        pch=21, bg=col1, lwd=0.5)
    }

    if( yclass[trait] == "numeric" ) {
      plot( x, y, main = label,
        pch=21, cex = 1.1, col=1, bg = col1, lwd=0.25,
        xlab = trait, ylab = "ME score")
      abline(h=0, lty=2, lwd=0.5)
      r <- cor(x,y,use="pairwise")
      if(abs(r) > 0.3) {
        abline( lm(y ~ x), col=1, lwd=0.6 )
        legend("bottomright", legend=paste("r=",round(r,3)))
      }
    }
  }
}


#' Plot top modules most correlated with trait for multi expression
#' data.
#'
#' @export  
wgcna.plotTopModules_multi <- function(multi, trait, nmax=16, collapse=FALSE,
                                       plotlib = "base", setpar=TRUE)
{

  if(!"MEs" %in% names(multi)) {
    multi$MEs <- lapply(multi$net$multiMEs, function(m) m$data)
  }
  
  ## we 'just' concatenate the ME matrices
  multi$MEs <- lapply(multi$MEs, as.matrix)
  MEx <- as.matrix(mofa.merge_data(multi$MEs))
  Y <- lapply(multi$MEs, function(m) multi$datTraits[rownames(m),,drop=FALSE])
  Y <- mofa.merge_data(Y)
  
  batch <- sub(":.*","",rownames(Y))
  names(batch) <- rownames(Y)
  nbatch <- length(multi$MEs)
  
  ## select top modules
  rho <- cor(MEx, Y, use="pairwise")
  sel <- names(sort(-abs(rho[,trait])))
  sel <- head(sel, nmax)

  Y <- type.convert(data.frame(Y,check.names=FALSE),as.is=FALSE)
  if(collapse) {
    Y <- collapseTraitMatrix(Y)
    trait <- sub("=.*","",trait)
  }
  
  n <- length(sel)
  nr <- ceiling(sqrt(n))
  nc <- ceiling(n / nr)
  if(setpar==1) par(mfrow=c(nr,nc), mgp=c(2.6,0.85,0), mar=c(2.5,4,2.5,1))
  if(setpar==2) par(mfrow=c(nc,nr), mgp=c(2.6,0.85,0), mar=c(2.5,4,2.5,1))  
  
  yclass <- sapply(as.data.frame(Y), class)
  is.binary <- apply(Y, 2, function(x) all(x %in% c(TRUE,FALSE,0,1,NA)))
  yclass[which(is.binary)] <- "logical"
  yclass
  
  i=sel[1]
  for(i in head(sel, nmax)) {

    x <- Y[, trait]  
    y <- MEx[,i]
    label <- i
    col <- substring(label, 3, 99)
    col1 <- adjustcolor(col, alpha.f=0.66)
    col2 <- col1

    yclass[trait]
    if(yclass[trait] %in% c("factor","logical","binary")) {

      if(yclass[trait] %in% c("logical","binary")) {
        x <- (x == 1)
      }
      df <- data.frame(x=x, y=y, group=factor(batch))
    
      par(mgp=c(2.4,0.9,0))
      aa <- c(0.15, 0.55)
      col1 <- sapply(aa, function(a) adjustcolor(col, alpha.f=a))
      
      nb <- nbatch
      atx <- c( seq(1,2, length.out=nb), seq(4,5, length.out=nb) )
      atx <- unlist(sapply(1:nbatch, function(i) i + c(-0.15, 0.15),simplify=FALSE))
      atmid <- 1:nbatch
      
      boxplot(
        df$y ~ df$x + df$group,
        #df$y ~ df$group + df$x,        
        at = atx,
        xlim = c(0.6, nbatch+0.4),
        cols = col1,
        main = label,
        col = col1,
        boxwex = 0.24,
        xaxt = 'n',
        xlab = '',
        ylab = "ME score"
      )
      
      mtext( levels(df$group), side=1, line=0.6, cex=1.0, at=atmid)
      bb <- c("FALSE","TRUE")
      legend("topright", legend=bb, fill = col1,
        cex=0.8, y.intersp=0.82, title=trait, title.cex=1.1)        

    }  ## end of if factor

    if(yclass[trait] %in% c("numeric","integer")) {
      
      df <- data.frame(x=x, y=y, group=factor(batch))
      par(mgp=c(2.4,0.9,0))
      
      aa <- seq(0.55, 0.15, length.out=nbatch)
      col1 <- sapply(aa, function(a) adjustcolor(col, alpha.f=a))
      names(col1) <- sort(unique(batch))
      
      nb <- nbatch
      colx <- col1[as.integer(factor(batch))]
      
      plot(
        df$x , df$y,
        pch = 21,
        cex = 1,
        lwd = 0.4,
        bg = colx,
        main = label,
        xlab = trait,
        ylab = "ME score"
      )
      bb <- names(multi$MEs)
      legend("topright", legend=bb, fill=col1, cex=0.9,
        y.intersp=0.85)
      
      ## add regression lines
      b=df$group[1]
      col2 <- adjustcolor(col1, red.f=0.5, green.f=0.5, blue.f=0.5)
      names(col2) <- names(col1)
      for(b in unique(df$group)) {
        ii <- which(df$group == b)
        abline( lm(df$y[ii] ~ df$x[ii]), lwd=1, lty=1, col=col2[1] )
      }
    }  ## end of if continuous

  }
     
}



#' Plot top modules most correlated with trait for multi expression
#' data.
#'
#' @export  
wgcna.plotModuleScores <- function(res, trait,
                                   multi=FALSE, nmax=16,
                                   collapse.trait = FALSE,
                                   plotlib = "base", setpar=TRUE)
{

  Y <- res$datTrait

  ## For multi we 'just' concatenate the ME matrices
  if(multi) {
    MEx <- do.call(rbind, lapply(res$MEs, as.matrix))
    me.samples <- lapply(res$MEs, rownames)
    batch <- max.col(sapply(me.samples, function(s) rownames(Y) %in% s))
    batch <- names(res$MEs)[batch]
    names(batch) <- rownames(Y)
    nbatch <- length(res$MEs)
  } else {
    MEx <- res$net$MEs
    batch <- ""
    nbatch <- 1
  }

  ## align
  kk <- intersect(rownames(MEx), rownames(Y))
  MEx <- MEx[kk,]
  Y <- Y[kk,]
  if(!is.null(batch)) batch <- batch[kk]

  sel.modules <- colnames(MEx)
  if(nmax > 0) {
    ## select top modules
    rho <- cor(MEx, Y, use="pairwise")
    sel.modules <- names(sort(-abs(rho[,trait])))
    sel.modules <- head(sel.modules, nmax)
  }
  ncol <- ceiling(sqrt(length(sel.modules)))
  
  if(collapse.trait) {
    Y <- type.convert(data.frame(Y,check.names=FALSE),as.is=FALSE)
    Y <- collapseTraitMatrix(Y)
    trait <- sub("=.*","",trait)
  }

  module <- as.vector(sapply(sel.modules, rep, nrow(MEx)))
  dfx <- data.frame(
    sample = rownames(MEx),
    trait = Y[,trait],
    score = as.vector(unlist(MEx[,sel.modules])),
    module = module,
    group = batch
  )
  
  xtype <- class(type.convert(Y[,trait],as.is=TRUE))
  xtype
  if(xtype != "numeric") {

    dfx$trait <- factor(dfx$trait)
    if(nbatch== 1) {
      ggplot2::ggplot(dfx,                          
        ggplot2::aes(x = factor(trait), y = score, fill = trait)) +
        #ggplot2::aes(y = score, x = trait)) +
        ggplot2::geom_boxplot() +
        ggplot2::xlab(trait) +
        ggplot2::ylab("ME score") +
        ggplot2::facet_wrap(~module, ncol=ncol) +
        ggplot2::theme_bw(base_size = 18)
    }
    
    if(nbatch > 1) {
      ggplot2::ggplot(dfx,                          
        ggplot2::aes(x = group, y = score, fill = trait)) +
        ggplot2::geom_boxplot() +
        ggplot2::xlab(trait) +
        ggplot2::ylab("ME score") +
        ggplot2::facet_wrap(~module, ncol=ncol) +
        ggplot2::theme_bw(base_size = 18)
    }
  } else {
    
    dfx$trait <- as.numeric(dfx$trait)
    ggplot2::ggplot(dfx,                          
      #ggplot2::aes(x = trait, y = score, color = group)) +
      ggplot2::aes(x = trait, y = score, color = group)) +
      ggplot2::geom_point(size = 0.6) +
      ggplot2::geom_smooth(method="lm", se = FALSE, linewidth=0.6) +
      ggplot2::xlab(trait) +
      ggplot2::ylab("ME score") +
      ggplot2::facet_wrap(~module, ncol = ncol, scales = "free") +
      ggplot2::theme_bw(base_size = 18)
    
  }  
}

#'
#'
#' @export
wgcna.plotTraitCorrelationBarPlots <- function(res, trait, multi=FALSE,
                                               colored = TRUE, beside = TRUE,
                                               main = NULL, cex.main = 1.3,
                                               setpar=TRUE) {
  if(setpar) {
    nr <- ceiling( sqrt(length(trait)))
    nc <- ceiling( length(trait)/nr)
    par(mfrow=c(nr,nc))
  }
  p=trait[1]
  for(p in trait) {
    groups <- NULL
    if(multi) {
      mt <- res$modTraits
      groups <- names(mt) 
      m1 <- sapply(mt, function(x) x[,p])
    } else {
      m1 <- res$modTraits[,p]
    }
    colnames(m1) <- paste0(p," (",colnames(m1),")")
    me.col <- grey.colors(2)
    if(colored) {
      me.col <- sub("ME","",rownames(m1))
      me.col <- rbind(me.col, me.col)
      aa <- seq(0.7,0.25,length.out=nrow(me.col))
      for(i in 1:nrow(me.col)) {
        me.col[i,] <- adjustcolor(me.col[i,], alpha.f=aa[i])
      }
    }

    if(beside) {
      barplot( t(m1), las=3, beside=TRUE, col=me.col,
        ylab = "trait correlation (rho)")
      tt <- p
      if(!is.null(main)) tt <- main
      title(tt, cex.main = cex.main)
      if(length(groups)>1) {
        legend("topright", legend=groups, fill=grey.colors(length(groups)))
      }
    } else {
      me.col <- NULL
      if(colored) me.col <- sub("ME","",rownames(m1))
      for(i in 1:ncol(m1)) {
        barplot( m1[,i], las=3, beside=TRUE, col=me.col,
          ylab = "trait correlation (rho)")
        tt <- colnames(m1)[i]
        if(!is.null(main)) tt <- main
        title(tt, cex.main = cex.main)
      }
    }
    
  }
}

#'
#'
#' @export
wgcna.plotTOM <- function(wgcna, justdata = FALSE, block = NULL,
                          legend = TRUE, downsample = NULL) {
  datExpr <- wgcna$datExpr
  wTOM <- NULL
  if (!is.null(wgcna$TOM)) {
    wTOM <- wgcna$TOM
  }
  ## if SV of TOM is stored, reconstruct TOM
  if (is.null(wTOM) && !is.null(wgcna$svTOM)) {
    wTOM <- wgcna$svTOM %*% t(wgcna$svTOM)
  }
  if (is.null(wTOM)) {
    message("[wgcna.plotTOM] ERROR. no TOM matrix")
    return(NULL)
  }
  dissTOM <- 1 - wTOM
  rownames(dissTOM) <- colnames(dissTOM) <- colnames(datExpr)

  ## clustering wgcnaults
  moduleColors <- NULL
  if (is.null(block) && "merged_dendro" %in% names(wgcna$net)) {
    geneTree <- wgcna$net$merged_dendro
    gg <- geneTree$labels
    if (length(gg) > 0) {
      dissTOM <- dissTOM[gg, gg]
      moduleColors <- wgcna.labels2colors(wgcna$net$colors[gg])
    }
  }

  if (is.null(moduleColors)) {
    if (is.null(block)) block <- 1
    geneTree <- wgcna$net$dendrograms[[block]]
    ii <- which(wgcna$net$blocks == block & wgcna$net$goodGenes == TRUE)
    gg <- names(wgcna$net$color)[ii]
    dissTOM <- dissTOM[gg, gg]
    moduleColors <- wgcna.labels2colors(wgcna$net$colors[gg])
  }

  if (justdata) {
    return(dissTOM)
  }

  if (!is.null(downsample) && ncol(dissTOM) > downsample) {
    ii <- seq(1, ncol(dissTOM), length.out = downsample)
    dissTOM <- dissTOM[ii, ii]
    moduleColors <- moduleColors[ii]
    geneTree <- fastcluster::hclust(as.dist(dissTOM),
      method = "average"
    )
  }

  if (legend) {
    par(oma = c(1, 0, 0, 0), mar = c(0, 0, 0, 0))
    plotly::layout(
      matrix(c(
        0, 0, 5, 0,
        0, 0, 2, 0,
        4, 1, 3, 6
      ), nr = 3, byrow = TRUE),
      widths = c(2.3, 0.5, 10, 3),
      heights = c(2.3, 0.5, 10)
    )
    WGCNA::TOMplot(
      dissTOM^7,
      geneTree,
      moduleColors,
      setLayout = FALSE,
      main = NULL
    )

    ## add color legend
    frame()
    legend(
      -0.1, 1,
      fill = wgcna$me.colors,
      legend = names(wgcna$me.colors),
      cex = 1.2, bty = "n", x.intersp = 0.5
    )
  } else {
    WGCNA::TOMplot(
      dissTOM^7,
      geneTree,
      moduleColors,
      setLayout = TRUE,
      main = NULL
    )
  }
}

#'
#'
#' @export
wgcna.plotDendroAndColors <- function(wgcna, main=NULL, block=1,
                                      extra.colors=NULL,
                                      show.kme = FALSE,
                                      show.traits = FALSE,
                                      show.contrasts = FALSE,
                                      use.tree = 0,
                                      rm.na = TRUE,
                                      marAll = c(0.4, 5, 1, 0.2),
                                      setLayout=TRUE, ... ) {

  if("net" %in% names(wgcna)) {
    net <- wgcna$net
    if("colors" %in% names(wgcna)) {
      net$netcolors <- net$colors
      net$colors <- wgcna$colors
    }
  } else {
    net <- wgcna
  }
  dendro <- net$dendrograms

  ## check is consensus object
  if("layers" %in% names(wgcna) && use.tree>0) {
    dendro <- wgcna$layers[[use.tree]]$net$dendrograms
  }
  
  if(length(dendro)>1) {
    message("warning: this wgcna has multiple blocks")
  }
  geneTree <- dendro[[block]]
  
  colors <- cbind(wgcna.labels2colors(net$colors))
  if(NCOL(colors)==1) colnames(colors)[1] <- "Module colors"

  gg <- geneTree$labels
  if(is.null(gg) && !is.null(block)) {
    ii <- which(net$blocks == block & net$goodGenes==TRUE)
    gg <- names(net$color)[ii]
  }
  if(is.null(gg) && is.null(block)) {
    ii <- which(net$goodGenes==TRUE)
    gg <- names(net$color)[ii]
  }
  ##colors <- colors[gg,,drop=FALSE]
  colors <- colors[match(gg,rownames(colors)),,drop=FALSE]
  if(!is.null(extra.colors)) {
    jj <- match(gg, rownames(extra.colors))
    colors <- cbind(colors, 0, extra.colors[jj,])
  }

  is.multi <- is.list(wgcna$datExpr)
  is.multi
  if(!is.multi) {
    if(show.kme) {
      X <- wgcna$datExpr
      Y <- net$MEs
      kme <- cor(X, Y, use="pairwise")
      kmeColors <- rho2bluered(kme)
      kmeColors <- kmeColors[gg,]
      colors <- cbind(colors, 0, kmeColors)
    }
    if(show.traits) {
      X <- wgcna$datExpr
      Y <- wgcna$datTraits
      Y <- Y[,grep("_vs_",colnames(Y),invert=TRUE),drop=FALSE]
      if(NCOL(Y)>0) {
        kme <- cor(X, Y, use="pairwise")
        kmeColors <- rho2bluered(kme)
        kmeColors <- kmeColors[gg,,drop=FALSE]
        colors <- cbind(colors, 0, kmeColors)
      }
    }
    if(show.contrasts) {
      X <- wgcna$datExpr
      Y <- wgcna$datTraits
      Y <- Y[,grep("_vs_",colnames(Y)),drop=FALSE]
      if(NCOL(Y)>0) {
        kme <- cor(X, Y, use="pairwise")
        kmeColors <- rho2bluered(kme)
        kmeColors <- kmeColors[gg,,drop=FALSE]
        colors <- cbind(colors, 0, kmeColors)
      }
    }
  }

  if(is.multi) {
    if(show.kme) {
      X <- wgcna$datExpr
      Y <- wgcna$net$multiMEs
      for(i in 1:length(X)) {
        kme <- cor(X[[i]], Y[[i]]$data, use="pairwise")
        kmeColors <- rho2bluered(kme)
        kmeColors <- kmeColors[gg,,drop=FALSE]
        colnames(kmeColors) <- paste0(names(X)[i],":",colnames(kmeColors))
        colors <- cbind(colors, 0, kmeColors)
      }
    }
    if(show.traits) {
      X <- wgcna$datExpr
      Y <- wgcna$datTraits
      for(i in 1:length(X)) {
        Y1 <- Y[rownames(X[[i]]),]
        Y1 <- Y1[,grep("_vs_",colnames(Y1),invert=TRUE),drop=FALSE]
        if(NCOL(Y1)) {
          kme <- cor(X[[i]], Y1, use="pairwise")
          kmeColors <- rho2bluered(kme)
          kmeColors <- kmeColors[gg,,drop=FALSE]
          colnames(kmeColors) <- paste0(names(X)[i],":",colnames(kmeColors))
          colors <- cbind(colors, 0, kmeColors)
        }
      }
    }
    if(show.contrasts) {
      X <- wgcna$datExpr
      Y <- wgcna$datTraits
      for(i in 1:length(X)) {
        Y1 <- Y[rownames(X[[i]]),]
        Y1 <- Y1[,grep("_vs_",colnames(Y1)),drop=FALSE]
        if(NCOL(Y1)) {
          kme <- cor(X[[i]], Y1, use="pairwise")
          kmeColors <- rho2bluered(kme)
          kmeColors <- kmeColors[gg,,drop=FALSE]
          colnames(kmeColors) <- paste0(names(X)[i],":",colnames(kmeColors))
          colors <- cbind(colors, 0, kmeColors)
        }
      }
    }
    
  }

  if(rm.na) {
    all.eq <- rowMeans(t(colors) == colors[1,]) == 1
    sel <- colMeans(is.na(colors)) < 1 & !all.eq
    sel <- sel | colnames(colors) %in% c("",NA)
    colors <- colors[, sel, drop=FALSE]
  }
  
  if(is.null(main)) main <- "Gene dendrogram and module colors"
  ## Plot the dendrogram and the module colors underneath
  WGCNA::plotDendroAndColors(
    dendro = geneTree,
    colors = colors,
    groupLabels = colnames(colors),
    dendroLabels = FALSE,
    hang = 0.03,
    addGuide = FALSE,
    guideHang = 0.05,
    marAll = marAll,
    setLayout = setLayout,
    main = main,
    ...
  )
}


#'
#'
#' @export
wgcna.plotMultiDendroAndColors <- function(multi_wgcna,
                                           block=1,
                                           extra.colors=NULL,
                                           show.kme = FALSE,
                                           show.traits = FALSE,
                                           show.contrasts = FALSE,
                                           use.tree = 0,
                                           rm.na = TRUE,
                                           main = NULL,
                                           colorHeight = 0.5,
                                           marAll = c(0.4,5,1,0.2)
                                           )
{

  nw <- length(multi_wgcna)
  nc <- ceiling(sqrt(nw))
  nr <- ceiling(nw / nc)  
  hh <- rep(c((1-colorHeight), colorHeight),nr)
  hh
  nf <- layout(matrix(1:(2*nr*nc), nrow=2*nr, ncol=nc, byrow=FALSE),
    heights = hh )
  ##layout.show(nf)

  if(is.null(main))
    main <- names(multi_wgcna)
  
  for(k in 1:nw) {
    wgcna.plotDendroAndColors(
      multi_wgcna[[k]],
      marAll = marAll,
      show.traits = show.traits,
      show.contrasts = show.contrasts,
      show.kme = show.kme,
      use.tree = use.tree,
      setLayout = FALSE,
      main = main[k]
    )
  }
  
}



#'
#'
#' @export
wgcna.plotDendroAndTraitCorrelation <- function(wgcna,
                                                traits = NULL,
                                                show.traits = TRUE,
                                                show.contrasts = TRUE,
                                                show.kme = FALSE,
                                                main=NULL,
                                                block=NULL,
                                                rm.na = TRUE,
                                                use.tree = 0,
                                                marAll = c(0.2, 8, 2, 0.2),
                                                setLayout=TRUE,
                                                ... )
{

  message("DEPRECATED: please use wgcna.plotDendroAndColors")
  
  ## if consensus output do this
  is.cons <- ("class" %in% names(wgcna) && wgcna$class == "cons")
  is.cons2 <- (all(c("layers","zlist") %in% names(wgcna)))
  if(is.cons || is.cons2) {
    message("object is consensus result")
    wgcna.plotDendroAndTraitCorrelation_cons(
      cons = wgcna,
      traits = traits,
      main = main,
      rm.na = rm.na,
      show.traits = show.traits,
      show.contrasts = show.contrasts,
      marAll = marAll,
      use.tree = use.tree,
      setLayout = setLayout,
      ...
    )
    return()
  }

  moduleColors <- cbind(wgcna$net$colors)
  if(NCOL(moduleColors)==1) colnames(moduleColors) <- "Module"
  colors <- moduleColors

  if(show.traits) {
    X <- wgcna$datExpr
    Y <- wgcna$datTraits
    sel <- grep("_vs_",colnames(Y),invert=TRUE)
    if(length(sel)) {
      traitSig <- cor(X, Y[,sel], use="pairwise")
      if(rm.na) {
        sel <- colMeans(is.na(traitSig)) < 1
        traitSig <- traitSig[, sel, drop=FALSE]
      }
      traitColors <- rho2bluered(traitSig)
      colors <- cbind(colors, 0, traitColors)
    }
  }
  if(show.contrasts) {
    X <- wgcna$datExpr
    Y <- wgcna$datTraits
    sel <- grep("_vs_",colnames(Y))
    if(length(sel)) {
      traitSig <- cor(X, Y[,sel], use="pairwise")
      if(rm.na) {
        sel <- colMeans(is.na(traitSig)) < 1
        traitSig <- traitSig[, sel, drop=FALSE]
      }
      traitColors <- rho2bluered(traitSig)
      colors <- cbind(colors, 0, traitColors)
    }
  }
  
  geneTree <- wgcna$net$dendrograms[[1]]
  geneTree$labels <- names(wgcna$net$colors)
  colors <- colors[geneTree$labels, ]
  
  if(is.null(main)) main = "Gene Dendrogram, Modules and Trait Correlation"

  WGCNA::plotDendroAndColors(
    geneTree,
    colors = colors,
    colnames(colors),
    dendroLabels = FALSE,
    hang = 0.03,
    addGuide = TRUE,
    guideHang = 0.05,
    marAll = marAll,
    main = main,
    setLayout = setLayout,
    ...
  )

}

#' wgcna.plotDendroAndTraits for Consensus output
#'
#'
wgcna.plotDendroAndTraitCorrelation_cons <- function(cons,
                                                     show.traits = TRUE,
                                                     show.contrasts = TRUE,
                                                     traits = NULL,
                                                     main = NULL,
                                                     rm.na = TRUE,
                                                     use.tree = 0,
                                                     marAll = c(0.2, 8, 2, 0.2),
                                                     setLayout=TRUE,
                                                     ... )
{

  message("DEPRECATED: please use wgcna.plotDendroAndColors")
  
  if(0) {
    show.traits = TRUE
    traits = NULL
    main = NULL
    rm.na = TRUE
    use.tree = 0
    marAll = c(0.2, 8, 2, 0.2)
    setLayout=TRUE
  }

  ## quick hack to use wgcna.plotDendroAndTraitCorrelation_multi()
  multi <- c( list(Consensus = cons), cons$layers )
  use.tree0 <- use.tree
  if(use.tree %in% 0:99) use.tree <- as.integer(use.tree)
  if(is.character(use.tree)) {
    use.tree <- match(use.tree, names(multi))
  } else {
    use.tree <- as.integer(use.tree) + 1
  }
  if(is.na(use.tree)) {
    message("ERROR: invalid class(use.tree) = ", class(use.tree0))
    message("ERROR: invalid use.tree = ", use.tree0)    
    return(NULL)
  }

  wgcna.plotDendroAndTraitCorrelation_multi(
    multi,
    show.traits = show.traits,
    show.contrasts = show.contrasts,
    traits = traits,
    main = main,
    rm.na = rm.na,
    use.tree = use.tree,
    marAll = marAll,
    setLayout = setLayout,
    ...
  )
  
}


#' @export
wgcna.plotDendroAndTraitCorrelation_multi <- function(multi,
                                                      show.traits = TRUE,
                                                      show.contrasts = TRUE,
                                                      traits = NULL,
                                                      main = NULL,
                                                      rm.na = TRUE,
                                                      use.tree = 1,
                                                      marAll = c(0.2, 8, 2, 0.2),
                                                      setLayout=TRUE,
                                                      ... )
{

  message("DEPRECATED: please use wgcna.plotDendroAndColors")
  
  ## module colors  
  colors <- sapply( multi, function(m) m$net$colors )
  
  if(show.traits || show.contrasts) {

    traitSig <- list()
    nsets <- length(multi)
    i=1
    for(k in names(multi)) {
      if( k == "Consensus") next
      w <- multi[[k]]
      Y <- w$datTraits
      sel1=sel2=NULL
      if(show.traits) sel1 <- grep("_vs_",colnames(Y),invert=TRUE)
      if(show.contrasts) sel2 <- grep("_vs_",colnames(Y))
      sel <- c(sel1, sel2)
      if(!is.null(traits)) sel <- intersect(sel, traits)
      X <- w$datExpr
      kk <- intersect(rownames(X), rownames(Y))
      traitSig[[k]] <- cor(X[kk,], Y[kk,sel], use="pairwise")
    }
    
    if(rm.na) {
      for(i in 1:length(traitSig)) {
        sel <- colMeans(is.na(traitSig[[i]])) < 1
        traitSig[[i]] <- traitSig[[i]][, sel, drop=FALSE]
      }
    }
    
    ## prepend datatype/set name
    for(k in names(traitSig)) {
      colnames(traitSig[[k]]) <- paste0(k,":",colnames(traitSig[[k]]))
    }
    
    traitSig2 <- c()
    for(i in 1:length(traitSig)) {
      traitSig2 <- cbind(traitSig2, traitSig[[i]])
      if(i < length(traitSig)) traitSig2 <- cbind(traitSig2, 0)
    }
    traitColors <- rho2bluered(traitSig2, f=0.95)
    ii <- which(colnames(traitColors)=='')
    if(length(ii)) traitColors[,ii] <- "#FFFFFF"
    if(is.null(colors)) {
      colors <- traitColors
    } else {
      colors <- cbind( colors, 0, traitColors)
    }    
  }

  message("using tree of layer: ", names(multi)[use.tree] )
  geneTree <- multi[[use.tree]]$net$dendrograms[[1]]
  
  if(is.null(main)) main = "Gene Dendrogram, Modules and Trait Correlation"
  
  WGCNA::plotDendroAndColors(
    geneTree,
    colors = colors,
    colnames(colors),
    dendroLabels = FALSE,
    hang = 0.03,
    addGuide = TRUE,
    guideHang = 0.05,
    marAll = marAll,
    main = main,
    ...
  )

}

#' @export
purpleGreyYellow <- function(n) {
  colorRampPalette(c("purple","grey65","yellow"))(n)
}

#' Converts correlation values [-1;1] to blue-white-red colors. Good
#' for creating color labels for labeledHeatmaps that expect colors.
#' NOTE: use WGCNA::numbers2colors???
#' 
rho2bluered <- function(R, a=1, f=0.95) {
  BLUERED <- WGCNA::blueWhiteRed(100)
  if(a!=1) R <- sign(R) * abs(R)**a
  if(is.null(ncol(R))) {
    col <- BLUERED[1+round(99*(1+R)/2)]
  } else {
    col <- apply(R, 2, function(x) BLUERED[1+round(99*(1+x)/2)])
    dimnames(col) <- dimnames(R)
  }
  if(f < 1) {
    col <- apply(col, 2, adjustcolor, red.f=f, green.f=f, blue.f=f)
  }
  if(NCOL(col)==1) col <- cbind(col)
  dimnames(col) <- dimnames(R)
  col
}


#' Converts WGCNA labels (numeric or color) to colors.
#'
wgcna.labels2colors <- function(colors, ...) {
  if (all(is.numeric(colors))) {
    colors <- WGCNA::labels2colors(colors, ...)
    return(colors)
  }
  stdColors <- c("grey", WGCNA::standardColors())
  if (all(colors %in% stdColors)) {
    return(colors)
  }
  icolors <- as.integer(factor(as.character(colors)))
  colors <- WGCNA::standardColors()[icolors]
  return(colors)
}



#' Plot membership correlation vs gene signficance (correlation with
#' trait) to discover biomarkers/driver genes.
#'
#' @export
wgcna.plotMMvsGS <- function(wgcna, module, trait, abs = TRUE, par = TRUE,
                             plotlib = "base") {
  ## module="ME3";trait="activated=act"
  moduleGenes <- wgcna$me.genes[[module]]
  nSamples <- nrow(wgcna$datExpr)

  ## Module membership correlation (with p-values)
  if ("stats" %in% names(wgcna)) {
    moduleMembership <- wgcna$stats$moduleMembership
    MMPvalue <- wgcna$stats$MMPvalue
  } else {
    moduleMembership <- as.data.frame(cor(wgcna$datExpr, wgcna$net$MEs, use = "p"))
    MMPvalue <- as.data.frame(corPvalueStudent(as.matrix(moduleMembership), nSamples))
  }

  ## Gene-trait significance (trait correlation) (with p-values)
  if ("stats" %in% names(wgcna)) {
    traitSignificance <- wgcna$stats$traitSignificance
    TSPvalue <- wgcna$stats$TSPvalue
  } else {
    traitSignificance <- as.data.frame(cor(wgcna$datExpr, wgcna$datTraits, use = "p"))
    TSPvalue <- as.data.frame(corPvalueStudent(as.matrix(traitSignificance), nSamples))
  }

  x <- (moduleMembership[moduleGenes, module])
  y <- (traitSignificance[moduleGenes, trait])
  if (abs == TRUE) {
    x <- abs(x)
    y <- abs(y)
  }
  ##
  px <- MMPvalue[moduleGenes, module]
  py <- TSPvalue[moduleGenes, trait]
  qx <- p.adjust(px, method = "fdr")
  qy <- p.adjust(py, method = "fdr")
  is.sig <- (qx < 0.05 & qy < 0.05)
  sigx <- (qx < 0.05)
  sigy <- (qy < 0.05)
  ii <- which(is.sig)
  qv <- quantile(x[ii], prob = 0.1)[1]
  qh <- quantile(y[ii], prob = 0.1)[1]

  pos <- cbind(x, y)
  rownames(pos) <- moduleGenes
  is.sig1 <- c("notsig", "onesig", "sig")[1 + 1 * sigx + 1 * sigy]
  hi1 <- NULL
  ## hi1 <- head(rownames(pos),10)
  col1 <- c("grey70", "grey20", "red2")

  if (par) par(mfrow = c(1, 1), mar = c(5, 5, 3, 2))
  if (plotlib == "ggplot") {
    pgx.scatterPlotXY.GGPLOT(
      pos,
      var = is.sig1, hilight = hi1, col = col1,
      xlab = paste("Module membership in", module, "module"),
      ylab = paste("Gene significance for trait", trait),
      title = paste("Module membership vs. gene significance\n"),
      cex.title = 0.9,
      girafe = FALSE
    )    
  } else if (plotlib == "girafe") {
    pgx.scatterPlotXY.GGPLOT(
      pos,
      var = is.sig1, hilight = hi1, col = col1,
      xlab = paste("Module membership in", module, "module"),
      ylab = paste("Gene significance for trait", trait),
      title = paste("Module membership vs. gene significance\n"),
      cex.title = 0.7, cex.axis = 0.7,
      girafe = TRUE
    )
  } else {
    ii <- which(is.sig1 == "notsig")
    verboseScatterplot(
      x[-ii], y[-ii],
      xlab = paste("Module membership in", module, "module"),
      ylab = paste("Gene significance for trait", trait),
      main = paste("Module membership vs. gene significance\n"),
      cex.main = 1.2, cex.lab = 1.2, cex.axis = 1.2, col = col1[1]
    )
    ii <- which(is.sig1 == "onesig")
    points(x[ii], y[ii], col = col1[2])
    ii <- which(is.sig1 == "sig")
    points(x[ii], y[ii], col = col1[3])
    abline(v = qv, h = qh, col = "darkred")
  }
}

#' @export
wgcna.plotModuleTraitHeatmap <- function(wgcna, setpar = TRUE, cluster = FALSE,
                                         multi = FALSE, main = NULL, justdata = FALSE,
                                         transpose = FALSE, colorlabel = TRUE,
                                         nmax = -1, tmax = -1,
                                         text = TRUE, pstar = TRUE) {
  
  if(!multi) wgcna <- list(wgcna)
  nSamples <- nrow(wgcna[[1]]$datExpr)
  MEs <- do.call(cbind, lapply(wgcna, function(w) as.matrix(w$net$MEs))) 
  Y <- wgcna[[1]]$datTraits
  
  moduleTraitCor <- cor(MEs, Y, use = "pairwise.complete")
  if(nmax > 0) {
    sel <- head(order(-apply(abs(moduleTraitCor), 1, max, na.rm=TRUE)),nmax)
    moduleTraitCor <- moduleTraitCor[sel,,drop=FALSE]
  }
  if(tmax > 0) {
    sel <- head(order(-apply(abs(moduleTraitCor), 2, max, na.rm=TRUE)),tmax)
    moduleTraitCor <- moduleTraitCor[,sel,drop=FALSE]
  }

  if(transpose) {
    moduleTraitCor <- t(moduleTraitCor)
  }

  wgcna.plotLabeledCorrelationHeatmap(
    R = moduleTraitCor,
    nSamples = nSamples,
    setpar = setpar,
    cluster = cluster,
    text = text,
    main = main,
    justdata = justdata,
    colorlabel =  colorlabel,
    pstar = pstar
  ) 
}


#' Plot cluster dendrogram with eigengenes and traits.
#'
#' @export
wgcna.plotEigenGeneClusterDendrogram <- function(wgcna = NULL,
                                                 ME = NULL,
                                                 add_traits = TRUE,
                                                 horiz = FALSE,
                                                 setMargins = TRUE,
                                                 method = 'wgcna',
                                                 showlabels = TRUE,
                                                 plot = TRUE,
                                                 multi = FALSE,
                                                 main = NULL) {
  # Matrix with eigengenes and traits
  if(is.null(wgcna) && is.null(ME)) {
    stop("ERROR: wgcna or ME must be given")
  }
  
  if(is.null(ME)) {

    if(multi) {
      ME <- lapply(wgcna, function(w) as.matrix(w$net$MEs))
      ME <- do.call(cbind, ME)
      Y <- wgcna[[1]]$datTraits
    } else {
      ME <- wgcna$net$MEs
      Y <- wgcna$datTraits
    }

    if (length(add_traits)==1 && is.logical(add_traits) && add_traits==TRUE) {
      ME <- cbind(ME, Y)
    } else if (length(add_traits) > 0 && !is.logical(add_traits)) {
      sel <- intersect(add_traits, colnames(Y))
      if(length(sel)) ME <- cbind(ME, Y[,sel])
    }
  }

  impME <- svdImpute2(as.matrix(ME))
  ME <- WGCNA::orderMEs(impME)

  if (NCOL(ME) <= 2) ME <- cbind(ME, ME) ## error if ncol(ME)<=2 !!!!
  if (is.null(main)) main <- "Eigengene Dendrogram"

  hc <- NULL
  if(method == 'wgcna') {
    ## plot dendrogram with WGCNA function
    WGCNA::plotEigengeneNetworks(
      ME, main,
      setMargins = setMargins,
      marDendro = c(0, 4, 2, 0),
      plotHeatmaps = FALSE
    )
  } else {
    ## plot dendrogram with hclust function
    if(setMargins && horiz) par(mar=c(4,4,4,8))
    if(setMargins && !horiz) par(mar=c(8,4,4,1))    
    hc <- hclust( as.dist(1 - cor(ME)), method="average")
    if(plot) {
      save.labels <- hc$labels
      if(!showlabels) hc$labels <- rep("",ncol(ME))
      plot( as.dendrogram(hc), horiz = horiz, main = main)
      hc$labels <- save.labels
    }
  }
  invisible(hc)
}


#' Plot the adjacency correlation heatmap matrix of eigengenes with or
#' without traits. This can show how traits cluster together with the
#' eigengenes.
#'
#' @export
wgcna.plotEigenGeneAdjacencyHeatmap <- function(wgcna,
                                                add_traits = TRUE,
                                                traits = NULL,
                                                add_me = TRUE,
                                                marx = 1, main = NULL,
                                                multi = FALSE, 
                                                phenotype = NULL,
                                                colorlabel = TRUE,
                                                text = FALSE,
                                                pstar = TRUE,
                                                setMargins = TRUE,
                                                mar1 = c(5.6, 4.5, 1.8, 0),
                                                mar2 = c(8, 10, 4, 2),
                                                cex.lab = 0.8,
                                                cex.text = 0.7,
                                                plotDendro = TRUE,
                                                plotHeatmap = TRUE, 
                                                dendro.horiz = TRUE,
                                                dendro.width = 0.3,
                                                dendro.labels = TRUE,
                                                nmax = -1,
                                                fixclust = FALSE,
                                                mask.intra = FALSE,
                                                justdata = FALSE) {

  if(0) {
    add_traits = TRUE;
    traits = NULL;
    marx = 1; main = NULL;
    multi = FALSE; 
    phenotype = NULL;
    colorlabel = TRUE;
    text = FALSE;
    pstar = TRUE;
    setMargins = TRUE;
    mar1 = c(5.5, 5, 1.6, 1);
    mar2 = c(8, 10, 4, 2);
    cex.lab = 0.8;
    cex.text = 0.7;
    plotDendro = TRUE;
    plotHeatmap = TRUE; 
    dendro.horiz = TRUE;
    dendro.width = 0.3;
    dendro.labels = TRUE;
    nmax = -1;
    fixclust = FALSE;
    mask.intra = FALSE;
    justdata = FALSE
    add_me = TRUE
  }

  
  if(!multi) wgcna <- list(gx=wgcna)

  # Matrix with eigengenes and traits
  ME <- c()
  if(add_me) {
    ME <- lapply(wgcna, function(w) as.matrix(w$net$MEs))
    ME <- do.call(cbind, ME)
  }
  Y <- wgcna[[1]]$datTraits    
  
  if (add_traits) {
    sel <- colnames(Y)
    if(!is.null(traits)) {
      sel <- intersect(traits, sel)
    }
    ME <- cbind(ME, Y[,sel,drop=FALSE])
  } 
  
  if (!add_traits && !is.null(phenotype)) {
    ME <- cbind(ME, Y[,phenotype,drop=FALSE])
  } 
  
  if (NCOL(ME) <= 2) ME <- cbind(ME, ME) ## error if ncol(ME)<=2 !!!!

  ## eigengene correlation
  impME <- svdImpute2(as.matrix(ME))
  R <- cor(impME, use="pairwise")
  R0 <- R

  ## If phenotype is given we condition the heatmap using the
  ## correlation to the phenotype.
  if(!is.null(phenotype)) {
    ## proper sign in case of inhibitor layer (like miRNA)
    layersign <- rep(1, length(wgcna))
    names(layersign) <- names(wgcna)
    layersign[grep("^mi",names(wgcna),ignore.case=TRUE)] <- -1
    ff <- list()
    for(k in names(wgcna)) {
      rho <- cor(ME, Y[,phenotype], use="pairwise")[,1]
      ##rho <- wgcna[[k]]$modTraits[,phenotype]      
      ff[[k]] <- layersign[k] * rho
    }
    names(ff) <- NULL
    ff <- unlist(ff)
    ff <- 0.5 * (1 + ff)  ## signed...
    ff <- ff[match(rownames(R),names(ff))]
    names(ff) <- rownames(R)
    ff[is.na(ff)] <- 1  ## really??? NEED RETHINK
    ww <- outer(ff, ff)            
    ##ww[is.na(ww)] <- 0
    ww <- ww / max(ww,na.rm=TRUE)
    R <- R * ww
  }
  
  if(nmax>0) {
    if(!is.null(phenotype)) {
      rho <- cor(ME, Y[,phenotype], use="pairwise")[,1]
      ii <- head(order(-abs(rho)), nmax)
    } else {
      ii <- head( order(-Matrix::rowMeans(R**2)), nmax)
    }
    R <- R[ii,ii]
  }
  
  if (justdata) {
    return(R)
  }
  
  # Plot the correlation heatmap matrix (note: this plot will overwrite
  # the dendrogram plot)
  if (is.null(main)) main <- "Eigengene Adjacency Heatmap"
  
  if(plotDendro && plotHeatmap) {
    layout.matrix <- matrix( 1:2, nrow = 1, ncol = 2)
    layout(mat = layout.matrix, heights = 1, widths = c(dendro.width, 1))
    if(dendro.horiz && dendro.labels) {
      mar1[4] <- mar2[2] ## copy left margin
    }
  }
  if(plotDendro) par(mar=mar1)

  #fixclust=FALSE
  if(fixclust) {
    ii <- rownames(R)
    hc <- hclust(as.dist(1 - R0[ii,ii]), method="average")    
  } else {
    hc <- hclust(as.dist(1 - R), method="average")    
  }
  if(plotDendro) {
    par(cex=cex.lab)
    plot( as.dendrogram(hc), horiz = TRUE,
      ylab="Eigengene dendrogram")
    par(cex=1)
  }
  
  if(plotHeatmap) {
    ii <- hc$labels[hc$order]
    ii <- intersect(ii, rownames(R))
    R1 <- R[rev(ii), ii]
    nsamples <- nrow(Y)
    par(mar=mar2)
    wgcna.plotLabeledCorrelationHeatmap(
      R1,
      nSamples = nsamples,
      text = text,
      pstar = pstar,
      colorlabel = colorlabel,
      cluster = FALSE,
      setpar = FALSE,
      main = main,
      cex.lab = cex.lab,
      cex.text = cex.text
    )
  }  
}

#' @export
wgcna.plotMultiEigengeneCorrelation <- function(wgcna, addtraits = TRUE,
                                                phenotype=NULL, nmax=-1, main = NULL,
                                                showvalues = FALSE, showsig = TRUE,
                                                cex.text = 0.7, cex.lab = 0.8,
                                                fixcluster = TRUE, setpar = TRUE) {

  ## Show inter-correlation of modules
  me <- lapply(wgcna, function(w) w$net$MEs)        
  if(length(me) == 1) {
    me <- list(me[[1]], me[[1]])
  }
  
  comb <- combn(length(me),2)
  ncomb <- ncol(comb)
  nsamples <- nrow(wgcna[[1]]$datExpr)
  Y <- wgcna[[1]]$datTraits
  
  ## for miRNA we need to flip sign
  msign <- c(1,-1)[1 + 1*(names(wgcna) %in% c("mi","mir"))]

  if(setpar) {
    nc <- ceiling(sqrt(ncomb))
    nr <- ceiling(ncomb / nc)
    par(mfrow=c(nr,nc), mar=c(8,10,3,1))
  }

  k=1
  for(k in 1:ncol(comb)) {
    i <- comb[1,k]
    j <- comb[2,k]
    M1 <- me[[i]]
    M2 <- me[[j]]

    if(addtraits) {
      M1 <- cbind(M1, Y)
      M2 <- cbind(M2, Y)
    }
    if(FALSE && !addtraits && !is.null(phenotype)) {
      y <- Y[,phenotype,drop=FALSE]
      M1 <- cbind(M1, y)
      M2 <- cbind(M2, y)
    }


    R1 <- cor(M1, M2, use="pairwise.complete")

    if(nmax > 0) {
      ii <- head(order(-apply(abs(R1), 1, max)), nmax)
      jj <- head(order(-apply(abs(R1), 2, max)), nmax)          
      R1 <- R1[ii,jj]
    }
    
    ## cluster unweighted matrix
    ii <- hclust(dist(R1), method="average")$order
    jj <- hclust(dist(t(R1)), method="average")$order
    R1 <- R1[ii, jj]
    
    ## This conditions the correlation on phenotype. Important.
    do.condition <- !is.null(phenotype)
    if(do.condition) {
      y <- Y[,phenotype]
      w1 <- cor( M1[,rownames(R1)], y, use="pairwise")[,1]
      w2 <- cor( M2[,colnames(R1)], y, use="pairwise")[,1]      
      if(msign[i]!=0) w1 <- msign[i] * w1
      if(msign[j]!=0) w2 <- msign[j] * w2            
      w1 <- pmax(w1,0)
      w2 <- pmax(w2,0)            
      ww <- outer(w1, w2)            
      ww <- ww / max(ww, na.rm=TRUE)
      R1 <- R1 * ww
    }
    
    main <- paste(names(me)[i],"vs.",names(me)[j])
    if(do.condition) main <- paste(main, "(conditioned)")
    
    wgcna.plotLabeledCorrelationHeatmap(
      R1,
      nsamples,
      text = showvalues,
      pstar = showsig,
      is.dist = FALSE,
      cluster = !fixcluster,
      setpar = FALSE,
      main = main,
      cex.text = cex.text,
      cex.lab = cex.lab
    )
    
  }  
  
}


#' @export
wgcna.plotEigenGeneGraph <- function(wgcna, add_traits = TRUE, main = NULL,
                                     multi=FALSE, vcex=1, labcex=1) {
  
  ## require(igraph)
  if(multi) {
    ME <- lapply(wgcna, function(w) as.matrix(w$net$MEs))
    ME <- do.call(cbind, ME)
    if (add_traits)  ME <- cbind(ME, wgcna[[1]]$datTraits)    
  } else {
    ME <- wgcna$net$MEs
    if (add_traits)  ME <- cbind(ME, wgcna$datTraits)
  }
  if (NCOL(ME) <= 2) ME <- cbind(ME, ME) ## error if ncol(ME)<=2 !!!!

  sdx <- matrixStats::colSds(as.matrix(ME*1), na.rm = TRUE)
  if (any(sdx == 0)) ME <- ME + runif(length(ME), 0, 1e-5)
  
  ## Recalculate MEs with color as labels
  corx <- cor(ME, use="pairwise")
  corx[is.na(corx)] <- 0
  clust <- hclust(as.dist(1 - corx))
  phylo <- ape::as.phylo(clust)
  gr <- igraph::as.igraph(phylo, directed = FALSE)

  is.node <- grepl("Node", igraph::V(gr)$name)
  module.name <- igraph::V(gr)$name
  if(multi) {
    module.size <- lapply(wgcna, function(w) table(w$net$labels))
    names(module.size) <- NULL
    module.size <- unlist(module.size)
    module.colors <- sapply(wgcna, function(w) w$me.colors)
    names(module.colors) <- NULL
    module.colors <- unlist(module.colors)        
  } else {
    module.size <- table(wgcna$net$labels)
    module.colors <- wgcna$me.colors
  }
  module.size <- module.size / mean(module.size)
  igraph::V(gr)$label <- igraph::V(gr)$name
  igraph::V(gr)$label[is.node] <- NA
  igraph::V(gr)$color <- module.colors[module.name]
  igraph::V(gr)$size <- vcex * 18 * (module.size[module.name])**0.4
  igraph::V(gr)$size[is.na(igraph::V(gr)$size)] <- 0

  ## par(mfrow = c(1, 1), mar = c(1, 1, 1, 1) * 0)
  igraph::plot.igraph(
    gr,
    layout = igraph::layout.kamada.kawai,
    vertex.label.cex = 0.85 * labcex,
    edge.width = 3
  )
  if (!is.null(main)) title(main, line = -1.5)
}


#' Plot Multi-dimensional scaling (MDS) of centered data matrix.
#'
#' @export
wgcna.plotMDS <- function(wgcna, main = NULL, scale = FALSE) {
  cc <- wgcna.labels2colors(wgcna$net$color)
  pc <- svd(t(scale(wgcna$datExpr, scale = scale)), nv = 2)$u[, 1:2]
  # pc <- svd(t(scale(wgcna$datExpr)),nv=1)$u[,1:2]
  colnames(pc) <- c("MDS-x", "MDS-y")
  if (is.null(main)) main <- "MDS of features"
  plot(pc, col = cc, main = main)
}

#'
#'
#' @export
wgcna.plotFeatureUMAP <- function(wgcna, nhub = 3, method = "clust",
                                  scale = FALSE, main = NULL,
                                  plotlib = "base", annot = NULL) {
  if (method == "clust" && "clust" %in% names(wgcna)) {
    pos <- wgcna$clust[["umap2d"]]
  } else if (method == "umap") {
    cX <- t(scale(wgcna$datExpr, scale = scale)) ## WGCNA uses correlation
    pos <- uwot::umap(cX)
    colnames(pos) <- c("UMAP-x", "UMAP-y")
    rownames(pos) <- colnames(wgcna$datExpr)
    ##  } else if(method=="mds") {
  } else {
    pos <- svd(t(scale(wgcna$datExpr, scale = scale)), nv = 2)$u[, 1:2]
    colnames(pos) <- c("MDS-x", "MDS-y")
    rownames(pos) <- colnames(wgcna$datExpr)
  }

  if (is.null(main)) main <- "Feature UMAP colored by module"

  hubgenes <- NULL
  if(nhub > 0) {
    ## get top hub genes
    mm <- wgcna$stats$moduleMembership
    hubgenes <- apply(mm, 2, function(x) head(names(sort(-x)), nhub), simplify = FALSE)
    sel <- which(names(hubgenes) != "MEgrey")
    hubgenes <- unlist(hubgenes[sel])
  }

  col1 <- wgcna$net$colors
  genes1 <- names(which(col1 != "grey"))
  if (!is.null(annot)) {
    rownames(pos) <- probe2symbol(rownames(pos), annot, "gene_name", fill_na = TRUE)
    names(col1) <- probe2symbol(names(col1), annot, "gene_name", fill_na = TRUE)
    genes1 <- probe2symbol(genes1, annot, "gene_name", fill_na = TRUE)
    if (nhub > 0) {
      hubgenes <- setNames(probe2symbol(hubgenes, annot, "gene_name", fill_na = TRUE), names(hubgenes))  
    }
  }
  pgx.scatterPlotXY(
    pos,
    var = col1,
    col = sort(unique(col1)),
    hilight = genes1,
    hilight2 = hubgenes,
    cex.lab = 1.2,
    label.clusters = FALSE,
    title = main,
    plotlib = plotlib
  )
  
}


#' Plot module significance.
#'
#' @export
wgcna.plotModuleSignificance <- function(wgcna, trait, main = NULL, abs = FALSE) {
  ## cc <- paste0("ME",wgcna$net$color)
  cc <- wgcna.labels2colors(wgcna$net$color)
  if ("stats" %in% names(wgcna)) {
    traitSignificance <- wgcna$stats$traitSignificance
  } else {
    traitSignificance <- as.data.frame(cor(wgcna$datExpr, wgcna$datTraits, use = "p"))
    names(traitSignificance) <- names(wgcna$datTraits)
    rownames(traitSignificance) <- colnames(wgcna$datExpr)
  }
  geneSig <- traitSignificance[, trait]
  if (is.null(main)) main <- paste("Module significance with", trait)
  if (abs) geneSig <- abs(geneSig)
  WGCNA::plotModuleSignificance(
    geneSig,
    colors = cc, main = main, boxplot = FALSE
  )
}



#'
#'
#' @export
wgcna.plotConsensusSampleDendroAndColors <- function(cons, i,
                                                     what = c("both","me","traits")[1],
                                                     show.me = TRUE, show.traits = TRUE,
                                                     show.contrasts = TRUE,
                                                     clust.expr = TRUE,
                                                     setLayout = TRUE,
                                                     marAll = c(0.2, 7, 1.5, 0.5),
                                                     colorHeightMax = 0.6,
                                                     main = NULL)
{

  wgcna.plotSampleDendroAndColors(
    wgcna = cons$layers[[i]],
    main = main,
    datExpr = cons$datExpr[[i]],
    datTraits = cons$datTraits,
    datME = cons$net$multiME[[i]]$data,
    what = what,
    show.me = show.me,
    show.traits = show.traits,
    show.contrasts = show.contrasts,
    marAll = marAll,
    clust.expr = clust.expr,
    setLayout = setLayout,
    colorHeightMax = colorHeightMax
  ) 
  
}

#'
#'
#' @export
wgcna.plotSampleDendroAndColors <- function(wgcna, input.type="wgcna",
                                            what = c("me", "traits", "both")[3],
                                            show.me = TRUE, show.traits = TRUE,
                                            show.contrasts = TRUE,
                                            datTraits = NULL, datExpr = NULL, datME = NULL, 
                                            clust.expr = TRUE, setLayout = TRUE,
                                            marAll = c(0.2, 7, 1.5, 0.5),
                                            colorHeightMax = 0.6,
                                            main = NULL, justdata = FALSE) {
  
  if(input.type == 'net') {
    ME0 <- wgcna$MEs
    if(is.null(datExpr)) stop("must supply datExpr")
    if(is.null(datTraits)) stop("must supply datTraits")    
  } else {
    ME0 <- wgcna$net$MEs
    datTraits <- 1*wgcna$datTraits
    datExpr <- wgcna$datExpr
  }
  
  if(!is.null(datME)) {
    ME0 <- datME
  }
  
  ME <- ME0[, 0]
  samples <- rownames(ME)
  if (show.me) {
    ME <- cbind(ME, ME0)
  }
  if (show.traits) {
    sel <- grep("_vs_",colnames(datTraits),invert=TRUE)
    ME <- cbind(ME, datTraits[samples,sel,drop=FALSE])
  }
  if (show.contrasts) {
    sel <- grep("_vs_",colnames(datTraits))
    ME <- cbind(ME, datTraits[samples,sel,drop=FALSE])
  }
  
  if (NCOL(ME) <= 2) ME <- cbind(ME, ME) ## error if ncol(ME)<=2 !!!!  
  sdx <- matrixStats::colSds(as.matrix(ME*1), na.rm = TRUE)
  ME <- ME[, which(sdx>0), drop=FALSE]
  
  ## Recalculate MEs with color as labels
  if (clust.expr) {
    corx <- cor(t(datExpr), use="pairwise")
  } else {
    corx <- cor(t(ME0), use="pairwise")
  }
  corx[is.na(corx)] <- 0
  sampleTree <- hclust(as.dist(1 - corx), method = "average")  

  corx <- cor(ME, use="pairwise")
  corx[is.na(corx)] <- 0
  jj <- hclust(as.dist(1 - corx))$order
  colors <- WGCNA::numbers2colors(ME[, jj])

  if (justdata) {
    return(ME)
  }

  if (is.null(main)) {
    if (what == "me") main <- "Sample dendrogram and module heatmap"
    if (what == "traits") main <- "Sample dendrogram and trait heatmap"
    if (what == "both") main <- "Sample dendrogram and module+traits heatmap"
  }

  ## Plot the dendrogram and the module colors underneath
  WGCNA::plotDendroAndColors(
    dendro = sampleTree,
    colors = colors,
    groupLabels = colnames(ME)[jj],
    dendroLabels = rownames(ME),
    hang = 0.03,
    addGuide = FALSE,
    guideHang = 0.05,
    setLayout = setLayout,
    marAll = marAll,
    main = main,
    colorHeightMax = colorHeightMax
  )
}


#' @export
wgcna.plotLabeledCorrelationHeatmap <- function(R, nSamples, 
                                                cluster = TRUE, text = TRUE,
                                                main = NULL, justdata = FALSE,
                                                colorlabel = TRUE, pstar = TRUE,
                                                zlim = NULL, colorpal = NULL,
                                                cex.text = 0.7, cex.lab = NULL,
                                                setpar = TRUE, is.dist = FALSE) {

  ## Define numbers of genes and samples
  if (cluster && nrow(R)>1 && ncol(R)>1) {
    R0 <- R
    R0[is.na(R0)] <- 0
    is.sym <- nrow(R) == ncol(R) && all(rownames(R)==colnames(R))
    if(is.dist) {
      ii <- hclust(as.dist(abs(R0)))$order
      jj <- ii
    } else if(is.sym) {
      ii <- hclust(dist(R0), method="average")$order
      jj <- ii
    } else {
      ii <- hclust(dist(R0), method="average")$order
      jj <- hclust(dist(t(R0)), method="average")$order
    }
    R <- R[ii, jj]
  }
  R0 <- pmax(pmin(R, 1, na.rm=TRUE), -1, na.rm=TRUE)
  Pvalue <- corPvalueStudent(R0, nSamples)

  if (justdata) {
    return(R)
  }

  ## Will display correlations and their p-values
  if (pstar) {
    textPv <- cut(Pvalue,
      breaks = c(-1, 0.001, 0.01, 0.05, 99),
      #labels = c("★★★", "★★", "★", "")
      #labels = c("***", "**", "*", "")
      labels = c("+++", "++", "+", "")
    )
  } else {
    textPv <- paste0("(", signif(Pvalue, 1), ")")
  }

  textMatrix <- NULL
  if(text && pstar)  textMatrix <- paste0(signif(R, 2), "\n", textPv)
  if(text && !pstar)  textMatrix <- paste0(signif(R, 2))
  if(!text && pstar)  textMatrix <- textPv
  if(!text && !pstar) textMatrix <- NULL
  
  if(!is.null(textMatrix)) {
    textMatrix[which(is.na(R))] <- ""
    dim(textMatrix) <- dim(R)
  }

  if(!colorlabel) {
    colnames(R) <- paste0(" ", colnames(R))
    rownames(R) <- paste0(" ", rownames(R))
  }
  
  if (setpar) par(mar = c(8, 8, 3, 3))
  if (is.null(main)) main <- "Correlation heatmap"

  ## set colorscale. make sure 0 is white if non-symmetric
  col1 <- "grey90"
  if(is.null(zlim)) {
    zlim <- c(min(R,na.rm=TRUE), max(R,na.rm=TRUE))
  }
  rlim <- max(abs(zlim),na.rm=TRUE)
  if(is.null(colorpal)) colorpal <- WGCNA::blueWhiteRed
  if(rlim > 0) {
    rval <- seq(-rlim, rlim, length.out=201)
    ii <- which( rval >= zlim[1] & rval <= zlim[2] )
    col1 <- colorpal(201)[ii]
  }
    
  ## Display the correlation values within a heatmap plot
  WGCNA::labeledHeatmap(
    Matrix = R,
    #xLabels = paste0(1:ncol(R),":",colnames(R)),
    xLabels = colnames(R),
    #xLabels = paste0(" ",colnames(R)),
    yLabels = rownames(R),
    xSymbols = colnames(R),
    ySymbols = rownames(R),
    colorLabels = TRUE,
    colors = col1,
    textMatrix = textMatrix,
    setStdMargins = FALSE,
    cex.text = cex.text,
    cex.lab = cex.lab,
    zlim = zlim,
    main = main
  )

}


#' Plot module hub genes as graph in circle layout. This shows the
#' main connectivity structure for the modules. It can be used for
#' (edge) preservation analysis for comparing different group of
#' samples..
#'
#' @export
wgcna.plotModuleHubGenes <- function(wgcna, modules = NULL,
                                     alpha = 0.5, setpar = TRUE) {
  if (is.null(modules)) {
    modules <- colnames(wgcna$stats$moduleMembership)
  }
  modules <- intersect(modules, colnames(wgcna$stats$moduleMembership))
  if (length(modules) == 0) {
    message("ERROR. no valid modules")
    return(NULL)
  }

  if (setpar) {
    nr <- floor(length(modules)**0.5)
    nc <- ceiling(length(modules) / nr)
    nr
    nc
    par(mfrow = c(nr, nc), mar = c(0, 1, 2.5, 1))
  }
  for (k in modules) {
    mm <- wgcna$stats$moduleMembership[, k]
    mm.score <- head(sort(mm, decreasing = TRUE), 30)
    topgenes <- names(mm.score)
    A <- cor(wgcna$datExpr[, topgenes])
    diag(A) <- 0
    A <- (A - min(A, na.rm = TRUE)) / (max(A, na.rm = TRUE) - min(A, na.rm = TRUE))
    A[is.na(A)] <- 0
    gr <- igraph::graph_from_adjacency_matrix(
      A, mode = "undirected", weighted = TRUE, diag = FALSE
    )
    norm.mm.score <- (mm.score - min(mm.score)) / (max(mm.score) - min(mm.score))
    clr <- sub("ME", "", k)
    if (!is.na(as.integer(clr))) clr <- as.integer(clr)
    if (clr == "black") clr <- "grey40"
    plot(gr,
      layout = igraph::layout_in_circle,
      edge.width = 6 * igraph::E(gr)$weight**8,
      vertex.size = 5 + 15 * norm.mm.score,
      vertex.color = adjustcolor(clr, alpha.f = alpha),
      vertex.frame.color = clr
    )
    title(paste("Module", k), line = 0.33)
  }
}

#' @export
wgcna.plotGeneNetwork <- function(wgcna, genes, col=NULL,
                                  edge.alpha = 0.3,
                                  rgamma = 4,
                                  edge.width = 6,
                                  alpha = 0.5,
                                  min.rho = 0.5,
                                  setpar = TRUE) {

  A <- cor(wgcna$datExpr[, genes])
  A <- A * (abs(A) > min.rho)
  A[is.na(A)] <- 0
  gr <- igraph::graph_from_adjacency_matrix(
    A, mode = "undirected", weighted = TRUE, diag = FALSE
  )
  vcex <- matrixStats::colVars(wgcna$datExpr[, genes])
  vcex <- vcex / max(abs(vcex))
  if(is.null(col)) {
    col <- wgcna$net$color[genes]
  }
  col <- sub("black","grey40",col)
  ecol <- c("darkred","darkgreen")[ 1 + 1*(igraph::E(gr)$weight > 0)]
  table(ecol)  
  ecol <- adjustcolor(ecol, alpha.f = edge.alpha)
  ewt <- abs(igraph::E(gr)$weight)
  ewt <- (ewt / max(abs(ewt)))**rgamma  
  plot(gr,
    layout = igraph::layout_in_circle,
    edge.width = edge.width * ewt,
    edge.color = ecol,
    vertex.size = 5 + 20 * vcex,
    vertex.color = adjustcolor(col, alpha.f = alpha),
      vertex.frame.color = col
  )
}

#' @export
wgcna.plotModuleHeatmap <- function(wgcna,
                                    module,
                                    genes=NULL,
                                    rgamma = 4,
                                    min.rho = 0,
                                    cex = 0.8,
                                    nmax = -1,
                                    cluster = TRUE,
                                    type = c("expression","correlation")[1],
                                    heatmap.mar = c(7,7),
                                    main = NULL) {

  if(!is.null(module) && is.null(genes) ) {
    genes <- wgcna$me.genes[[module]]
  }
  if(is.null(genes) || length(genes)==0) {
    stop("must specify genes or module")
  }

  if(nmax > 0) {
    sdx <- matrixStats::colSds(wgcna$datExpr[,genes])
    genes <- head( genes[order(-sdx)], nmax)
  }

  if(type == "expression") {
    X <- t(wgcna$datExpr[,genes])
    annot <- wgcna$datTraits
    gx.heatmap(X, nmax=nmax,
      ##col.annot = annot,
      key=FALSE, keysize=0.5, mar=heatmap.mar)

  }

  if(type == "correlation") {
    R <- cor(wgcna$datExpr[,genes])
    R <- sign(R) * abs(R)**rgamma
    if(cluster) {
      ii <- hclust(as.dist(1-R), method="average")$order
      R <- R[ii,ii]
    }
    R[abs(R) < min.rho] <- NA
    image(R)
    mtext( rownames(R), side=4, at=seq(0,1,1/(nrow(R)-1)),
      las=2, adj = 0, cex=cex, line=0.5 )
  }
  
  if(is.null(main) && !is.null(module)) main <- module
  if(is.null(main)) main <- "Module Heatmap"
  if(!is.null(main) && main!="") {
    title( main, line=2, cex.main=1.3)  
  }
}



#' Filter color vector by minimum KME and mergeCutHeight. Set color of
#' features with KME smaller than minKME to grey (or 0) group. Merge
#' similar modules with (module) correlation larger than
#' (1-mergeCutHeight) together.
#'
#' @export
wgcna.filterColors <- function(X, colors, minKME = 0.3, mergeCutHeight = 0.15,
                               minmodsize = 20, ntop = -1) {
  ## minKME=0.3;mergeCutHeight=0.15;minmodsize=20;ntop=-1

  sX <- X + 1e-8 * matrix(rnorm(length(X)), nrow(X), ncol(X))
  sX <- t(scale(t(sX)))

  ## get singular vectors and correct sign
  vv <- tapply(1:nrow(sX), colors, function(i) svd(sX[i, ], nv = 1)$v[, 1])
  mm <- tapply(1:nrow(sX), colors, function(i) colMeans(sX[i, ]))
  vv.sign <- mapply(function(a, b) sign(cor(a, b)), mm, vv)
  vv <- mapply(function(a, b) a * b, vv, vv.sign, SIMPLIFY = FALSE)

  kme <- rep(NA, nrow(X))
  names(kme) <- rownames(X)
  names(colors) <- rownames(X)

  grey.val <- NULL
  is.color <- mean(colors %in% WGCNA::standardColors(435)) > 0.8
  if (is.numeric(colors)) {
    colors <- as.integer(colors)
    grey.val <- 0
  } else {
    colors <- as.character(colors)
    grey.val <- "---"
    if (is.color) grey.val <- "grey"
  }
  names(colors) <- rownames(X)
  new.colors <- colors

  if (minKME > 0) {
    i <- 1
    for (i in 1:length(vv)) {
      ii <- which(colors == names(vv)[i])
      r <- cor(t(X[ii, ]), vv[[i]])[, 1]
      max(r)
      jj <- ii[which(r < minKME)]
      if (length(jj)) {
        new.colors[jj] <- NA
      }
      kme[ii] <- r
    }
    new.colors[is.na(new.colors)] <- grey.val
  }

  ## merge groups
  if (mergeCutHeight > 0) {
    mx <- rowmean(X, new.colors)
    rr <- cor(t(mx))
    diag(rr) <- 0
    merge.idx <- which(rr > (1 - mergeCutHeight), arr.ind = TRUE)
    if (nrow(merge.idx) > 0) {
      i <- 1
      for (i in 1:nrow(merge.idx)) {
        aa <- rownames(rr)[merge.idx[i, ]]
        jj <- which(new.colors %in% aa)
        max.color <- names(which.max(table(new.colors[jj])))
        new.colors[jj] <- max.color
      }
    }
  }

  ## remove small groups
  modsize <- table(new.colors)
  modsize
  if (min(modsize) < minmodsize) {
    small.mod <- names(which(modsize < minmodsize))
    sel <- which(new.colors %in% small.mod)
    new.colors[sel] <- NA
  }

  ## Filter by KME score
  if (ntop > 0) {
    keep <- tapply(names(kme), new.colors, function(i) head(names(sort(-kme[i])), ntop))
    keep <- unlist(keep)
    not.keep <- setdiff(names(kme), keep)
    if (length(not.keep)) new.colors[not.keep] <- NA
  }

  new.colors[which(is.na(new.colors))] <- grey.val
  ## if(!is.numeric(colors)) new.colors <- factor(new.colors)

  return(new.colors)
}

#' Wrapper to hclust from matrix using default WGCNA parameters.
#' 
wgcna.tomclust <- function(X, power=6) {
  A  <- WGCNA::adjacency(t(X), power=power, type = "signed")
  TOM <- fastTOMsimilarity(A, tomtype="signed", lowrank=40)
  hc <- hclust(as.dist(1-TOM), method="average")    
  hc
}


wgcna.checkDendroHeights <- function(datExpr, n=200, powers=NULL, maxpower=20) {
  ii <- 1:ncol(datExpr)
  if(n < ncol(datExpr)) {
    ##ii <- sample(1:ncol(datExpr), n)
    ii <- head(order(-matrixStats::colSds(datExpr)),n)
  }
  tX <- datExpr[,ii]
  ht <- list()
  p=9
  p=24
  if(is.null(powers)) {
    powers <- c(c(1:10), seq(from = 12, to = 20, by = 2))
    if(maxpower>20) {
      powers <- c(powers, seq(from = 20, to = maxpower, by = 5))
    }
  }
  for(i in 1:length(powers)) {
    A  <- WGCNA::adjacency(tX, power=powers[i], type = "signed")
    TOM <- fastTOMsimilarity(A, tomtype="signed", lowrank=40)
    hc <- hclust(as.dist(1-TOM), method="average")    
    ht[[i]] <- hc$height
  }
  names(ht) <- paste0("p=",powers)
  S <- sapply(ht, quantile, probs=c(0.25,0.5,0.75))
  iqr <- (S[3,] - S[1,])
  optK <- powers[which.max(iqr)]

  list(
    quantiles = S,
    IQR = iqr,
    optK = optK
  )
}

#'
#'
#' @export
wgcna.plotPowerAnalysis <- function(datExpr, networktype = "signed",
                                    cex=1, maxpower = 20, nmax = 2000,
                                    plots=c("sft.modelfit", "mean.k",
                                      "dendro.IQR"), main=NULL, 
                                    RsquaredCut = 0.85, setPar=TRUE) {

  RsquaredCut <- RsquaredCut[1]
  
  ## Choose a set of soft-thresholding powers
  powers <- c(c(1:10), seq(from = 12, to = 20, by = 2))
  if(maxpower>20) {
    powers <- c(powers, seq(from = 20, to = maxpower, by = 5))
  }

  ## subsample for speed
  if(ncol(datExpr) > nmax && nmax > 0) {
    ii <- sample(1:ncol(datExpr),nmax)
    datExpr <- datExpr[,ii]
  }
  
  ## Call the network topology analysis function
  sft <- WGCNA::pickSoftThreshold(
    datExpr,
    powerVector = powers,
    RsquaredCut = RsquaredCut, 
    networkType = networktype,
    verbose = 0
  )

  ## This is more robust
  
  if(setPar) {
    np <- length(plots)
    nc <- ceiling(sqrt(np))
    par(mfrow = c(nc, nc), mar = c(3.3, 3.5, 1, 1), mgp = c(2, 0.9, 0))
    par(mfrow = c(1, np), mar = c(3.8, 3.8, 1, 1), mgp = c(2.4, 0.95, 0))
  }
  
  ## Plot the results:
  if("sft.modelfit" %in% plots) {
    ## Scale-free topology fit index as a function of the soft-thresholding power
    y <- -sign(sft$fitIndices[, 3]) * sft$fitIndices[, 2]
    base::plot(
      x = sft$fitIndices[, 1],
      y = y,
      ylim = c(min(y),1),
      type = "n",
      xlab = "Soft threshold (power)",
      ylab = "SFT model fit (signed R^2)",
      main = main
    )
    abline(h = 0, col = "black", lty=3)
    text(sft$fitIndices[, 1], -sign(sft$fitIndices[, 3]) * sft$fitIndices[, 2],
      labels = powers, cex = cex, col = "red"
    )
    ## this line corresponds to using an R^2 cut-off of h
    abline(h = RsquaredCut, col = "red", lty=2)
    ##if(legend) legend("bottomright", legend=paste("opt. power =",optPower))
  }
  
  ## Mean connectivity as a function of the soft-thresholding power
  if("mean.k" %in% plots) {
    base::plot(sft$fitIndices[, "Power"], sft$fitIndices[, "mean.k."],
      type = "n",
      xlab = "Soft threshold (power)",
      ylab = "Mean connectivity",
      main = main
    )
    text(sft$fitIndices[,"Power"], sft$fitIndices[, "mean.k."], labels = powers,
      cex = cex, col = "red")
  }

  ht <- NULL
  if("dendro.IQR" %in% plots) {
    ht <- wgcna.checkDendroHeights(datExpr, n=200, powers=powers)
    base::plot(
      sft$fitIndices[, 1], ht$IQR,
      type = "n",
      xlab = "Soft threshold (power)",
      ylab = "Dendrogram height IQR",
      main = main
    )
    text(sft$fitIndices[, 1], ht$IQR, labels = powers,
      cex = cex, col = "red")
  }  
}

#'
#'
#' @export
wgcna.plotPowerAnalysis_multi <- function(exprList,
                                          cex=1, maxpower = 20,
                                          nmax = 2000,
                                          networktype = "signed",
                                          plots=c("sft.modelfit", "mean.k",
                                            "dendro.IQR"),
                                          main=NULL,
                                          cex.legend = 1,
                                          RsquaredCut = 0.85,
                                          setPar=TRUE) {
  if(0) {
    networktype = "signed"
    cex=1; maxpower = 20; nmax = 2000;
    plots=c("sft.modelfit", "mean.k","dendro.IQR");
    main=NULL; 
    RsquaredCut = 0.85
  }
  
  RsquaredCut <- RsquaredCut[1]
  
  ## Choose a set of soft-thresholding powers
  powers <- c(c(1:10), seq(from = 12, to = 20, by = 2))
  if(maxpower>20) {
    powers <- c(powers, seq(from = 20, to = maxpower, by = 5))
  }

  ## process each list
  sft <- list()
  for(i in 1:length(exprList)) {
    datExpr <- Matrix::t(exprList[[i]])

    ## subsample for speed
    if( nmax > 0 && nrow(exprList[[i]]) > nmax ) {
      ii <- sample(1:ncol(datExpr),nmax)
      datExpr <- datExpr[,ii]
    }
  
    ## Call the network topology analysis function
    k <- names(exprList)[i]
    sft[[k]] <- WGCNA::pickSoftThreshold(
      datExpr,
      powerVector = powers,
      RsquaredCut = RsquaredCut, 
      networkType = networktype,
      verbose = 0
    )
  }
  
  if(setPar) {
    np <- length(plots)
    par(mfrow = c(1, np), mar = c(3.8, 4.5, 3, 1), mgp = c(2.6, 0.95, 0))
  }
  
  ## Plot the results:
  if("sft.modelfit" %in% plots) {
    ## Scale-free topology fit index as a function of the soft-thresholding power
    Y <- c()
    for(i in 1:length(sft)) {
      y1 <- -sign(sft[[i]]$fitIndices[,"slope"]) * sft[[i]]$fitIndices[,"SFT.R.sq"]
      Y <- cbind(Y, y1)
    }
    colnames(Y) <- names(sft)
    x <- sft[[1]]$fitIndices[, "Power"]
    Y <- pmax(Y,0)
    matplot(
      x = x,
      y = Y,
      ylim = c(0,1),      
      type = "l",
      col = 2:99,
      lty = 1,
      lwd = 0.6,
      xlab = "Soft threshold (power)",
      ylab = "SFT model fit (signed R^2)",
      main = main
    )
    #abline(h = 0, col = "black", lty=1)
    for(i in 1:ncol(Y)) {      
      text(powers, Y[,i], labels = "█", cex=cex, col="white")      
      text(powers, Y[,i], labels = powers, cex=cex, col = 1+i)
    }
    ## this line corresponds to using an R^2 cut-off of h
    abline(h = RsquaredCut, col = "grey10", lty=2)
    legend("bottomright", legend=colnames(Y), fill=2:10,
      cex=cex.legend, y.intersp=0.9)
    title("SFT model fit")
  }
  
  ## Mean connectivity as a function of the soft-thresholding power
  if("mean.k" %in% plots) {
    Y <- sapply(sft, function(s) s$fitIndices[, "mean.k."])
    matplot(
      powers,
      Y,
      type = "l",
      col = 2:99,
      lty = 1,
      lwd = 0.6,
      xlab = "Soft threshold (power)",
      ylab = "Mean connectivity",
      main = main
    )
    for(i in 1:ncol(Y)) {
      text(powers, Y[,i], labels = "█", cex=cex, col="white")            
      text(powers, Y[,i], labels = powers, cex=cex, col = 1+i)
    }
    legend("topright", legend=colnames(Y), fill=2:10,
      cex=cex.legend, y.intersp=0.9)
    title("Mean connectivity")    
  }

  ht <- NULL
  if("dendro.IQR" %in% plots) {
    ht <- list()
    for(i in 1:length(exprList)) {
      ht[[i]] <- wgcna.checkDendroHeights(
        Matrix::t(exprList[[i]]), n=200, powers=powers)
    }
    Y <- sapply(ht, function(h) h$IQR)
    matplot(
      powers,
      Y,
      type = "l",
      col = 2:99,
      lty = 1,
      lwd = 0.6,
      xlab = "Soft threshold (power)",
      ylab = "Dendrogram height IQR",
      main = main
    )
    for(i in 1:ncol(Y)) {
      text(powers, Y[,i], labels = "█", cex=cex, col="white")            
      text(powers, Y[,i], labels = powers, cex = cex, col = 1+i)
    }
    legend("bottomright", legend=names(exprList), fill=2:10,
      cex=cex.legend, y.intersp=0.9)
    title("Dendrogram IQR")    
  }  

}



#' Better (?) method to pick soft threshold (aka power). 
#'
#' @export
wgcna.pickSoftThreshold <- function(datExpr, sft=NULL, rcut=0.85,
                                    method = c("sft","iqr")[1],
                                    nmax = -1,  powers = NULL,
                                    verbose = 1) {

  if(is.null(powers)) {
    powers <- c(c(1:10), seq(from = 12, to = 20, by = 2))
    # powers <- c(powers, seq(from = 25, to = 50, by = 5))
  }

  ## subsample for speed
  if(ncol(datExpr) > nmax && nmax > 0) {
    ii <- sample(1:ncol(datExpr),nmax)
    datExpr <- datExpr[,ii]
  }
  
  if(is.null(sft)) {
    sft <- WGCNA::pickSoftThreshold(
      datExpr,
      powerVector = powers,
      networkType = "signed",
      verbose = verbose
    )
  }

  optPower <- NULL
  if(method == "sft") {
    ## Pick power according to scale-free (SFT) parameter
    sqr <- -sign(sft$fitIndices[, 3]) * sft$fitIndices[, 2]
    if(max(sqr, na.rm=TRUE) >= rcut) {
      optPower <- min(powers[which(sqr >= rcut)])
    } else {
      ## remove initial value that are possible negative
      if(sqr[1] < 0.05) {
        for(i in 1:length(sqr)) sqr[i] <- ifelse(sqr[i] < 0.05, NA, sqr[i])
      }
      ds <- 0.5*median(abs(diff(sqr)),na.rm=TRUE) ##small step
      if(any(diff(sqr) < -ds, na.rm=TRUE)) {
        i <- min(which(diff(sqr) < -ds))+1
        sqr[i:length(sqr)] <- NA
      }
      optPower <- powers[which.max(sqr)]
    }
  } else if(method == "iqr") {
    ## Pick power according to IQR
    ht <- wgcna.checkDendroHeights(datExpr, n=200, powers = powers)
    ##base::plot( powers, ht$IQR)
    optPower <- powers[ which.max(ht$IQR) ]
  } else {
    stop("[wgcna.pickSoftThreshold] invalid method = ", method)
  }
  
  if(verbose>0) {
    message("[wgcna.pickSoftThreshold] sft$powerEstimate = ", sft$powerEstimate)
    message("[wgcna.pickSoftThreshold] optPower = ", optPower)
  }
  optPower
}


#' Scale a list of TOM matrices so that the quantiles (default p=0.95)
#' are equal after scaling with respect to the first TOM matrix.
#'
#' 
wgcna.scaleTOMs <- function(TOMs, scaleP=0.95) {
  nGenes <- nrow(TOMs[[1]])
  nSets <- length(TOMs)
  # Sample sufficiently large number of TOM entries
  nSamples = as.integer(1/(1-scaleP) * 1000);
  # Choose the sampled TOM entries
  scaleSample = sample(nGenes*(nGenes-1)/2, size = nSamples)
  TOMScalingSamples = list();
  # These are TOM values at reference percentile
  scaleQuant = rep(1, nSets)
  # Scaling powers to equalize reference TOM values
  scalePowers = rep(1, nSets)
  # Loop over sets
  set=1
  for (set in 1:nSets)
  {
    # Select the sampled TOM entries
    tval = as.dist(TOMs[[set]])[scaleSample]
    # Calculate the 95th percentile
    scaleQuant[set] = quantile(tval, probs = scaleP, type = 8);
    TOMScalingSamples[[set]] <- tval

    # Scale the TOM
    if (set>1)
    {
      scalePowers[set] = log(scaleQuant[1])/log(scaleQuant[set]);
      TOMs[[set]] = TOMs[[set]]^scalePowers[set];
    }
  }
  return(TOMs)
}

#' @export
wgcna.getTopGenesAndSets <- function(wgcna, annot=NULL, module=NULL, ntop=40,
                                     level="gene", rename="symbol") {

<<<<<<< HEAD
  if("layers" %in% names(wgcna) && class(wgcna$datExpr) == "list") {
    cons <- wgcna.getConsensusTopGenesAndSets(wgcna, annot=annot,
      module=module,  ntop=ntop, rename=rename) 
    return(cons)
=======
  if(!multi) {
    if(!"stats" %in% names(wgcna)) stop("object has no stats")
    if(!"gsea" %in% names(wgcna)) warning("object has no enrichment results (gsea)")
    
    if("layers" %in% names(wgcna) && class(wgcna$datExpr) == "list") {
      cons <- wgcna.getConsensusTopGenesAndSets(wgcna, annot=annot,
        module=module,  ntop=ntop) 
      return(cons)
    }
>>>>>>> 1f137856
  }

  if(!"stats" %in% names(wgcna)) {
    message("[wgcna.getTopGenesAndSets] Error: no stats object")
    return(NULL)
  }
  if(!"gsea" %in% names(wgcna)) warning("object has no enrichment results (gsea)")
  
  ## get top genes (highest kME)
  mm <- wgcna$stats$moduleMembership  
  if(!is.null(annot)) mm <- rename_by2(mm, annot, new_id=rename)
  gg <- rownames(mm)
  mm <- as.list(data.frame(mm))
  if(!is.null(module)) mm <- mm[which(names(mm) %in% module)]
  sel.topgenes <- lapply(mm, function(x) head(order(-x),ntop) )
  topgenes <- lapply( sel.topgenes, function(i) gg[i])

  ## top genesets
  topsets <- NULL
  if("gsea" %in% names(wgcna)) {
    ee <- wgcna$gsea
    if(!is.null(module)) ee <- ee[which(names(ee) %in% module)]  
    topsets <- lapply(ee,function(x) head(rownames(x),ntop))
  }

  ## top correlated phenotypes
  M <- wgcna$modTraits
  toppheno <- apply(M, 1, function(x) names(which(x > 0.8*max(x))))
  
  if(level=="geneset") {
    topsets <- topgenes
    topgenes <- NULL
  }
  
  list( sets = topsets, genes = topgenes, pheno = toppheno )

}

#' @export
wgcna.getMultiTopGenesAndSets <- function(multi_wgcna, annot=NULL, module=NULL,
                                          ntop=40, level="gene", rename="symbol") {

  toplist <- list()
  k=names(multi_wgcna)[1]
  for(k in names(multi_wgcna)) {
    topk <- wgcna.getTopGenesAndSets(
      multi_wgcna[[k]],  module=module,  annot=annot,
      ntop=ntop, level=level, rename=rename)
    if(!is.null(module)) {
      topk <- lapply( topk, function(s) s[which(names(s) %in% module)] )
    }
    toplist[[k]] <- topk
  }

  top <- list()
  
  top$genes <- lapply(toplist, function(t) t[['genes']])
  names(top$genes) <- NULL
  top$genes <- unlist(top$genes, recursive=FALSE)
  names(top$genes)
  
  top$sets <- lapply(toplist, function(t) t[['sets']])
  names(top$sets) <- NULL
  top$sets <- unlist(top$sets, recursive=FALSE)
  names(top$sets)
  
  top$pheno <- lapply(toplist, function(t) t[['pheno']])
  names(top$pheno) <- NULL
  top$pheno <- unlist(top$pheno, recursive=FALSE)
  names(top$pheno)

  return(top)
}


#' @export
wgcna.getConsensusTopGenesAndSets <- function(wgcna, annot=NULL, module=NULL, ntop=40,
                                              level=c("gene","geneset")[1],
                                              rename="symbol" ) {
  if(!"stats" %in% names(wgcna)) stop("object has no stats")
  if(!"gsea" %in% names(wgcna)) warning("object has no enrichment results (gsea)")    
  
  ## get top genes (highest kME)
  topgenesx <- list()
  for(i in 1:length(wgcna$stats)) {
    mm <- wgcna$stats[[i]]$moduleMembership
    if(!is.null(annot)) mm <- rename_by2(mm, annot, rename)
    gg <- rownames(mm)
    mm <- as.list(data.frame(mm))
    if(!is.null(module)) mm <- mm[module]
    sel.topgenes <- lapply(mm, function(x) head(order(-x), 3*ntop) )
    topgenesx[[i]] <- lapply(sel.topgenes, function(i) gg[i])
  }

  ## intersect topgenes across all datatypes
  topgenes <- topgenesx[[1]]
  k=2
  for(k in 2:length(topgenesx)) {
    topgenes <- mapply(intersect, topgenes, topgenesx[[k]], SIMPLIFY=FALSE)
  }
  topgenes <- lapply(topgenes, head, ntop)
  
  ## top genesets (as symbol!)
  topsets <- NULL
  if("gsea" %in% names(wgcna)) {  
    ee <- wgcna$gsea
    ee <- ee[match(names(topgenes),names(ee))]
    if(!is.null(module)) ee <- ee[module]  
    topsets <- lapply(ee,function(x) head(rownames(x),ntop))
  }
  
  ## module traits
  M <- lapply(wgcna$net$multiMEs, function(x) as.matrix(x$data))
  Y <- lapply(M, function(m) wgcna$datTraits[rownames(m),])
  R <- mapply( function(x,y) abs(cor(x,y,use="pairwise")), M, Y, SIMPLIFY=FALSE)
  R <- Reduce('+', R)
  toppheno <- apply(R, 1, function(x) names(which(x > 0.9*max(x,na.rm=TRUE))),
    simplify = FALSE)
  toppheno

  if(level=="geneset") {
    topsets <- topgenes
    topgenes <- NULL
  }
  
  list( sets = topsets, genes = topgenes, pheno=toppheno )
}

##----------------------------------------------------------------------
##----------------------------------------------------------------------
##----------------------------------------------------------------------

#' @export
wgcna.describeModules <- function(wgcna, ntop=25, annot=NULL, multi=FALSE, 
                                  experiment="", verbose=1, model=DEFAULT_LLM,
                                  docstyle = "detailed summary", numpar = 2,
                                  level="gene", modules=NULL)  {

  if(multi) {
    dbg("[wgcna.describeModules] calling getMultiTopGenesAndSets")
    top <- wgcna.getMultiTopGenesAndSets(wgcna, annot=annot, ntop=ntop,
      level=level, rename="gene_title")
  } else {
    dbg("[wgcna.describeModules] calling getTopGenesAndSets")
    top <- wgcna.getTopGenesAndSets(wgcna, annot=annot, ntop=ntop,
      level=level, rename="gene_title")
  }

  dbg("[wgcna.describeModules] names.top = ", names(top))
  
  if(is.null(modules)) modules <- names(top$genes)
  if(is.null(modules)) modules <- names(top$sets)
  if(is.null(experiment)) experiment <- ""

  if(!is.null(top$genes)) modules <- intersect(modules, names(top$genes))
  if(!is.null(top$sets)) modules <- intersect(modules, names(top$sets))
  ##modules <- intersect(modules, names(top$pheno))  

  if(length(modules)==0) {
    dbg("[wgcna.describeModules] warning: empty module list!")    
    return(NULL)
  }
    
  ## If no LLM is available we do just a manual summary
  model <- setdiff(model, c("",NA))
  if(is.null(model) || length(model)==0 ) {
    desc <- list()
    for(m in modules) {
      ss=gg=pp=NULL
      gg <- paste( top$genes[[m]], collapse=', ')
      ss <- paste( sub(".*:","",top$sets[[m]]), collapse='; ')
      if(m %in% names(top$pheno)) pp <- paste( top$pheno[[m]], collapse='; ')

      d <- ""
      if(!is.null(pp)) d <- paste(d, "<b>Correlated phenotypes:</b> ", pp, "<br><br>")
      if(!is.null(gg) && gg!="") {
        d <- paste(d, "<b>Key genes:</b> ", gg, "<br><br>")
      }
      if(!is.null(ss) && ss!="") {
        d <- paste(d, "<b>Top enriched gene sets:</b> ", ss, "<br><br>")
      }
      desc[[m]] <- d
    }

    res <- list(
      prompt = NULL,
      questions = NULL,
      answers = desc
    )
    return(res)
  }
  
  prompt <- paste("Give a",docstyle,"of the main overall biological function of the following top enriched genesets belonging to module <MODULE>. Discuss the possible relationship with phenotypes <PHENOTYPES> of this experiment about \"<EXPERIMENT>\". Use maximum",numpar,"paragraphs. Do not use any bullet points. \n\nHere is list of enriched gene sets: <GENESETS>\n")

  if(verbose>1) cat(prompt)
  
  desc <- list()
  questions <- list()
  for(k in modules) {
    if(verbose>0) message("Describing module ",k)

    ss=gg=pp=""
    ss <- sub( ".*:","", top$sets[[k]] ) ## strip prefix
    ss <- paste( ss, collapse=';')    
    if(k %in% names(top$pheno)) {
      pp <- paste0("'",top$pheno[[k]],"'")
      pp <- paste( pp, collapse=';')      
    }

    q <- prompt
    if(length(top$genes[[k]])>0) {
      gg <- paste( top$genes[[k]], collapse=';')
      q <- paste(q, "\nAfter that, shortly discuss if any of these key genes/proteins/metabolites might be involved in the biological function. No need to mention all, just a few. Here is the list of key genes/proteins/metabolites: <KEYGENES>\n")
    }
    
    q <- sub("<MODULE>", k, q)
    q <- sub("<PHENOTYPES>", pp, q)
    q <- sub("<EXPERIMENT>", experiment, q)
    q <- sub("<GENESETS>", ss, q)
    q <- sub("<KEYGENES>", gg, q)    

    answer <- ""
    for(m in model) {
      if(verbose>0) message("  ...asking LLM model ", m)
      a <- ai.ask(q, model=m)    
      a <- paste0(a, "\n\n[AI generated using ",m,"]\n")
      if(length(model)>1) a <- paste0("\n-------------------------------\n\n",a)
      answer <- paste0(answer, a)
    }

    desc[[k]] <- answer
    questions[[k]] <- q
  }

  res <- list(
    prompt = prompt,
    questions = questions,
    answers = desc
  )
  return(res)
}

#' @export
wgcna.create_report <- function(wgcna, ai_model, annot=NULL, multi=FALSE,
                                format="markdown", ntop=100, verbose=1) {

  if(length(ai_model)==1) ai_model <- rep(ai_model,3)
  if(!multi) {
    wgcnalist <- list(gx=wgcna)
  } else {
    wgcnalist <- wgcna
  }
  
  ## get top modules (most correlated with some phenotype)
  M <- lapply(wgcnalist, function(w) as.matrix(w$modTraits))
  top.modules <- c()
  for(i in 1:length(M)) {
    mx <- sqrt(rowMeans(M[[i]]**2))
    tt <- names(which( mx > 0.8 * max(mx)))
    top.modules <- c(top.modules, tt) 
  }
  top.modules

  if(is.null(annot) && !is.null(wgcna$annot)) {
    annot <- wgcna$annot
  }
  
  ## Describe modules with LLM. We can use one LLM model or more.
  message("Extracting top modules...")
  out <- wgcna.describeModules(
    wgcnalist,
    modules = top.modules,
    multi = TRUE,  ## always true
    ntop = ntop,
    annot = annot, 
    experiment = wgcna$experiment,
    verbose = verbose,
    model = ai_model[[1]]
  ) 
  names(out)
  descriptions_prompts <- out$questions
  descriptions <- out$answers
  
  ## Make consensus conclusion from the description summaries.
  summaries <- list()
  summaries_prompts <- list()
  k=1
  for(k in names(descriptions)) {
    message("Condensating module ",k,"...")
    ss <- descriptions[[k]]
    qq <-  paste("Following are descriptions of a certain WGCNA module by one or more LLMs. Create a concise consensus conclusion out of the independent descriptions. Just answer, no confirmation, in one paragraph. \n\n", ss)
    cc <- ai.ask(qq, model=ai_model[[2]])
    summaries[[k]] <- cc
    summaries_prompts[[k]] <- qq
  }

  ## Make detailed report. We concatenate all summaries and ask a
  ## (better) LLM model to create a report.
  message("Baking full report...")  
  all.summaries <- lapply(names(summaries), function(me)
    paste0("================= ",me," =================\n\n", summaries[[me]],"\n"))
  all.summaries <- paste(all.summaries, collapse="\n\n")
  if(multi) {
    qq <- "These are the results of a WGCNA multi-omics analysis. There are descriptions of the most relevant modules. Create a detailed report for this entire experiment. Give conclusions about the underlying biology by connecting multi-omics modules functionally and referring to key genes, proteins or metabolites. Suggest similarity to known diseases and possible therapies.\n\n"
  } else {
    qq <- "These are the results of a WGCNA analysis. There are descriptions of the most relevant modules. Create a detailed report for this experiment. Give conclusion about the underlying biology by connecting modules functionally and referring to key genes, proteins or metabolites. Suggest similarity to known diseases and possible therapies.\n\n"
  }
  xx <- wgcna$experiment
  pp <- paste("You are a biologist interpreting results from a WGCNA analysis for this experiment:",  xx, ".\n\n")
  qq <- paste(pp, qq, "Write in descriptive prose as much as possible. Only write if there was evidence in the source text. Omit future directions.")
  if(format=="markdown") {
    qq <- paste(qq, "Format response as markdown.")
  }
  if(tolower(format)=="html") {
    qq <- paste(qq, "Format response as HTML.")
  }
  qq <- paste(qq, "\n\n",all.summaries)
  report <- ai.ask(qq, model = ai_model[[3]])
  report <- gsub("^```html|```$","",report)
  
  list(
    descriptions_prompts = descriptions_prompts,
    descriptions = descriptions,
    summaries_prompts = summaries_prompts,
    summaries = summaries,
    report_prompt = qq,
    report = report
  )

}<|MERGE_RESOLUTION|>--- conflicted
+++ resolved
@@ -124,28 +124,6 @@
   ## ----------------------------------------------------
   ## Do geneset analysis
   ## ----------------------------------------------------
-<<<<<<< HEAD
-  if(!is.null(progress)) progress$set(message = "Computing enrichment...", value=0.4)
-  message("computing module enrichment...")
-
-  ## We augment pgx$GMT with original GSETxGENE to get better results
-  ## for all modules.
-  GMT0 <- Matrix::t(playdata::GSETxGENE)
-  GMT0 <- rename_by2(GMT0, pgx$genes, "symbol")
-  GMT <-  merge_sparse_matrix(pgx$GMT, GMT0)
-
-  wgcna$gsea <- wgcna.computeModuleEnrichment(
-    wgcna,
-    annot = pgx$genes,
-    GMT = GMT,
-    multi = FALSE,    
-    # gsetX = pgx$gsetX,
-    methods = c("fisher", "gsetcor", "xcor"),
-    ntop = 1000,
-    xtop = 100,
-    filter = gset.filter
-  )
-=======
   if(compute.enrichment) {
     if(!is.null(progress)) progress$set(message = "Computing enrichment...", value=0.4)
     message("computing module enrichment...")
@@ -168,7 +146,6 @@
     )
 
   }
->>>>>>> 1f137856
 
   if(summary) {
     if(!is.null(progress)) progress$set(message = "Annotating modules...", value=0.6)
@@ -2039,11 +2016,7 @@
   ## create consensus module-trait matrix
   ydim <- sapply(exprList, ncol) 
   consZ <- wgcna.computeConsensusMatrix(zlist, ydim=ydim, psig=cons.psig)
-<<<<<<< HEAD
   avgZ <- Reduce("+", zlist) / length(zlist)
-=======
-##  consZ <- Reduce("+", zlist) / length(zlist)
->>>>>>> 1f137856
   
   ## add slots
   datExpr <- lapply(exprList, Matrix::t)
@@ -2311,11 +2284,8 @@
   consZ[!concordant] <- NA
 
   if(psig < 1) {
-<<<<<<< HEAD
     ## enforce strong consensus. All layers must be strictly
     ## significant.
-=======
->>>>>>> 1f137856
     all.sig <- Reduce("*", lapply(pv, function(p) 1 * (p < psig)))
     consZ[!all.sig] <- NA
   }
@@ -5153,22 +5123,10 @@
 wgcna.getTopGenesAndSets <- function(wgcna, annot=NULL, module=NULL, ntop=40,
                                      level="gene", rename="symbol") {
 
-<<<<<<< HEAD
   if("layers" %in% names(wgcna) && class(wgcna$datExpr) == "list") {
     cons <- wgcna.getConsensusTopGenesAndSets(wgcna, annot=annot,
       module=module,  ntop=ntop, rename=rename) 
     return(cons)
-=======
-  if(!multi) {
-    if(!"stats" %in% names(wgcna)) stop("object has no stats")
-    if(!"gsea" %in% names(wgcna)) warning("object has no enrichment results (gsea)")
-    
-    if("layers" %in% names(wgcna) && class(wgcna$datExpr) == "list") {
-      cons <- wgcna.getConsensusTopGenesAndSets(wgcna, annot=annot,
-        module=module,  ntop=ntop) 
-      return(cons)
-    }
->>>>>>> 1f137856
   }
 
   if(!"stats" %in% names(wgcna)) {
