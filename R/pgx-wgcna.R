--- conflicted
+++ resolved
@@ -2004,7 +2004,7 @@
   ## create consensus module-trait matrix
   ydim <- sapply(exprList, ncol) 
   consZ <- wgcna.computeConsensusMatrix(zlist, ydim=ydim, psig=cons.psig)
-##  consZ <- Reduce("+", zlist) / length(zlist)
+  avgZ <- Reduce("+", zlist) / length(zlist)
   
   ## add slots
   datExpr <- lapply(exprList, Matrix::t)
@@ -2014,7 +2014,8 @@
     layers = layers,
     datExpr = datExpr,
     datTraits = datTraits,
-    modTraits = consZ,
+    modTraits = avgZ,
+    consModTraits = consZ,
     dendro = cons$merged_dendro,    
     colors = colors,
     zlist = zlist,
@@ -2269,6 +2270,8 @@
   consZ[!concordant] <- NA
 
   if(psig < 1) {
+    ## enforce strong consensus. All layers must be strictly
+    ## significant.
     all.sig <- Reduce("*", lapply(pv, function(p) 1 * (p < psig)))
     consZ[!all.sig] <- NA
   }
@@ -4079,7 +4082,9 @@
   if (any(sdx == 0)) ME <- ME + runif(length(ME), 0, 1e-5)
   
   ## Recalculate MEs with color as labels
-  clust <- hclust(dist(t(scale(ME))))
+  corx <- cor(ME, use="pairwise")
+  corx[is.na(corx)] <- 0
+  clust <- hclust(as.dist(1 - corx))
   phylo <- ape::as.phylo(clust)
   gr <- igraph::as.igraph(phylo, directed = FALSE)
 
@@ -4274,12 +4279,16 @@
   
   ## Recalculate MEs with color as labels
   if (clust.expr) {
-    sampleTree <- hclust(as.dist(1 - cor(t(datExpr))), method = "average")
+    corx <- cor(t(datExpr), use="pairwise")
   } else {
-    sampleTree <- hclust(as.dist(1 - cor(t(ME0))), method = "average")
-  }
-  ii <- sampleTree$order
-  jj <- hclust(dist(t(scale(ME))))$order
+    corx <- cor(t(ME0), use="pairwise")
+  }
+  corx[is.na(corx)] <- 0
+  sampleTree <- hclust(as.dist(1 - corx), method = "average")  
+
+  corx <- cor(ME, use="pairwise")
+  corx[is.na(corx)] <- 0
+  jj <- hclust(as.dist(1 - corx))$order
   colors <- WGCNA::numbers2colors(ME[, jj])
 
   if (justdata) {
@@ -5022,32 +5031,21 @@
 
 #' @export
 
-<<<<<<< HEAD
+
 wgcna.getTopGenesAndSets <- function(wgcna, annot=NULL, module=NULL, ntop=40,
                                      level = "gene") {
-=======
-  if(!multi) {
-    if(!"stats" %in% names(wgcna)) stop("object has no stats")
-    if(!"gsea" %in% names(wgcna)) warning("object has no enrichment results (gsea)")
-    
-    if("layers" %in% names(wgcna) && class(wgcna$datExpr) == "list") {
-      cons <- wgcna.getConsensusTopGenesAndSets(wgcna, annot=annot,
-        module=module,  ntop=ntop) 
-      return(cons)
-    }
-  }
->>>>>>> 5adf3788
-
-  ## If consensus results, call consensus routine
+
   if("layers" %in% names(wgcna) && class(wgcna$datExpr) == "list") {
-    cons <- wgcna.getConsensusTopGenesAndSets(wgcna, annot=annot, module=module,
-      ntop=ntop, level=level) 
+    cons <- wgcna.getConsensusTopGenesAndSets(wgcna, annot=annot,
+      module=module,  ntop=ntop) 
     return(cons)
   }
+
   if(!"stats" %in% names(wgcna)) {
     message("[wgcna.getTopGenesAndSets] Error: no stats object")
     return(NULL)
   }
+  if(!"gsea" %in% names(wgcna)) warning("object has no enrichment results (gsea)")
   
   ## get top genes (highest kME)
   mm <- wgcna$stats$moduleMembership  
@@ -5119,11 +5117,7 @@
 wgcna.getConsensusTopGenesAndSets <- function(wgcna, annot=NULL, module=NULL, ntop=40,
                                               level=c("gene","geneset")[1]) {
   if(!"stats" %in% names(wgcna)) stop("object has no stats")
-<<<<<<< HEAD
-  ## if(!"gsea" %in% names(wgcna)) stop("object has no enrichment results (gsea)")    
-=======
   if(!"gsea" %in% names(wgcna)) warning("object has no enrichment results (gsea)")    
->>>>>>> 5adf3788
   
   ## get top genes (highest kME)
   topgenesx <- list()
