##
## This file is part of the Omics Playground project.
## Copyright (c) 2018-2023 BigOmics Analytics SA. All rights reserved.
##
##

#' @title WGCNA network construction and module detection
#'
#' @param pgx PGX object containing gene expression data
#' @param minmodsize Minimum module size cutoff
#' @param power Soft thresholding power for network construction
#' @param cutheight Cut height for module dendrogram
#' @param deepsplit Number of splits for module dendrogram
#' @param ngenes Number of genes to use (most variable)
#'
#' @return List containing WGCNA network and module results
#'
#' @description Constructs a weighted gene coexpression network and detects
#' modules using WGCNA on a PGX object.
#'
#' @details This function takes a PGX object containing gene expression data.
#' It constructs a weighted gene coexpression network using the WGCNA package.
#' Soft thresholding power is set by \code{power}.
#'
#' Modules are detected by cutting the module dendrogram at \code{cutheight} and
#' with \code{deepsplit} splits. Only the \code{ngenes} most variable genes are used.
#'
#' The output is a list containing the WGCNA network object and module results,
#' including module assignments, colors, and summary statistics.
#'
#' @export
pgx.wgcna <- function(
    pgx,
    minmodsize = 20,
    power = 12,
    cutheight = 0.15,
    deepsplit = 2,
    minKME = 0.3,
    networktype = "signed",
    tomtype = "signed",
    numericlabels = FALSE,
    ngenes = 2000,
    maxBlockSize = 9999,
    gset.filter = "PATHWAY|HALLMARK|^GO|^C[1-9]",
    summary = TRUE,
    ai_model = DEFAULT_LLM,
    verbose = 1,
    progress = NULL
    ) {

  ##minmodsize=10;power=NULL;cutheight=0.15;deepsplit=2;ngenes=4000;networktype="signed";tomtype="signed";numericlabels=FALSE;ngenes=2000;gset.filter=NULL;minKME=0.8;maxBlockSize=5000

  samples <- pgx$samples
  ## no dot pheno
  samples <- samples[, grep("^[.]", colnames(samples), invert = TRUE), drop = FALSE]
  X <- pgx$X

  ## WGCNA does not work very well with scRNAseq due to sparsity.
  ## To bypass the issue, hdWGCNA computes metacells.
  ## Here we compute supercells too.
  is.singlecell <- !is.null(pgx$datatype) && pgx$datatype == "scRNAseq"
  is.toobig <- ncol(X) > 1000
  if (is.singlecell && is.toobig) {
    message("[pgx.wgcna] scRNAseq: >1K cells. Computing supercells.")
    counts <- pmax(2**X - 1, 0)
    ct <- samples[, "celltype"]
    group <- paste0(ct, ":", apply(pgx$contrasts, 1, paste, collapse = "_"))
    if ("batch" %in% colnames(samples)) {
      group <- paste0(group, ":", samples[, "batch"])
    }
    nb <- round(ncol(counts) / 500)
    message("[pgx.wgcna] running SuperCell. nb = ", nb)
    sc <- pgx.supercell(counts, samples, group = group, gamma = nb)
    message("[pgx.wgcna] SuperCell done: ", ncol(counts), " ->", ncol(sc$counts))
    message("[pgx.wgcna] Normalizing supercell matrix (logCPM)")
    X <- as.matrix(logCPM(sc$counts, total = 1e4, prior = 1))
    samples <- sc$meta
    remove(counts, ct, group, nb, sc)
    gc()
  }

  if (!is.null(pgx$datatype) && pgx$datatype == "multi-omics") {
    message("[pgx.wgcna] Performing multi-omics normalization")
    X <- normalizeMultiOmics(X)
  }

  if(!is.null(progress)) progress$set(message = "Calculating WGCNA...", value=0.2)
  message("[pgx.wgcna] start wgcna.compute...")
  wgcna <- wgcna.compute(
    X = X,
    samples = samples,
    minmodsize = minmodsize, # default: min(20,...)
    power = power, # default: 12 (for signed)
    mergeCutHeight = cutheight, # default: 0.15
    deepsplit = deepsplit, # default: 2
    minKME = minKME, # default: 0.30
    networktype = networktype, # default: unsigned (but signed is better...)
    tomtype = tomtype, # default: signed
    numericlabels = numericlabels,
    maxBlockSize = maxBlockSize,
    ngenes = ngenes,
    verbose = verbose
  )
  message("[pgx.wgcna] finished computing wgcna.compute!")

  ## ---------------------------------------------------
  ## compute dimensionality reductions using TOM matrix
  ## ---------------------------------------------------
  wTOM <- NULL
  if ("TOM" %in% names(wgcna)) wTOM <- wgcna$TOM
  if (is.null(wTOM) && "svTOM" %in% names(wgcna)) wTOM <- wgcna$svTOM %*% t(wgcna$svTOM)
  dissTOM <- 1 - wTOM
  rownames(dissTOM) <- colnames(dissTOM) <- colnames(wgcna$datExpr)
  clust <- pgx.clusterBigMatrix(dissTOM, methods = c("umap", "tsne", "pca"), dims = c(2))
  if ("cluster.genes" %in% names(pgx)) {
    posx <- pgx$cluster.genes$pos[["umap2d"]]
    clust[["umap2d"]] <- posx[colnames(wgcna$datExpr), ]
  }
  remove(dissTOM)

  ## ----------------------------------------------------
  ## Do geneset analysis
  ## ----------------------------------------------------
  if(!is.null(progress)) progress$set(message = "Computing enrichment...", value=0.4)
  message("computing module enrichment...")

  ## We augment pgx$GMT with original GSETxGENE to get better results
  ## for all modules.
  GMT0 <- Matrix::t(playdata::GSETxGENE)
  GMT0 <- rename_by2(GMT0, pgx$genes, "symbol")
  GMT <-  merge_sparse_matrix(pgx$GMT, GMT0)

  wgcna$gsea <- wgcna.computeModuleEnrichment(
    wgcna,
    annot = pgx$genes,
    GMT = GMT,
    # gsetX = pgx$gsetX,
    methods = c("fisher", "gsetcor", "xcor"),
    ntop = 1000,
    xtop = 100,
    filter = gset.filter
  )

  if(summary) {
    if(!is.null(progress)) progress$set(message = "Annotating modules...", value=0.6)
    message("Annotating modules using ", ai_model)    
    ai <- wgcna.describeModules(
      wgcna,
      ntop = 25,
      model = ai_model,
      annot = pgx$genes,
      multi = FALSE,
      experiment = pgx$description,
      verbose = 0
    )
    wgcna$summary <- ai$answers
    wgcna$prompts <- ai$questions
  }

  ## add to results object
  wgcna$clust <- clust
  wgcna$networktype <- networktype
  wgcna$tomtype <- tomtype
  wgcna$annot <- pgx$genes
  wgcna$experiment <- pgx$description
  
  return(wgcna)
}


#' @export
wgcna.compute <- function(X,
                          samples,
                          ngenes = 2000,
                          minmodsize = 20,
                          power = 12,
                          mergeCutHeight = 0.15,                          
                          deepsplit = 2,
                          minKME = 0.3,
                          treeCut = 0.99,
                          treeCutCeiling = 1,
                          networktype = "signed",
                          tomtype = "signed",
                          clustMethod = "average",
                          cutMethod = "hybrid",
                          calcMethod = "fast",
                          lowrank = 40,
                          numericlabels = FALSE,
                          maxBlockSize = 9999,
                          merge.dendro = TRUE,
                          compute.stats = TRUE,
                          prefix = "ME",
                          sv.tom = 40,
                          drop.ref = FALSE,
                          net = NULL,
                          is.multiomics = NULL,
                          verbose = 0
                          ) {

  if(0) {
    ngenes = 2000;
    minmodsize = 20;
    power = 12;
    mergeCutHeight = 0.15;                          
    deepsplit = 2;
    minKME = 0.3;
    treeCut = 0.99;
    treeCutCeiling = 1;
    networktype = "signed";
    tomtype = "signed";
    clustMethod = "average";
    cutMethod = "hybrid";
    calcMethod = "fast";
    lowrank = 40;
    numericlabels = FALSE;
    maxBlockSize = 9999;
    merge.dendro = TRUE;
    compute.stats = TRUE;
    prefix = "ME";
    sv.tom = 40;
    drop.ref = FALSE;
    net = NULL;
    is.multiomics = NULL;
    verbose = 0
  }
    
  require(WGCNA)

  if(nchar(prefix)!=2) {
    stop("prefix must be two capital letters")
  }

  kk <- intersect(colnames(X),rownames(samples))
  X <- as.matrix(X[,kk])
  samples <- as.data.frame(samples, check.names=FALSE)
  samples <- samples[kk, , drop=FALSE]
  
  nmissing <- sum(is.na(X))
  if (nmissing > 0) {
    message("Found ", nmissing, " missing values in X. Imputing prior to WGCNA.")
    X <- svdImpute2(X)
  }

  X <- X[!duplicated(rownames(X)), , drop = FALSE]
  
  ## restrict number of genes
  if (ngenes > 0 && nrow(X) > ngenes) {
    if(is.null(is.multiomics)) is.multiomics <- all(grepl(":",rownames(X))) ## not robust!!
    if(is.multiomics) {
      message("[wgcna.compute] topSD = ",ngenes, " (multi-omics)")
      X <- mofa.topSD(X, ngenes)    
    } else {
      message("[wgcna.compute] topSD = ", ngenes, " (single omics)")
      sdx <- matrixStats::rowSds(X, na.rm = TRUE)
      X <- X[sdx > 0.1 * mean(sdx, na.rm = TRUE), ] ## filter low SD??
      X <- X[order(-matrixStats::rowSds(X, na.rm = TRUE)), ]
      X <- utils::head(X, ngenes)
    }
  }

  datExpr <- t(X)

  ## adapt for small datasets (also done in WGCNA package)
  minmodsize <- min(minmodsize, ncol(datExpr) / 2)
  if(!is.null(power)) power <- power[1]
  
  message("[wgcna.compute] minmodsize = ", minmodsize)
  message("[wgcna.compute] number of features = ", nrow(X))
  message("[wgcna.compute] minKME = ", minKME)
  message("[wgcna.compute] power = ", power)
  message("[wgcna.compute] mergeCutHeight = ", mergeCutHeight)
  message("[wgcna.compute] calcMethod = ", calcMethod)  

  ##WGCNA::enableWGCNAThreads()
  if(is.null(net)) {
    message("[wgcna.compute] wgcna.computeModules....")
    net <- wgcna.computeModules(
      datExpr,
      power = power,
      networkType = networktype,
      TOMType = tomtype,
      calcMethod = calcMethod,  
      lowrank = lowrank,
      clustMethod = clustMethod,
      cutMethod = cutMethod,
      deepSplit = deepsplit,
      minModuleSize = minmodsize,
      mergeCutHeight = mergeCutHeight,
      minKMEtoStay = minKME,
      treeCut = treeCut,
      treeCutCeiling = treeCutCeiling,      
      numericLabels = numericlabels,
      maxBlockSize = maxBlockSize,
      returnTOM = TRUE,
      verbose = verbose
    )
  }

  if(!"MEs" %in% names(net)) {
    message("[wgcna.compute]: running WGCNA::moduleEigengenes")
    net$MEs = WGCNA::moduleEigengenes(datExpr, colors = net$colors)$eigengenes
  }

  ## Substitue prefix="ME"
  if(prefix!="ME") names(net$MEs) <- sub("^ME", prefix, names(net$MEs))
  net$labels <- paste0(prefix, net$colors)
  names(net$labels) <- colnames(datExpr)
  
  ## clean up traits matrix
  datTraits <- data.frame(samples, check.names = FALSE)
  isdate <- apply(datTraits, 2, is.Date)
  datTraits <- datTraits[, !isdate, drop = FALSE]

  ## Expand multi-class discrete phenotypes into binary vectors
  datTraits <- utils::type.convert(datTraits, as.is = TRUE)
  datTraits <- expandPhenoMatrix(datTraits, keep.numeric=TRUE, drop.ref=drop.ref)

  if(is.null(datTraits)) {
    message("WARNING:: no valid traits. creating random traits.")
    ##random.trait <- sample(c(0,1), nrow(samples), replace=TRUE)
    random.trait <- head(rep(c(0,1), nrow(samples)), nrow(samples))
    datTraits <- data.frame( random = random.trait )
    rownames(datTraits) <- rownames(samples)
  }
  
  ## list of genes in modules
  me.genes <- tapply(names(net$colors), net$colors, list)
  names(me.genes) <- paste0(prefix, names(me.genes))
  me.genes <- me.genes[names(net$MEs)]

  ## get colors of eigengene modules
  color1 <- wgcna.labels2colors(net$colors)
  me.colors <- color1[!duplicated(color1)]
  me.labels <- net$labels[!duplicated(color1)]
  names(me.colors) <- me.labels
  me.colors <- me.colors[names(net$MEs)]

  ## compute TOM matrix (we need for some plots)
  if(!is.null(net$TOM)) {
    TOM <- net$TOM
    net$TOM <- NULL
  } else {
    message("[wgcna.compute] recomputing TOM matrix...")
    TOM <- WGCNA::TOMsimilarityFromExpr(
      datExpr,
      power = net$power,
      TOMType = tomtype,
      networkType = networktype,
      verbose = verbose
    )
  }

  ## instead of the huge TOM matrix we save a smaller SVD.
  svTOM <- NULL
  if(sv.tom>0) {
    ## sv.tom <- ceiling(min(sv.tom,dim(datExpr)/2))
    message("[wgcna.compute] reducing TOM. sv.tom = ", sv.tom)
    rownames(TOM) <- colnames(TOM) <- colnames(datExpr)
    sv.tom <- min(sv.tom, ncol(TOM)-1)
    sv <- irlba::irlba(TOM, nv = sv.tom)
    svTOM <- sv$v %*% diag(sqrt(sv$d))
    rownames(svTOM) <- colnames(datExpr)
  }
  
  ## compute module eigenvectors (loading matrix)
  message("[wgcna.compute] computing module eigenvectors...")
  MVs <- list()
  for (clr in unique(net$colors)) {
    ii <- which(net$colors == clr)
    mX <- datExpr[, ii, drop=FALSE]
    mX <- scale(mX) ## NOTE: seems WGCNA is using full scaling
    if(ncol(mX)>1) {
      res <- irlba::irlba(mX, nv = 1, nu = 1)
      sv1 <- res$v[,1] * res$d[1]
    } else {
      sv1 <- 1
    }
    sv <- rep(0, ncol(datExpr))
    sv[ii] <- sv1
    MVs[[paste0(prefix, clr)]] <- sv
  }
  MVs <- as.matrix(do.call(cbind, MVs[names(net$MEs)]))
  rownames(MVs) <- colnames(datExpr)

  ## compute gene statistics
  stats <- NULL
  if(compute.stats) {
    message("[wgcna.compute] computing gene statistics...")
    stats <- wgcna.computeGeneStats(net, datExpr, datTraits, TOM=TOM) 
  }
  
  ## module-traits matrix
  message("[wgcna.compute] computing module-traits matrix...")
  modTraits <- cor(net$MEs, datTraits, use = "pairwise")

  ## merge dendrograms
  if (merge.dendro) {
    message("[wgcna.compute] merge_block_dendrograms...")
    merged <- try(wgcna.merge_block_dendrograms(net, TOM))
    if (!inherits(merged, "try-error")) {
      net$merged_dendro <- merged
    } else {
      net$merged_dendro <- NULL
    }
  }
  remove(TOM)  ## big
  
  ## construct results object
  results <- list(
    datExpr = datExpr,
    datTraits = datTraits,
    ## TOM = TOM,  ## this can be BIG!!! generally no need, just for plotting
    svTOM = svTOM,  ## smaller singular vectors
    net = net,
    #power = net$power,
    me.genes = me.genes,
    me.colors = me.colors,
    W = MVs,
    modTraits = modTraits,
    stats = stats
  )

  message("[wgcna.compute] completed. \n\n")

  return(results)

}

#' @export
wgcna.compute_multiomics <- function(dataX,
                                     samples,
                                     power = 12,
                                     ngenes = 2000,
                                     clustMethod = "average",
                                     cutMethod = "hybrid",
                                     minmodsize = 10,
                                     minKME = 0.3,
                                     deepsplit = 2,
                                     compute.enrichment = TRUE,
                                     annot = NULL,
                                     GMT = NULL,
                                     gsetX = NULL,
                                     drop.ref = FALSE,
                                     add.pheno = FALSE,
                                     add.gsets = FALSE,
                                     do.consensus = FALSE,
                                     gset.methods = c("fisher","gsetcor","xcor"),
                                     gset.ntop = 1000,
                                     gset.xtop = 100,
                                     summary = TRUE,
                                     ai_model = DEFAULT_LLM,
                                     ai_experiment = "",
                                     verbose = 1,
                                     progress = NULL
                                     ) {

  if(0) {
    do.consensus = 1
    cutMethod = "hybrid"
    deepsplit = 2
    power = 12
    ngenes = 2000
    minmodsize = 10
    minKME = 0.3
    compute.enrichment = TRUE
    gset.ntop = 1000
    gset.xtop = 100
    annot = pgx$genes
    GMT = pgx$GMT  ##??
    gsetX = pgx$gsetX
    progress = NULL
  }
  
  ## preprocessing
  if(!is.null(annot)) {
    dataX <- lapply(dataX, function(x) rename_by2(x, annot, "symbol"))    
  }

  ## add pheno matrix??
  if(add.gsets) {
    if(is.null(GMT)) GMT <- Matrix::t(playdata::GSETxGENE)
    if(is.null(gsetX)) {
      X <- do.call(rbind, dataX)
      if(!is.null(annot)) GMT <- rename_by2(GMT, annot, "symbol")
      kk <- intersect(rownames(X), rownames(GMT))
      if(length(kk)) gsetX <- plaid::plaid(X[kk,], GMT[kk,])
    }
    if(!is.null(gsetX)) dataX$gs <- gsetX
  }

  ## add phenomatrix??
  if(add.pheno) {
    phenoX <- expandPhenoMatrix(samples, keep.numeric=TRUE, drop.ref=drop.ref)
    dataX$ph <- t(phenoX)
  }

  dt.na <- which(unlist(lapply(dataX, function(x) sum(is.na(x)))) > 0)
  if (any(dt.na)) {
    dataX[dt.na] <- lapply(dataX[dt.na], imputeMissing, method="SVD2")
  }
  names(dataX) <- substring(names(dataX),1,2)
  #dataX <- mofa.topSD(dataX, ngenes)
  
  if(!is.null(progress)) {
    progress$set(message = paste("computing WGCNA modules..."), value = 0.33)
  }

  if(is.null(power) || is.na(power) ) power <- "sft"
  if(as.character(power[1]) %in% c("sft","iqr")) {
    message("[wgcna.compute_multiomics] estimating power with method = ", power[1])
    est.power <- rep(NA, length(dataX))    
    i=1
    for(i in 1:length(dataX)) {
      p <- wgcna.pickSoftThreshold(
        Matrix::t(dataX[[i]]), sft=NULL, rcut=0.85, powers = NULL,
        method=power[1], nmax=1000, verbose=1)
      if(length(p)==0 || is.null(p) ) p <- NA
      est.power[i] <- p
    }
    est.power
    power <- ifelse (is.na(est.power), 12, est.power)
    message("[wgcna.compute_multiomics] estimated power = ", power)
  } else {
    power <- as.numeric(power)
  }
  nw <- length(dataX)
  power <- head(rep(power, nw),nw)
  names(power) <- names(dataX)
  
  ## This runs WGCNA on an expression list. 
  wgcna <- list()
  has.gxpx <- all(c("gx","px") %in% names(dataX))
  if (do.consensus && has.gxpx) {
    cat("[wgcna.compute_multiomics] computing WGCNA consensus layers for GX+PX \n")
    nn <- mean(rownames(dataX[['gx']]) %in% rownames(dataX[['px']]))
    if (nn < 0.10) {
      message("[wgcna.compute_multiomics] ERROR: gx and px features do not overlap")
    } else {
      wgcna <- wgcna.createConsensusLayers(
        dataX[c('gx','px')],
        samples = samples,
        prefix = c('GX','PX'),
        ngenes = ngenes,
        power = power[c('gx','px')],
        minModuleSize = minmodsize,
        deepSplit = deepsplit,
        mergeCutHeight = 0.15,
        minKME = minKME,
        maxBlockSize = 9999,
        verbose = 1
      )
    }
  }

  dtlist <- setdiff(names(dataX), names(wgcna))
  for(dt in dtlist) {
    cat("[wgcna.compute_multiomics] computing WGCNA for", dt, "-------------\n")
    minKME <- ifelse(dt=='ph', 0, minKME)
    minmodsize <- ifelse(dt=='ph', 1, minmodsize)      
    wgcna[[dt]] <- wgcna.compute(
      X = dataX[[dt]],
      samples = samples, 
      ngenes = ngenes,
      calcMethod = "fast",
      power = power[dt],
      lowrank = 40,
      clustMethod = clustMethod,
      cutMethod = cutMethod,
      deepsplit = deepsplit,
      minKME = minKME,
      minmodsize = minmodsize,
      mergeCutHeight = 0.15,
      compute.stats = TRUE,
      sv.tom = 40,  
      prefix = toupper(dt),
      drop.ref = drop.ref,
      is.multiomics = FALSE,
      verbose = verbose
    )
  }

  wgcna <- wgcna[names(dataX)]
  
  ## Compute enrichment
  if(compute.enrichment) {

    message("[wgcna.compute_multiomics] computing module enrichment...")

    if(!is.null(progress)) {
      progress$set(message = paste("computing module enrichment..."), value = 0.66)
    }

    ## augment geneset matrix with original GSETxGENE
    if(!is.null(GMT)) {
      GMT0 <- Matrix::t(playdata::GSETxGENE)
      if(!is.null(annot)) GMT0 <- rename_by2(GMT0, annot, "symbol")
      GMT <-  merge_sparse_matrix(GMT, GMT0)
    } else {
      GMT <- Matrix::t(playdata::GSETxGENE)
      if(!is.null(annot)) GMT <- rename_by2(GMT, annot, "symbol")
    }
    
    gse <- wgcna.computeModuleEnrichment(
      wgcna = wgcna,
      multi = TRUE,
      methods = gset.methods,
      ntop = gset.ntop,
      xtop = gset.xtop,
      annot = annot,      
      GMT = GMT,
      gsetX = gsetX,
      filter = NULL
      #filter = "^PATHWAY|^HALLMARK|^GO|^C[1-9]"  
    )

    ## split up results
    for(k in names(wgcna)) {
      mm <- names(wgcna[[k]]$me.genes)
      wgcna[[k]]$gsea <- gse[mm]
    }

    if(summary) {
      if(!is.null(progress)) progress$set(message = "Annotating modules...", value=0.6)
      message("Annotating modules using ", ai_model)    
      for(k in names(wgcna)) {
        ai <- wgcna.describeModules(
          wgcna[[k]],
          ntop = 25,
          model = ai_model,
          annot = annot,
          experiment = ai_experiment,
          verbose = 0
        )
        wgcna[[k]]$summary <- ai$answers
        wgcna[[k]]$prompts <- ai$questions
      }
    }
      
  }

  
  return(wgcna)
}


#' Reimplementation for WGCNA::blockwiseModules(). This returns exact
#' same object as WGCNA::blockwiseModules() but is faster and allows
#' different clustering linkage methods (ward, complete).
#' 
wgcna.computeModules <- function(
  datExpr,
  power = 6,
  networkType = "signed",
  TOM = NULL,
  TOMType = "signed",
  calcMethod = "fast",  
  lowrank = 20,
  clustMethod = "average",
  cutMethod = "hybrid",  ## hybrid, tree, static
  deepSplit = 2,
  treeCut = 0.99,
  treeCutCeiling = 1,  
  minModuleSize = 20,
  minModuleSize2 = minModuleSize,
  mergeCutHeight = 0.15,
  minKMEtoStay = 0.3,
  numericLabels = FALSE, ## numeric or 'color' labels
  maxBlockSize = 9999,
  returnTOM = FALSE,
  verbose = 1 ) {

  #power=6;networkType=TOMType="signed";minModuleSize=20;mergeCutHeight=0.15;minKMEtoStay=0.3;numericLabels=FALSE;clustMethod="average";deepSplit = 2;treeCut = 0.99;treeCutCeiling = 1;
  
  cor <- WGCNA::cor  ## needed...
  deepSplit <- as.integer(deepSplit)
  lowrank <- as.integer(lowrank)

  if(is.null(power) || is.na(power) ) power <- "sft"  ## use iqr?
  auto.power <- power[1] %in% c("sft","iqr")
  if (auto.power) {
    message("[wgcna.computeModules] estimating power with method = ", power[1])
    powers <- c(c(1:10), seq(from = 12, to = 20, by = 2))
    powers <- c(powers, seq(from = 25, to = 50, by = 5))
    power <- wgcna.pickSoftThreshold(datExpr, sft=NULL, rcut=0.85,
      method=power[1], nmax=2000, verbose=0) 
    if (is.na(power)) power <- 6
    message("[wgcna.compute_multiomics] estimated power = ", power)    
  }
  
  if(calcMethod == "blockwise") {
    message("[wgcna.computeModules] computing blockwiseModules...")
    net <- WGCNA::blockwiseModules(
      datExpr,
      power = power,
      networkType = networkType,
      TOMType = TOMType,
      minModuleSize = minModuleSize,
      mergeCutHeight = mergeCutHeight,
      minKMEtoStay = minKMEtoStay,
      numericLabels = numericLabels, ## numeric or 'color' labels
      deepSplit = deepSplit,
      maxBlockSize = maxBlockSize,

      verbose = verbose
    )
    return(net)
  }
  
  clustMethod <- sub("^ward$","ward.D",clustMethod)
  ## define distance matrix
  if(is.null(TOM)) {
    adjacency <- WGCNA::adjacency(datExpr, power = power, type = networkType) 
    adjacency[is.na(adjacency)] <- 0
    if (calcMethod == "fast") {
      if(verbose>0)
        message("[wgcna.computeModules] Computing TOM matrix using fast method...")
      TOM <- fastTOMsimilarity(adjacency, tomtype=TOMType, lowrank=lowrank)
    } else if (calcMethod == "adjacency") {
      if(verbose>0)
        message("[wgcna.computeModules] Computing using adjacency as TOM matrix...")    
      TOM <- adjacency
    } else if (calcMethod == "full") {
      if(verbose>0) message("[wgcna.computeModules] Computing full TOM matrix...")
      ## SLOW!!!
      TOM <- WGCNA::TOMsimilarity(adjacency, TOMType=TOMType, verbose=verbose) 
    } else {
      stop("[wgcna.computeModules] ERROR: invalid calcMethod parameter:", calcMethod)
    }
    dimnames(TOM) <- dimnames(adjacency)
  }

  ## transform to dissTOM
  dissTOM <- 1 - TOM

  ## clustering
  if(verbose>0) message("Clustering features using ", clustMethod, " linkage")
  ##geneTree <- flashClust::flashClust(as.dist(dissTOM), method=clustMethod)
  geneTree <- stats::hclust(as.dist(dissTOM), method=clustMethod)  

  ## sometimes there is a height error. following is a fix.
  geneTree$height <- round(geneTree$height, 6) 
  
  ## exception1
  if(minModuleSize <= 1 && cutMethod!="static") {
    message("WARNING: minModuleSize==1. Changing to static cutting")
    cutMethod <- "static"
  }

  if(treeCut > 1) cutMethod <- "static"  
  if(treeCut <= 1) {
    ## transform from relative to actual
    qq <- quantile( geneTree$height, probs = c(0.05, treeCutCeiling))
    treeCut <- qq[1] + treeCut * diff(qq)
  }

  if(verbose>0) {
    message("Tree cut method: ", cutMethod)
    message("treeCut = ", treeCut)
    message("deepSplit = ", deepSplit)
    message("minModuleSize = ", minModuleSize)
  }
  
  if(cutMethod %in% c("hybrid","tree")) {

    if(cutMethod=="tree") deepSplit <- (deepSplit > 0)
    label <- dynamicTreeCut::cutreeDynamic(
      geneTree,
      method = cutMethod,
      cutHeight = treeCut,
      distM = dissTOM,
      deepSplit = deepSplit,
      minClusterSize = minModuleSize2
    )
  } else if( cutMethod == "static" && treeCut <= 1 ) {
    if(verbose>0) message("Static cutting tree at fixed H = ", treeCut)    
    label <- cutree( geneTree, h = treeCut)
  } else if(cutMethod == "static" && treeCut > 1 ) {
    if(verbose>0) message("Static cutting tree with fixed K = ", treeCut)
    label <- cutree( geneTree, k = treeCut)
  } else {
    stop("ERROR: could not determine cutMethod")
  } 
  label <- as.integer(label)
  table(label)
  nmodules <- length(unique(label))
  if(verbose>0) message("Found ", nmodules, " modules")
  
  ## Eigengenes
  if(verbose>0) message("Calculating eigengenes...")
  colors <- WGCNA::labels2colors(label)
  MEs <- WGCNA::moduleEigengenes(datExpr, colors = colors)$eigengenes

  ## prune using minKME
  if(minKMEtoStay > 0) {
    if(verbose>0) message("Pruning features using minKME = ",minKMEtoStay)
    ngrey <- sum(colors == 'grey')
    for(k in unique(colors)) {
      if (! paste0("ME",k) %in% colnames(MEs)) next
      ii <- which(colors == k)
      if(length(ii)>1) {
        eg <- MEs[,paste0("ME",k)]
        kme <- cor(datExpr[,ii, drop=FALSE], eg, use="pairwise")[,1]
        kme.sign <- as.numeric(names(which.max(table(sign(kme)))))
        kme <- kme * kme.sign
        ii <- ii[which(kme < minKMEtoStay)]
        if(length(ii)) colors[ii] <- 'grey'
      }
    }
    ngrey <- sum(colors == 'grey') - ngrey
    if(verbose>0) message("Pruned ",ngrey, " low KME features")    
  }
  
  ## Merge similar modules
  unmergedColors <- colors
  if(mergeCutHeight>0 && length(MEs)>1) {
    if(verbose>0) message("Merging similar modules: mergeCutHeight = ",mergeCutHeight)
    merge <- wgcna.mergeCloseModules(datExpr, colors, cutHeight=mergeCutHeight, MEs=MEs)
    unmergedColors <- colors
    colors <- merge$colors
    MEs <- merge$MEs
    if(verbose>0) {
      n0 <- length(unique(unmergedColors))
      n1 <- length(unique(colors))      
      message("Merged ", n0 - n1, " modules")
    }
  } 

  ## filter on minModuleSize
  if(minModuleSize>1) {
    too.small <- names(which(table(colors) < minModuleSize))
    too.small
    if(length(too.small)) {
      if(verbose>0) message("Removing ",length(too.small)," too small modules")
      colors[colors %in% too.small] <- "grey"
    }
  }

  ## Update MEs
  if("grey" %in% colors && !"MEgrey" %in% names(MEs)) {
    MEs <- WGCNA::moduleEigengenes(datExpr, colors = colors)$eigengenes
  }
  MEs <- MEs[sub("^ME","",names(MEs)) %in% colors]
  
  # Rename to numeric
  if(numericLabels) {
    if(verbose>0) message("Renaming to numeric labels")    
    colorOrder <- names(sort(table(colors),decreasing=TRUE))
    colorOrder <- unique(c("grey", colorOrder))
    colors <- match(colors, colorOrder)-1
    unmergedColors <- match(unmergedColors, colorOrder)-1
    mecolor <- sub("^ME","",names(MEs))
    names(MEs) <- paste0("ME",match(mecolor, colorOrder)-1)
  } else {
    # Rename to standard colors, most frequent first
    if(verbose>0) message("Renaming to standard colors")
    colorOrder <- names(sort(table(colors),decreasing=TRUE))
    colorOrder <- unique(c("grey", colorOrder))
    newcolor <- setdiff( WGCNA::standardColors(), "grey")
    n0 <- length(colorOrder)
    n1 <- length(newcolor)
    if(n1 < n0) newcolor <- make.unique(rep(newcolor,ceiling(n0/n1)))
    newcolor <- unique(c("grey", newcolor))
    colors <- newcolor[match(colors, colorOrder)]
    unmergedColors <- newcolor[match(unmergedColors, colorOrder)]
    mecolor <- sub("^ME","",names(MEs))
    names(MEs) <- paste0("ME",newcolor[match(mecolor, colorOrder)])
  } 
  
  names(colors) <- colnames(datExpr)
  names(unmergedColors) <- colnames(datExpr)
  
  net <- list()
  net$colors <- colors
  net$unmergedColors <- unmergedColors
  net$MEs <- MEs
  net$goodSamples <- rep(TRUE, nrow(datExpr))
  net$goodGenes <- rep(TRUE, ncol(datExpr))
  net$dendrograms <- list( geneTree )
  net['TOMFiles'] <- list(NULL)
  net$blockGenes <- list(1:ncol(datExpr))
  net$blocks <- rep(1, ncol(datExpr))
  net$MEsOK <- TRUE
  net$power <- power
  if(returnTOM) net$TOM <- TOM
  return(net)
}

#' Faster implementation of TOM computation using low-rank SVD
#' approximation.
#' @export
fastTOMsimilarity <- function(A, tomtype="signed", lowrank=20) {
  #https://stackoverflow.com/questions/56574729
  #
  #Given square symmetric adjacency matrix A, its possible to
  #calculate the TOM matrix W without the use of for loops, which
  #speeds up the process tremendously
  if(!tomtype %in% c("signed","unsigned")) {
    stop("only works for signed and unsigned tomtype")
  }
  
  ## Adjacency matrix A can be approximated with SVD. This can make
  ## TOM calculation much faster.
  diag(A) <- 0
  if(lowrank > (ncol(A)/2) ) lowrank <- -1
  if(lowrank>0) {
    res <- try( irlba::irlba(A, nv=lowrank) )
    if(!"try-error" %in% class(res)) {
      U <- res$u %*% diag(sqrt(res$d))
      L <- U %*% (Matrix::t(U) %*% U) %*% Matrix::t(U)
    } else {
      message("[fastTOMsimilarity] Warning: irlba error. nv = ", lowrank)
      L <- A %*% A  ## full computation
    }
  } else {
    L <- A %*% A
  }
  k <- Matrix::colSums(A)
  Kmat <- outer(k, k, FUN = function(x, y) pmin(x, y))
  D <- (Kmat + 1 - A)
  W <- (L + A) / D
  diag(W) <- 1
  W <- as.matrix(W)  
  dimnames(W) <- dimnames(A)
  W <- pmax(W, 0)  ## sometimes has negative values...
  return(W)
}


wgcna.mergeCloseModules <- function(datExpr, colors, cutHeight, MEs=NULL) {
  if(is.null(MEs)) {
    MEs = WGCNA::moduleEigengenes(datExpr, colors = colors)$eigengenes
    dim(MEs)
  }
  hc <- hclust(as.dist(1 - cor(MEs)), method="average")
  idx <- cutree(hc, h=cutHeight)
  names(idx) <- sub("^ME","",names(idx))
  table(idx)
  new.colors <- colors
  m=2
  for(m in unique(idx)) {
    cc <- names(which(idx == m))
    cc <- setdiff(cc, "grey") ## never merge grey
    ii <- which(colors %in% cc)
    new.colors[ii] <- cc[1]
  }
  new.MEs = WGCNA::moduleEigengenes(datExpr, colors = new.colors)$eigengenes
  list(
    colors = new.colors,
    MEs = new.MEs
  )
}

##---------------------------------------------------------------------
## Gene statistics
##---------------------------------------------------------------------

#' Compute general feature statistics after WGCNA results.
#'
#'
#' 
wgcna.computeGeneStats <- function(net, datExpr, datTraits, TOM) {

  ## align
  kk <- intersect(rownames(datExpr), rownames(datTraits))
  datExpr <- datExpr[kk, , drop = FALSE]
  datTraits <- datTraits[kk, , drop = FALSE]

  ## Define numbers of genes and samples
  nGenes <- ncol(datExpr)
  nSamples <- nrow(datExpr)

  ## Recalculate MEs with color labels
  moduleTraitCor <- cor(net$MEs, datTraits, use = "pairwise.complete")
  moduleTraitPvalue <- WGCNA::corPvalueStudent(moduleTraitCor, nSamples)

  ## Module membership correlation (with p-values)
  moduleMembership <- cor(datExpr, net$MEs, use = "pairwise.complete")
  MMPvalue <- WGCNA::corPvalueStudent(as.matrix(moduleMembership), nSamples)

  ## Gene-trait significance (trait correlation) (with p-values)
  traitSignificance <- cor(datExpr, datTraits, use = "pairwise.complete")
  TSPvalue <- WGCNA::corPvalueStudent(as.matrix(traitSignificance), nSamples)

  ## Fold-change
  foldChange <- NULL
  foldChangePvalue <- NULL  
  is.binary <- apply(datTraits, 2, function(a) length(unique(a[!is.na(a)])) == 2)
  is.binary
  binY <- NULL
  if(any(is.binary)) {
    binY <- datTraits[, which(is.binary), drop = FALSE]
    nmin <- apply(binY, 2, function(x) min(table(x)))
    binY <- binY[,which(nmin>=2),drop=FALSE]
  }
  if(!is.null(binY) && NCOL(binY)>0) {
    lm <- list()
    i=1
    for(i in 1:ncol(binY)) {
      y <- 1*binY[,i]
      X <- t(datExpr)
      suppressWarnings(suppressMessages(
        res <- try(gx.limma(X, y, lfc=0, fdr=1, sort.by="none", verbose=0, max.na=1))
      ))
      if(!"try-error" %in% class(res)) {
        k <- colnames(binY)[i]
        lm[[k]] <- res
      }
    }
    lm <- lm[!sapply(lm,is.null)]
    foldChange <- sapply(lm, function(m) m$logFC)
    foldChangePvalue <- sapply(lm, function(m) m$P.Value)
    if(length(lm)==1) {
      foldChange <- cbind(foldChange)
      foldChangePvalue <- cbind(foldChangePvalue)
    }
    rownames(foldChange) <- rownames(lm[[1]])
    rownames(foldChangePvalue) <- rownames(lm[[1]])
  }
  
  # Continuous traits (not always present)
  contY <- datTraits[, which(!is.binary), drop = FALSE]
  foldChange.cont <- NULL
  foldChangePvalue.cont <- NULL  
  dim(contY)
  if(NCOL(contY) > 0) {
    contlm <- apply(contY, 2, function(y) {
      rho <- cor(datExpr, y, use="pairwise")[,1]
      P.Value <- WGCNA::corPvalueStudent(rho, n = length(y))
      data.frame(rho, P.Value)
    })
    contlm <- contlm[!sapply(contlm, is.null)]
    foldChange.cont <- sapply(contlm, function(m) m$rho)
    foldChangePvalue.cont <- sapply(contlm, function(m) m$P.Value)
    if(length(contlm)==1) {
      foldChange.cont <- cbind(foldChange.cont)
      foldChangePvalue.cont <- cbind(foldChangePvalue.cont)
    }
    rownames(foldChange.cont) <- rownames(contlm[[1]])
    rownames(foldChangePvalue.cont) <- rownames(contlm[[1]])
    colnames(foldChange.cont) <- colnames(contY)
    colnames(foldChangePvalue.cont) <- colnames(contY)    
  }

  # Merge
  foldChange <- cbind(foldChange, foldChange.cont)
  foldChangePvalue <- cbind(foldChangePvalue, foldChangePvalue.cont)

  ## Gene Centrality. Compute centrality of gene in Module subgraph
  ## using TOM matrix.
  geneCentrality <- NULL
  if(!is.null(TOM)) {
    if(is.null(dimnames(TOM))) dimnames(TOM) <- list(colnames(datExpr),colnames(datExpr))
    adj <- TOM
    diag(adj) <- 0
    adj[which(abs(adj) < 0.01)] <- 0
    gr <- igraph::graph_from_adjacency_matrix(
      adj, mode = "undirected", weighted = TRUE, diag = FALSE
    )
    geneCentrality <- rep(NA, nrow(adj))
    names(geneCentrality) <- rownames(adj)
    me.genes <- tapply(names(net$colors), net$colors, list)
    for (gg in me.genes) {
      gr1 <- igraph::subgraph(gr, gg)
      ct <- igraph::page_rank(gr1, weights = NULL)$vector
      ct <- ct / mean(ct, na.rm = TRUE)
      geneCentrality[gg] <- ct
    }
  }

  ## force align. Sometime they are shorter for some reason...
  gg <- rownames(moduleMembership)
  matMatch <- function(m, gg) {
    if(is.null(m)) return(NULL)
    m <- m[match(gg,rownames(m)),,drop=FALSE]
    rownames(m) <- gg
    return(m)
  }
  
  ##moduleMembership <- matMatch(moduleMembership)
  MMPvalue <- matMatch(MMPvalue, gg)
  traitSignificance = matMatch(traitSignificance, gg)
  TSPvalue = matMatch(TSPvalue, gg)
  foldChange = matMatch(foldChange, gg)
  foldChangePvalue = matMatch(foldChangePvalue, gg)
  
  stats <- list(
    moduleTraitCor = moduleTraitCor,
    moduleTraitPvalue = moduleTraitPvalue,
    moduleMembership = moduleMembership,
    MMPvalue = MMPvalue,
    traitSignificance = traitSignificance,
    TSPvalue = TSPvalue,
    foldChange = foldChange,
    foldChangePvalue = foldChangePvalue,
    geneCentrality = geneCentrality
  )

  return(stats)
}

#'
#'
#' @export
wgcna.getGeneStats <- function(wgcna, trait, module=NULL, plot = TRUE,
                               stats = NULL, labels = NULL, showlogFC = TRUE,
                               col = NULL, main = NULL) {

  if(!is.null(stats)) {
    features <- rownames(stats[['moduleMembership']])
    if(is.null(stats)) stop("must give stats")
    if(is.null(labels)) stop("must give labels")    
  } else if(!is.null(wgcna)) {
    labels <- wgcna$net$labels
    features <- names(wgcna$net$colors)
    stats <- wgcna$stats
  } else {
    stop("must supply wgcna or trait")
  }

  is.color <- mean(labels %in% c("grey",WGCNA::standardColors())) > 0.9
  if(is.color) {
    prefix <- substring(rownames(stats[['moduleTraitCor']]),1,2)[1]
    labels <- paste0(prefix, labels)
  }
  
  p1 <- c("moduleMembership", "MMPvalue")
  p2 <- c("traitSignificance", "TSPvalue", "foldChange", "foldChangePvalue")
  p3 <- c("geneCentrality")

  df <- data.frame(
    feature = features,
    module = labels
  )
  head(df)
  
  ## get moduleMembership
  mm.stats <- stats[p1]
  mm.label <- colnames(mm.stats[[1]])
  idx <- cbind(1:length(labels), match(labels, mm.label))
  A1 <- sapply( mm.stats, function(x) x[idx])  
  rownames(A1) <- labels
  df <- cbind(df, A1)

  ## get traitSig columns for trait
  tt.cols <- colnames(stats[[p2[1]]])  
  if(is.null(trait)) trait <- tt.cols
  trait <- intersect(trait, tt.cols)
  
  if (length(trait)>1) {
    A2 <- lapply(stats[p2], function(x) x[,trait])
    for(i in 1:length(A2)) colnames(A2[[i]]) <- paste0(names(A2)[i],".",colnames(A2[[i]]))
    A2 <- do.call(cbind, A2)
    df <- cbind(df, A2)
  } else if(length(trait)==1) {
    A2 <- lapply(stats[p2], function(x) x[,trait])
    A2 <- do.call(cbind, A2)
    df <- cbind(df, A2)
  } else {
    message("[wgcna.getGeneStats] ERROR: trait not in stats object")
    return(NULL)
  }
  
  A3 <- stats[[p3]]
  if(!is.null(A3)) {
    df <- cbind(df, centrality = A3)
  }
  
  ## calculate score
  sel <- c("moduleMembership", "traitSignificance", "foldChange", "centrality")
  sel <- intersect(sel, colnames(df))
  #df1 <- pmax(as.matrix(df[, sel]), 1e-8)
  df1 <- as.matrix(abs(df[, sel]))
  score <- exp(rowMeans(log(1e-8 + df1))) * sign(df[,"foldChange"])
  df <- data.frame(df[,1:2], score = score, df[,-c(1,2)])
  
  if (!is.null(module)) {
    ##sel <- which(df$module == module)
    sel <- grep( paste0(module,"$"), df$module)
    df <- df[sel, , drop = FALSE]
  }

  ## reorder, sort on score
  score.sign <- sign(median(df$score, na.rm=TRUE))
  df <- df[order(-df$score * score.sign), ]
  
  if (plot) {
    cols <- c("moduleMembership", "traitSignificance")
    if(showlogFC) {
      cols <- c(cols, "foldChange", "centrality")
    }
    cols <- intersect(cols, colnames(df))
    df1 <- df[, cols]
    col1 <- wgcna.labels2colors(labels[rownames(df1)])
    if (!is.null(col)) col1 <- col
    pairs(df1, col = col1, oma=c(1,1,1,1)*1.8)
    if (is.null(main)) {
      main <- paste("Gene significance for module", module, "and trait", trait)
    }
    title(main, line = 3, cex.main = 1.15)
  }

  rownames(df) <- df$feature
  df
}

#' Compute gene statistics with original datExpr but with consensus
#' colors/labels for each layers. A separate function
#' wgcna.getConsensusGeneStats() extracts clean tables from this
#' results object.
#'
#' @export
wgcna.computeConsensusGeneStats <- function(cons) {  
  k <- names(cons$layers)[1]
  stats <- list()
  for(k in names(cons$layers)) {
    w <- cons$layers[[k]]
    colors <- cons$net$colors
    wMEs <- cons$net$multiMEs[[k]]$data
    wnet <- list( MEs = wMEs, colors = colors)
    stats[[k]] <- wgcna.computeGeneStats(
      wnet, w$datExpr, w$datTraits, TOM=NULL)
  }
  return(stats)
}

#'
#'
#' @export
wgcna.getConsensusGeneStats <- function(cons, stats, trait, module=NULL) {

  ## create extended color vector
  labels = paste0("ME",cons$net$colors)
  gstats <- list()
  for(k in names(stats)) {
    gstats[[k]] <- wgcna.getGeneStats(
      wgcna = NULL,
      stats = stats[[k]],
      labels = labels,
      trait = trait,
      plot = FALSE,
      module = module,
      col = NULL,
      main = NULL
    )
  }

  ## Align rows
  ff <- gstats[[1]]$feature
  for(k in names(gstats)) {
    ii <- match(ff, gstats[[k]]$feature)
    gstats[[k]] <- gstats[[k]][ii,]
  }

  ## Compute consensus statistics. Consensus statistics are computed
  ## as geometric mean of score variables, and/or maximum pvalue for
  ## p.value columns. 
  xcols <- c(3,4,6,8)
  pcols <- c(10,5,7,9)
  pcols1 <- c(5,7,9)
  xcols <- c("score","moduleMembership","traitSignificance","foldChange")
  pcols <- c("scorePvalue","MMPvalue","TSPvalue","foldChangePvalue")
  pcols1 <- pcols[-1]
  for(i in 1:length(gstats)) {
    gstats[[i]][,'scorePvalue'] <- apply(gstats[[i]][,pcols1],1,max,na.rm=TRUE)
  }
  ##xc <- lapply(gstats, function(x) log(abs(x[,xcols])*(x[,pcols]<0.05)))
  xc <- lapply(gstats, function(x) log(abs(x[,xcols])))
  xc <- exp(Reduce('+', xc) / length(xc))
  xp <- Reduce(pmax, lapply(gstats, function(x) x[,pcols]))
  df3 <- data.frame( gstats[[1]][,1:2], xc, xp)
  df3 <- df3[,colnames(gstats[[1]])]  
  head(df3)

  ## Determine consensus status. Feature is 'C' (concordant) if sign
  ## in all layers are equal and significant. 'D' (discordant) if sign
  ## if not equal in all layers but significant. 'N' is any is
  ## non-significant.
  sign.pos <- Reduce('*',lapply(gstats,function(g) sign(g$score) == 1))
  sign.neg <- Reduce('*',lapply(gstats,function(g) sign(g$score) == -1))
  allsig   <- Reduce('*',lapply(gstats,function(g) (g$scorePvalue) < 0.05))    
  table(allsig)  
  consensus <- c("D","C")[ 1 + 1*(sign.pos | sign.neg)]
  consensus[which(allsig==0)] <- 'N'
  cons.df <- data.frame(df3[,1:2], consensus, df3[,-c(1,2)])
  head(cons.df)
  
  ## This creates the full stats matrix (all subgroups)
  df1 <- gstats[[1]][,c("feature","module")]
  df2 <- gstats[[1]][,0]
  cols <- colnames(gstats[[1]])[-c(1:2)]
  for(k in cols ) {
    xx <- sapply(gstats, function(g) g[,k])
    df2[[k]] <- I(xx)
  }  
  df2 <- do.call(cbind, lapply(df2,unclass))
  newcols <- unlist(lapply(cols, function(k) paste0(k,'.',names(gstats))))
  colnames(df2) <- newcols
  full.df <- data.frame(df1, consensus=cons.df$consensus, df2)


  ## sort??
  ii <- order(-cons.df$score * sign(mean(cons.df$score,na.rm=TRUE)))
  cons.df <- cons.df[ii,]
  full.df <- full.df[ii,]
  
  list(
    consensus = cons.df,
    full = full.df
  )
}


## ----------------------------------------------------
## Perform geneset analysis on modules
## ----------------------------------------------------

#' @export
wgcna.computeModuleEnrichment <- function(wgcna,
                                          multi = FALSE,
                                          methods = c("fisher","gsetcor","xcor"),
                                          ntop = 200,
                                          xtop = 100,
                                          annot = NULL,
                                          GMT = NULL,
                                          gsetX = NULL,
                                          filter = NULL
                                          ) {

  if(!multi) {
    wgcna <- list(gx = wgcna)
  }

  if(!any( c("gx","px") %in% names(wgcna))) {
    message("ERROR: datasets must have gx or px datatype!")
    return(NULL)
  }
  
  ## collapse features to symbol
  selx <- intersect(c("gx","px"), names(wgcna))[1]
  geneX <- t(as.matrix(wgcna[[selx]]$datExpr))
  symbol.col <- NULL
  
  if(is.null(annot)) {
    gg <- lapply(wgcna, function(w) colnames(w$datExpr))
    gg1 <- lapply(names(wgcna), function(a) paste0(a,":",gg[[a]]))
    gg <- as.character(unlist(gg))
    gg1 <- as.character(unlist(gg1))    
    annot <- data.frame(feature = gg1, symbol = gg)
  }

  if(is.null(GMT)) {
    message("[wgcna.computeModuleEnrichment] Using playdata GSETxGENE genesets")
    GMT <- Matrix::t(playdata::GSETxGENE)
  }

  if(!is.null(annot)) {
    symbol.col <- intersect(c("symbol","gene_name"),colnames(annot))[1]
    geneX <- rename_by2(geneX, annot, symbol.col)
    GMT <- rename_by2( GMT, annot, symbol.col)
  }
  if(length(intersect(rownames(geneX),rownames(GMT)))==0) {
    message("[wgcna.computeModuleEnrichment] ERROR: no overlap for geneX and GMT features. Please add annotation.")
    return(NULL)
  }

  if(is.null(gsetX)) {
    message("[wgcna.computeModuleEnrichment] computing gsetX using PLAID")
    gsetX <- plaid::plaid( geneX, GMT)
  }

  bg <- rownames(geneX)
  bg <- intersect(bg, rownames(GMT))
  if (length(bg) == 0) {
    message("[wgcna.computeModuleEnrichment] FATAL. no overlapping genes")
    return(NULL)
  }
  G1 <- GMT[bg, , drop = FALSE]
  if (!is.null(filter)) {
    sel <- grep(filter, colnames(G1))
    if (length(sel)) G1 <- G1[, sel, drop = FALSE]
  }
  G1 <- G1[, which(Matrix::colSums(G1 != 0) >= 4), drop = FALSE]

  ## align dimensions  
  ss <- intersect(rownames(gsetX), colnames(G1))
  G1 <- G1[,ss,drop=FALSE]
  gsetX <- gsetX[ss,]
  
  ME <- lapply(wgcna, function(w) as.matrix(w$net$MEs))
  me.genes <- lapply(wgcna, function(w) w$me.genes)
  names(me.genes) <- NULL
  me.genes <- do.call(c, me.genes)
  me.genes <- lapply(me.genes, function(g) probe2symbol(g, annot, query = symbol.col))

  ## compute most correlated gx/px genes. limit xtop if geneX is too
  ## small
  xtop <- min(xtop, round(nrow(geneX)/4))
  nbx.genes <- list()
  for(i in 1:length(wgcna)) {
    nbx.cor <- cor(t(geneX), ME[[i]])
    for(k in colnames(nbx.cor)) {
      if(is.null(xtop)) {
        n <- length(wgcna[[i]]$me.genes[[k]])
      } else {
        n <- xtop
      }
      nbx.genes[[k]] <- head(names(sort(-nbx.cor[,k])), n)
    }
  }

  ## add nearest expression neighbors to module genes
  nbx.genes <- nbx.genes[names(me.genes)]
  for(k in names(me.genes)) {
    me.genes[[k]] <- unique(c(me.genes[[k]], nbx.genes[[k]]))
  }

  ## make single ME matrix
  MEx <- do.call(cbind, ME)
  
  gsea <- wgcna.run_enrichment_methods(
    ME = MEx,
    me.genes = me.genes,
    G = G1,
    geneX = geneX,
    gsetX = gsetX,
    methods = methods,
    ntop = ntop
  )

  return(gsea)
}

#'
#'
#' @export
wgcna.getModuleCrossGenes <-  function(wgcna, ref=NULL, ngenes = 100,
                                       multi=TRUE, modules=NULL)
{

  if(!multi) {
    wgcna <- list(gx = wgcna)
    ref <- 'gx'
  }
      
  if(is.null(ref)) ref <- head(intersect(names(wgcna),c("gx","px")),1)
  if(is.null(ref) || !ref %in% names(wgcna)) ref <- names(wgcna)[1]

  W <- wgcna[[ref]]
  geneX <- W$datExpr

  MEx <- sapply(wgcna, function(w) as.matrix(w$net$MEs))
  MEx <- do.call(cbind, MEx)

  if(!is.null(modules)) {
    modules <- intersect(modules, colnames(MEx))
    MEx <- MEx[,modules,drop=FALSE]
  }
  
  nbx.cor <- cor(geneX, MEx)

  nbx.list <- list()
  for(k in colnames(nbx.cor)) {
    ii <- head(order(-nbx.cor[,k]), ngenes)
    rho <- nbx.cor[ii,k]
    gene <- rownames(nbx.cor)[ii]
    me <- W$net$labels[gene]
    nbx.list[[k]] <- data.frame( gene = gene, rho = rho, module = me)
  }

  ##if(length(nbx.list)==1) nbx.list <- nbx.list[[1]]
  return(nbx.list)
}


#' Compute consensus enrichment by calculating overlapping enriched
#' terms.
#' 
wgcna.computeConsensusModuleEnrichment <- function(cons,
                                                   GMT,
                                                   annot,
                                                   methods = c("fisher","gsetcor","xcor"),
                                                   min.genes = 10,
                                                   ntop = 400 )
{
  if(0) {
    methods = c("fisher","gsetcor","xcor")
    min.genes = 10
    ntop = 400
    annot = NULL
    GMT <- Matrix::t(playdata::GSETxGENE)
  }
  
  gseaX <- list()
  i=1
  for(i in 1:length(cons$datExpr)) {
    
    geneX <- t(cons$datExpr[[i]])
    dim(geneX)
    
    ## Rename everything to symbols
    if(!is.null(annot)) {
      geneX <- rename_by2(geneX, annot, "symbol")
      GMT   <- rename_by2(GMT, annot, "symbol")
    }
    ng <- length(intersect(rownames(geneX), rownames(GMT)))
    if(ng == 0) {
      message("[wgcna.computeConsensusModuleEnrichment] ERROR. No symbol overlap.")
      return(NULL)
    }
    symbols <- intersect(rownames(GMT),rownames(geneX))
    message("[wgcna.computeConsensusModuleEnrichment] number of symbols: ", length(symbols))
    geneX <- geneX[symbols,]
    GMT <- GMT[symbols,]
  
    ## select on minimum gene sets size
    sel <- which( Matrix::colSums(GMT!=0) >= min.genes )
    GMT <- GMT[,sel]
    
    ## Compute single-samples gene set expression
    gsetX <- plaid::plaid(geneX, matG=GMT)
    dim(gsetX)
    
    ## Create extended Eigengene matrix (ME). ME should be nicely
    ## normalized/scaled so we just rbind across datasets
    ME <- cons$net$multiMEs[[i]]$data
    dim(ME)
    
    ## get genes in modules
    me.genes <- tapply(names(cons$net$colors), cons$net$colors, list)
    names(me.genes) <- paste0("ME",names(me.genes))
    if(!is.null(annot)) {
      me.genes <- lapply(me.genes, function(gg) probe2symbol(gg, annot))
    }
    me.genes <- lapply(me.genes, function(g) intersect(g, symbols))
    rownames(ME)
    colnames(geneX) <- rownames(ME)
    colnames(gsetX) <- rownames(ME)

    k <- names(cons$datExpr)[i]
    gseaX[[k]] <- wgcna.run_enrichment_methods(
      ME,
      me.genes = me.genes,
      GMT= GMT,
      geneX = geneX,
      gsetX = gsetX,
      methods = methods,
      min.genes = min.genes,
      ntop = ntop)    
  }

  cons.gsea <- list()
  m=1
  for(m in names(gseaX[[1]])) {
    xx <- lapply( gseaX, function(g) g[[m]] )
    sel <- Reduce(intersect, lapply(xx, rownames))
    if(length(sel) > 0) {
      if(length(sel)==1) sel <- c(sel,sel) ## length==1 crashes...
      xx <- lapply(xx, function(x) x[sel,,drop=FALSE] )
      xx.score <- sapply(xx, function(x) x[,"score"])
      colnames(xx.score) <- paste0("score.",colnames(xx.score))

      xx.pvalue <- lapply(xx, function(x) x[,grep("^p",colnames(x))])
      xx.pvalue <- do.call(cbind, xx.pvalue)

      m.score <- rowMeans(xx.score,na.rm=TRUE)
      m.pvalue  <- apply(sapply(xx, function(x) x[,"p.value"]), 1, max, na.rm=TRUE)
      m.qvalue  <- p.adjust( m.pvalue )    
      df <- data.frame(
        module = xx[[1]]$module,
        geneset = xx[[1]]$geneset,
        score = m.score,
        xx.score,    
        p.value = m.pvalue,
        q.value = m.qvalue,
        overlap = xx[[1]]$overlap,
        genes = xx[[1]]$genes,
        xx.pvalue
      )
      df <- df[order(df$p.value),]
      #df <- df[!duplicated(df$geneset),,drop=FALSE]
      cons.gsea[[m]] <- df
    }
  }

  return(cons.gsea)
}


wgcna.run_enrichment_methods <- function(ME, me.genes, GMT, geneX, gsetX,
                                         methods = c("fisher","gsetcor","xcor"),
                                         ntop = 400, min.genes = 3
                                         )
{

  rho.list <- list()
  pval.list <- list()

  ## align matrices
  bg <- intersect(rownames(GMT), rownames(geneX))
  ss <- intersect(colnames(GMT), rownames(gsetX))
  GMT <- GMT[bg,ss]
  geneX <- geneX[bg,]
  gsetX <- gsetX[ss,]

  ## select on minimum genes
  sel <- which( Matrix::colSums(GMT!=0) >= min.genes )
  GMT <- GMT[,ss]
  gsetX <- gsetX[ss,]
  
  message("Computing enrichment for ", length(ss), " genesets")

  ## Here we correlate geneset score (averageCLR) with the module
  ## eigengene (ME). This should select genesets correlated with the
  ## ME.
  if ("gsetcor" %in% methods && !is.null(gsetX)) {
    message("[wgcna.run_enrichment_methods] calculating single-sample geneset correlation...")
    rc.rho <- matrix(NA, ncol(GMT), ncol(ME))
    rc.pvalue <- matrix(NA, ncol(GMT), ncol(ME))    
    dimnames(rc.rho) <- list( colnames(GMT), colnames(ME))
    dimnames(rc.pvalue) <- list( colnames(GMT), colnames(ME))    
    jj <- which(rownames(gsetX) %in% colnames(GMT))
    kk <- intersect(colnames(gsetX), rownames(ME)) ## common samples
    rho.jj <- cor(t(gsetX[jj,kk]), ME[kk,], use = "pairwise")
    #rc.pvalue <- cor.pvalue(rc.rho, n = length(kk))
    pvalue.jj <- WGCNA::corPvalueStudent(rho.jj, n = length(kk))
    ii <- match(rownames(gsetX)[jj], rownames(rc.rho))
    rc.rho[ii,] <- rho.jj
    rc.pvalue[ii,] <- pvalue.jj    
    rho.list[["gsetcor"]] <- rc.rho
    pval.list[["gsetcor"]] <- rc.pvalue
  }

  ## Here we correlate the module eigengene (ME) with genes and then
  ## do a gset.rankcor() on the ME correlation.
  if ("xcor" %in% methods) {
    message("[wgcna.run_enrichment_methods] calculating eigengene GBA correlation...")
    gba <- cor(t(geneX), ME, use = "pairwise")
    rc <- gset.rankcor(gba, GMT, compute.p = TRUE) ## NEEDS CHECK!!!
    rho.list[["xcor"]] <- rc$rho
    pval.list[["xcor"]] <- rc$p.value
  }

  gmt <- mat2gmt(GMT)
  if(1) {
    ## we pre-select to make this faster
    Pmin <- sapply(pval.list, function(P) apply(P,1,min))
    sel <- head(order(rowMeans(apply(Pmin, 2, rank))), 5*ntop)
    message("[wgcna.run_enrichment_methods] pre-selecting ",length(sel)," sets for fgsea/Fisher test...")
    sel <- rownames(Pmin)[sel]
    gmt <- gmt[sel]
  }    
    
  ## fGSEA
  if ("fgsea" %in% methods) {
    message("[wgcna.run_enrichment_methods] calculating module fgsea...")
    xrho <- cor(t(geneX), ME, use = "pairwise")
    res <- list()
    i=1
    for(i in 1:ncol(xrho)) {
      k <- colnames(xrho)[i]
      res[[k]] <- fgsea::fgsea(gmt, xrho[,i]) ## NEEDS CHECK!!!
    }
    pw <- res[[1]]$pathway
    res <- lapply(res, function(r) r[match(pw,r$pathway),])
    nes <- sapply(res, function(r) r$NES)
    pval <- sapply(res, function(r) r$pval)
    rownames(nes) <- rownames(pval) <- pw
    colnames(nes) <- colnames(pval) <- names(res)
    rho.list[["fgsea"]] <- nes
    pval.list[["fgsea"]] <- pval
  }
  
  ## Perform fisher-test on ME genes
  if ("fisher" %in% methods) {

    message("[wgcna.run_enrichment_methods] calculating Fisher tests...")    
    rho <- matrix(NA, length(gmt), ncol(ME))
    pval <- matrix(NA, length(gmt), ncol(ME))    
    dimnames(rho) <- list( names(gmt), colnames(ME))
    dimnames(pval) <- list( names(gmt), colnames(ME))    

    ## perform Fisher test for all modules using the module genes
    i=1
    for (i in 1:ncol(rho)) {
      k <- colnames(rho)[i]
      gg <- me.genes[[k]]      
      rr <- try(gset.fisher(gg, gmt, background = bg, fdr = 1,
        min.genes = -1, verbose = 0, sort.by='none', no.pass=1))

      if (!"try-error" %in% class(rr)) {        
        rr <- rr[match(rownames(rho), rownames(rr)), ]
        rho[,i] <- rr$odd.ratio
        pval[,i] <- rr$p.value
      }
    }
    
    ## handle infinite or NA
    rho[is.infinite(rho)] <- 2*max(rho, na.rm=TRUE)  ## Inf odd.ratio
    pval[is.na(pval)] <- 1
    rho[is.na(rho)] <- 0

    rho.list[["fisher"]] <- rho
    pval.list[["fisher"]] <- pval
  }

  lapply(rho.list, dim)
  
  ## ensure dimensions
  gsets <- Reduce(intersect, lapply( rho.list, rownames))
  modules <- Reduce(intersect, lapply( rho.list, colnames))  
  rho.list <- lapply( rho.list, function(x) x[gsets,modules,drop=FALSE])
  pval.list <- lapply( pval.list, function(x) x[gsets,modules,drop=FALSE])  
  
  ## Compute meta rank and pval. Handle NA for failing methods.
  pvalNA <- lapply(pval.list, function(x) {x[is.na(x)]=0;x})
  ##pvalNA <- lapply(pval.list, function(x) {x[is.na(x)]=1;x})
  meta.p <- Reduce(pmax, pvalNA) ## NEED RETHINK!!!
  meta.q <- apply(meta.p, 2, p.adjust, method = "fdr")

  ## NEED RETHINK: how about negative FC???
  rnk.list <- lapply(rho.list, function(x) apply(x, 2, rank, na.last='keep') / nrow(x))
  meta.rnk <- Reduce("+", rnk.list) / length(rnk.list)
  rnk.NAZERO  <- lapply(rnk.list, function(x) {x[is.na(x)]=0;x})
  rnk.NSUM <- Reduce('+', lapply(rnk.list, function(x) !is.na(x)))
  meta.rnk <- Reduce('+', rnk.NAZERO) / rnk.NSUM

  ## create dataframe by module
  message("[wgcna.run_enrichment_methods] creating dataframes...")
  gse.list <- list()
  i <- 1
  for (i in 1:ncol(meta.p)) {
    k <- colnames(meta.p)[i]
    pv <- sapply(pval.list, function(x) x[, i])
    colnames(pv) <- paste0("p.", colnames(pv))
    df <- data.frame(
      module = k,
      geneset = rownames(meta.p),
      score = meta.rnk[, i],
      p.value = meta.p[, i],
      q.value = meta.q[, i],
      pv
    )
    df <- df[order(-abs(df$score)), ]
    df <- head(df, ntop)
    gse.list[[k]] <- df
  }

  ## add genes
  gse.genes <- list()
  k <- names(gse.list)[1]
  for (k in names(gse.list)) {
    gset <- rownames(gse.list[[k]])
    gg <- me.genes[[k]]
    set.genes <- lapply(gmt[gset], function(s) intersect(s, gg))
    n0 <- sapply(gmt[gset], length)
    n1 <- sapply(set.genes, length)
    gse.genes[[k]] <- sort(table(unlist(set.genes)), decreasing = TRUE)
    set.genes <- sapply(set.genes, function(g) paste(sort(g), collapse = "|"))
    gse.list[[k]]$overlap <- paste0(n1, "/", n0)
    gse.list[[k]]$genes <- set.genes
  }

  return(gse.list)
}


wgcna.merge_block_dendrograms <- function(net, X, method = 1) {
  ## This function is fragile: it can give a C stack limit error. In
  ## case that happens you can increase the stack limit by running on
  ## the cmd line: >>> ulimit -s unlimited
  ##
  hc <- net$dendrograms

  ## merge block dendrogram
  mx <- list()
  for (b in 1:length(net$dendrograms)) {
    ii <- which(net$goodGenes & net$blocks == b)
    mx[[b]] <- colMeans(X[ii, ])
    hc[[b]]$labels <- rownames(X)[ii]
  }

  if (length(hc) == 1) {
    return(hc[[1]])
  }

  ## compute parent dendrogram
  M <- do.call(rbind, mx)
  hclust_p <- hclust(dist(M), method = "average")
  dend_p <- as.dendrogram(hclust_p)
  dend.list <- lapply(hc, as.dendrogram)

  if (method == 1) {
    merged <- ComplexHeatmap::merge_dendrogram(dend_p, dend.list)
  } else {
    mrg <- hclust_p$merge
    merged_branch <- list()
    k <- 1
    for (k in 1:nrow(mrg)) {
      i <- mrg[k, 1]
      j <- mrg[k, 2]
      if (i < 0) d1 <- dend.list[[-i]]
      if (i > 0) d1 <- merged_branch[[i]]
      if (j < 0) d2 <- dend.list[[-j]]
      if (j > 0) d2 <- merged_branch[[j]]
      merged_branch[[k]] <- merge(d1, d2) ## actual merge
    }
    merged <- merged_branch[[k]]
  }

  merged_hclust <- as.hclust(merged)
  merged_hclust
}


##=========================================================================
## CONSENSUS WGCNA
##=========================================================================

#'
#'
#' @export
wgcna.runConsensusWGCNA <- function(exprList,
                                    phenoData,
                                    GMT = NULL,
                                    annot = NULL,
                                    ngenes = 2000,
                                    power = 12,
                                    minModuleSize = 20,
                                    minKME = 0.3, 
                                    mergeCutHeight = 0.15,
                                    deepSplit = 2,
                                    maxBlockSize = 9999,
                                    addCombined = FALSE,
                                    calcMethod = "fast",
                                    drop.ref = FALSE,
                                    compute.stats = TRUE,
                                    compute.enrichment = TRUE,
                                    summary = TRUE,
                                    ai_model = DEFAULT_LLM,
                                    ai_experiment = "",
                                    gsea.mingenes = 10,
                                    gsea.ntop = 1000,
                                    gset.methods = c("fisher","gsetcor","xcor"),
                                    verbose = 1,
                                    progress = NULL
                                    ) {

  ## if(0) {
  ##   power=6;minKME=0.5;cutheight=0.15;deepSplit=2;maxBlockSize=5000;verbose=1;calcMethod="fast";addCombined=0;ngenes=2000;minModuleSize=20;mergeCutHeight=0.15
  ##   gsea.mingenes=20;gset.methods = c("fisher","gsetcor","xcor")
  ## }

  colors <- NULL

  ## Align and reduce matrices if needed
  gg <- Reduce(intersect, lapply(exprList,rownames))
  exprList <- lapply(exprList, function(x) x[gg, , drop = FALSE])
  if( length(gg) > ngenes ) {
    sdx <- Reduce('*',lapply(exprList, function(x) matrixStats::rowSds(x)))
    ii <- head(order(-sdx), ngenes)
    exprList <- lapply(exprList, function(x) x[ii, , drop = FALSE])
  }
  
  if(addCombined) {
    exprList[['Combined']] <- do.call(cbind, exprList)
  }
  
  exprsamples <- unlist(lapply(exprList, colnames))
  if(!all(exprsamples %in% rownames(phenoData))) {
    stop("samples mismatch for exprList and phenoData")
  }
  
  multiExpr = WGCNA::list2multiData(lapply(exprList, Matrix::t))
  cor <- WGCNA::cor  ## needed...

  if(!is.null(power) && length(power)==1) {
    power <- rep(power, length(multiExpr))
  }

  # module detection procedure
  layers <- list()
  if(!is.null(progress)) progress$inc(0.1, "Computing layers...")
  for (i in 1:length(multiExpr)) {
    k <- names(multiExpr)[i]
    message("[wgcna.runConsensusWGCNA] >>> computing WGCNA for ", k)
    X = Matrix::t(multiExpr[[i]]$data)
    layers[[k]] <- wgcna.compute(    
      X = X,
      samples = phenoData,
      ngenes = ngenes,
      power = power[i],
      minmodsize = minModuleSize,
      calcMethod = calcMethod,
      deepsplit = deepSplit,
      mergeCutHeight = mergeCutHeight, 
      numericlabels = FALSE,
      minKME = minKME,
      maxBlockSize = maxBlockSize,
      compute.stats = compute.stats,
      sv.tom = 40,
      verbose = verbose
    )
  }

  # now we run automatic consensus module detection
  message("[wgcna.runConsensusWGCNA] >>> computing CONSENSUS modules...")
  if(!is.null(progress)) progress$inc(0.1, "Computing consensus...")  
  consensusPower <- unlist(sapply(layers, function(w) w$net$power))
  if(is.null(consensusPower) && !is.null(power)) {
    consensusPower <- power
  }
  if(is.null(consensusPower)) {
    consensusPower <- rep(12, length(layers))
  }
  
  sel <- setdiff(names(multiExpr), c("Combined"))
  cons <- WGCNA::blockwiseConsensusModules(
    multiExpr[sel],
    power = as.numeric(consensusPower),
    networkType = "signed",
    TOMType = "signed",
    minModuleSize = as.integer(minModuleSize),
    deepSplit = as.integer(deepSplit),
    mergeCutHeight = as.numeric(mergeCutHeight), 
    numericLabels = FALSE,
    minKMEtoStay = as.numeric(minKME),
    maxBlockSize = as.integer(maxBlockSize),
    saveTOMs = FALSE,
    useDiskCache = FALSE,
    verbose = verbose
  )
  cons$power = consensusPower
  
  ## create and match colors
  for(i in 1:length(layers)) {
    layers[[i]] <- wgcna.matchColors(layers[[i]], cons$colors) 
  }

  layers.colors <- sapply(layers, function(r) r$net$colors)
  colors <- cbind(Consensus = cons$colors, layers.colors)
    
  ## add labels to dendrogram
  for(i in 1:length(cons$dendrograms)) {
    ii <- which(cons$goodGenes & cons$blocks==i)
    xnames <- names(cons$colors)
    cons$dendrograms[[i]]$labels <- xnames[ii]
  }
  
  ## merge dendrograms ????
  message("[wgcna.runConsensusWGCNA] merge_block_dendrograms...")  
  multiX <- Matrix::t(do.call(rbind,lapply(exprList,function(x)scale(t(x)))))
  merged <- try(wgcna.merge_block_dendrograms(cons, multiX))
  if(!inherits(merged,"try-error")) {
    cons$merged_dendro <- merged
  } else {
    cons$merged_dendro <- NULL
  }
  
  ## create module-trait matrices for each set
  message("[wgcna.runConsensusWGCNA] >>> computing module-traits matrices...")
  datTraits <- 1*expandPhenoMatrix(
    phenoData,
    drop.ref = drop.ref,
    keep.numeric = TRUE 
  )
  zlist <- list()
  k=1
  for(k in names(cons$multiME)) {
    M <- (cons$multiME[[k]][[1]])
    Z <- datTraits
    kk <- intersect(rownames(M),rownames(Z))
    zrho <- cor(M[kk,], Z[kk,], use="pairwise")
    zrho[is.na(zrho)] <- 0  ## NEED RETHINK!!
    zlist[[k]] <- zrho
  }

  ## create consensus module-trait matrix
  ydim <- sapply(exprList, ncol) 
  consZ <- wgcna.computeConsensusMatrix(zlist, ydim=ydim, psig=0.05) 
  
  ## add slots
  datExpr <- lapply(exprList, Matrix::t)
  
  res <- list(
    net = cons,
    layers = layers,
    datExpr = datExpr,
    datTraits = datTraits,
    modTraits = consZ,
    dendro = cons$merged_dendro,    
    colors = colors,
    zlist = zlist,
    ydim = ydim,
    class = "consensus"
  )

  ## run stats
  if(compute.stats) {
    message("[wgcna.runConsensusWGCNA] >>> computing gene statistics...")  
    res$stats <- wgcna.computeConsensusGeneStats(res)
  }
  
  ## run enrichment
  if(compute.enrichment) {
    if(!is.null(progress)) progress$inc(0.2, "Computing enrichment...")
    message("[wgcna.runConsensusWGCNA] >>> computing module enrichment...")  
    if(!is.null(GMT)) {
      GMT0 <- Matrix::t(playdata::GSETxGENE)
      if(!is.null(annot)) GMT0 <- rename_by2(GMT0, annot, "symbol")
      GMT <-  merge_sparse_matrix(GMT, GMT0)
    } else {
      GMT <- Matrix::t(playdata::GSETxGENE)
      if(!is.null(annot)) GMT <- rename_by2(GMT, annot, "symbol")
    }

    res$gsea <- wgcna.computeConsensusModuleEnrichment(
      res,
      GMT = GMT,
      method = gset.methods,
      annot = annot,
      min.genes = gsea.mingenes,
      ntop = gsea.ntop
    )
    if(summary) {
      if(!is.null(progress)) progress$set(message = "Annotating modules...", value=0.6)
      message("Annotating modules using ", ai_model)    
<<<<<<< HEAD
      res$summary <- wgcna.describeModules(
        res, ntop = 25, model = ai_model,
        annot = annot, experiment = ai_experiment,
=======
      ai <- wgcna.describeModules(
        res,
        multi = FALSE,
        ntop = 25,
        model = ai_model,
        annot = annot,
        experiment = ai_experiment,
>>>>>>> 819e4f67
        verbose = 0
      )
      res$summary <- ai$answers
      res$prompts <- ai$questions
    }
  }
  
  res
}

#' @export
wgcna.matchColors <- function(wgcna, refcolors) {
 
  oldcolors <- wgcna$net$colors
  newcolors <- WGCNA::matchLabels(oldcolors, refcolors)
  lut <- table(oldcolors, newcolors)
  old2new <- colnames(lut)[max.col(lut)]
  names(old2new) <- rownames(lut)
  prefix <- substring(names(wgcna$me.colors),1,2)[1]
  old2newME <- paste0(prefix,old2new)
  names(old2newME) <- paste0(prefix,names(old2new))
  old2new <- c(old2new, old2newME)

  newcol <- function(x) {
    array( old2new[x], dimnames = list(names(x)))
  }
  
  ## rename everything in net object
  wgcna$net$colors <- newcol(wgcna$net$colors)
  if("labels" %in% names(wgcna$net)) {
    wgcna$net$labels <- newcol(wgcna$net$labels)
  }

  ## rename unmergedColors
  if("unmergedColors" %in% names(wgcna$net)) {
    wgcna$net$unmergedColors <- newcol(wgcna$net$unmergedColors)
  }
  names(wgcna$net$MEs) <- newcol(names(wgcna$net$MEs))
  
  ## rename everything in wgcna object
  names(wgcna$me.genes) <- newcol(names(wgcna$me.genes))
  wgcna$me.colors <- newcol(wgcna$me.colors)
  names(wgcna$me.colors) <- newcol(names(wgcna$me.colors))
  colnames(wgcna$W) <- newcol(colnames(wgcna$W))
  rownames(wgcna$modTraits) <- newcol(rownames(wgcna$modTraits))

  ## rename everything in stats object  
  if("stats" %in% names(wgcna) && !is.null(wgcna$stats)) {
    rownames(wgcna$stats[['moduleTraitCor']]) <- newcol(rownames(wgcna$stats[['moduleTraitCor']]))
    rownames(wgcna$stats[['moduleTraitPvalue']]) <- newcol(rownames(wgcna$stats[['moduleTraitPvalue']]))
    colnames(wgcna$stats[['moduleMembership']]) <- newcol(colnames(wgcna$stats[['moduleMembership']]))
    colnames(wgcna$stats[['MMPvalue']]) <- newcol(colnames(wgcna$stats[['MMPvalue']]))
  }
  return(wgcna)
}

#' @export
wgcna.createConsensusLayers <- function(exprList,
                                        samples,
                                        ngenes = 2000,
                                        power = 12,
                                        minModuleSize = 20,
                                        deepSplit = 2,
                                        mergeCutHeight = 0.15,
                                        minKME = 0.3,
                                        maxBlockSize = 9999,
                                        prefix = NULL,
                                        verbose = 1
                                        ) {

  if(0) {
    ngenes = 2000
    power = 12
    minModuleSize = 5
    deepSplit = 2
    mergeCutHeight = 0.15
    minKME = 0.3
    maxBlockSize = 9999
    verbose = 1
    prefix=NULL
  }

  if(is.null(prefix)) prefix <- names(exprList)
  nx <- length(exprList)
  prefix <- head(rep(prefix, nx),nx)
    
  ## reduce
  message("[wgcna.computeConsensusLayers] Aligning matrices...")
  gg <- Reduce(intersect, lapply(exprList,rownames))
  exprList <- lapply(exprList, function(x) x[gg,])

  if( length(gg) > ngenes ) {
    message("[wgcna.computeConsensusLayers] Reducing to ",ngenes," genes")    
    sdx <- Reduce('*',lapply(exprList, function(x) matrixStats::rowSds(x)))
    ii <- head(order(-sdx), ngenes)
    exprList <- lapply(exprList, function(x) x[ii,])
  }
  multiExpr = WGCNA::list2multiData(lapply(exprList, Matrix::t))

  ## determine power vector
  if(is.null(power) || any(is.na(power)) ) power <- "sft"
  if(as.character(power[1]) %in% c("sft","iqr")) {
    ## Estimate best power
    power <- power[1]
    message("[wgcna.createConsensusLayers] optimal power method = ", power)
    est.power <- rep(NA, length(exprList))    
    i=1
    for(i in 1:length(exprList)) {
      p <- wgcna.pickSoftThreshold(
        Matrix::t(exprList[[i]]), sft=NULL, rcut=0.85, powers = NULL,
        method=power, nmax=1000, verbose=0)
      if(length(p)==0 || is.null(p) ) p <- NA
      est.power[i] <- p
    }
    est.power
    power <- ifelse( is.na(est.power), 12, est.power)
  } else {
    power <- as.numeric(power)
  }
  nw <- length(exprList)
  power <- head(rep(power, nw),nw)
  names(power) <- names(exprList)
  
  message("[wgcna.computeConsensusLayers] Computing consensus modules...")
  cons = WGCNA::blockwiseConsensusModules(
    multiExpr,
    power = as.numeric(power), 
    networkType = "signed",
    TOMType = "signed",
    minModuleSize = as.integer(minModuleSize),
    deepSplit = as.integer(deepSplit),
    mergeCutHeight = as.numeric(mergeCutHeight), 
    numericLabels = FALSE,
    minKMEtoStay = as.numeric(minKME),
    maxBlockSize = as.integer(maxBlockSize),
    saveTOMs = FALSE,
    useDiskCache = FALSE,    
    verbose = verbose
  )
  
  ##
  message("[wgcna.computeConsensusLayers] Creating consensus layers...")
  aligned <- list()
  i=1
  for(i in 1:length(exprList)) {
    k <- names(exprList)[i]
    sel <- c("colors","unmergedColors","goodSamples","goodGenes",
      "dendrograms","blockGenes","blocks")
    net <- cons[sel]
    net$power <- power[i]
    X = exprList[[i]]
    w <- wgcna.compute(
      X = exprList[[i]],
      samples,
      prefix = prefix[i],
      ngenes = -1,
      net = net,
      calcMethod = "fast",
      sv.tom=0
    )
    aligned[[k]] <- w
  }

  return(aligned)
}


#' Compute consensus matrix from list of matrices. The consensus
#' matrix checks for consistent sign and minimal threshold for each
#' matrix. Optionally filters on consistent p-value.
#'
#' @param ydim original dimension of data
#'
#' 
#' @export
wgcna.computeConsensusMatrix <- function(matlist, ydim, psig = 0.05, consfun="min") {

  ## create consensus module-trait matrix
  matsign <- lapply(matlist, sign)
  matsign <- lapply(matsign, function(x) {x[is.na(x)]=0; x})
  all.pos <- Reduce("*", lapply(matsign, function(z) (z >= 0) ))
  all.neg <- Reduce("*", lapply(matsign, function(z) (z <= 0) )) 
  concordant <- (all.pos | all.neg)

  matlistN <- Reduce("+", lapply(matlist, function(x) !is.na(x)))
  matlist0 <- lapply(matlist, function(x) {x[is.na(x)]=0; x})
  
  zsign <- sign(Reduce("+", matsign)) ## mean sign??
  if(consfun=="min") { 
    pminFUN <- function(...) pmin(..., na.rm=TRUE)  
    consZ <- Reduce(pminFUN, lapply(matlist, abs)) * zsign
  } else if(consfun=="gmean") {
    ## geometric mean
    matlistG <- lapply(matlist, function(x) {x=log(abs(x));x[is.na(x)]=0;x})    
    consZ <- exp(Reduce('+', matlistG) / matlistN)
    consZ <- consZ * zsign
  } else {
    ## mean
    consZ <- Reduce('+', matlist0) / matlistN
  }
  consZ[!concordant] <- NA

  if(psig < 1) {
    if(length(ydim) == 1) ydim <- rep(ydim[1], length(matlist))
    pv <- mapply(function(z, n)
      WGCNA::corPvalueStudent(z, n), matlist, ydim, SIMPLIFY = FALSE)
    for(i in 1:length(pv)) pv[[i]][is.na(pv[[i]])] <- 0 ## missing???
    all.sig <- Reduce("*", lapply(pv, function(p) 1 * (p < psig)))
    consZ[!all.sig] <- NA
  }
  return(consZ)
}

#' Compute consensus matrix from list of matrices. The consensus
#' matrix checks for consistent sign and minimal threshold for each
#' matrix. Optionally filters on consistent p-value.
#'
#' @export
wgcna.computeDistinctMatrix <- function(matlist, ydim, psig = 0.05, min.diff=0.3,
                                        consmax = 0) {
  ## create difference module-trait matrix
  pv <- mapply(function(z, n) corPvalueStudent(z, n),
    matlist, ydim, SIMPLIFY = FALSE)
  matsign <- lapply( matlist, sign )
  Q <- matlist
  i=1
  for(i in 1:length(matlist)) {

    ## Any entry not significant is anyway invalid
    notsig <- (pv[[i]] > psig)
    Q[[i]][notsig] <- NA

    ## Any entry with too small difference with others is invalid
    refmat <- Reduce("+", matlist[-i]) / (length(matlist)-1)
    diff <- matlist[[i]] - refmat
    notdiff <- ( abs(diff) < min.diff )
    Q[[i]][notdiff] <- NA

    ## any entry that has consensus is invalid
    cons <- mapply(function(P, S) (P<0.05)*(S==matsign[[i]]),
      pv[-i], matsign[-i], SIMPLIFY=FALSE)
    cons <- (Reduce('+', cons) > consmax) ## or function
    Q[[i]][cons] <- NA
  }
  return(Q)
}


#' @export
wgcna.plotConsensusOverlapHeatmap <- function(net1, net2, 
                                              setLabels=NULL,
                                              lab.line = c(8,8),
                                              plotDendro = FALSE,
                                              setpar=TRUE) {

  if(is.null(setLabels))
    setLabels <- c("Set1","Set2")
  if(length(setLabels)==1) setLabels <- paste0(setLabels,1:2)
  
  if(plotDendro) {

    layout.matrix <- matrix( c(1,2,5,3,4,5), nrow = 3, ncol = 2)
    layout(mat = layout.matrix, heights= c(0.8,0.2,2.5), widths = c(1,1))

    WGCNA::plotDendroAndColors(
      dendro = net1$dendrograms[[1]],
      colors = net1$colors,
      dendroLabels = FALSE,
      hang = 0.03,
      addGuide = FALSE,
      guideHang = 0.05,
      #marAll = marAll,
      setLayout = FALSE,
      main = setLabels[1]
    )

    WGCNA::plotDendroAndColors(
      dendro = net2$dendrograms[[1]],
      colors = net2$colors,
      dendroLabels = FALSE,
      hang = 0.03,
      addGuide = FALSE,
      guideHang = 0.05,
      #marAll = marAll,
      setLayout = FALSE,
      main = setLabels[2]
    )
  }

  
  firstColors  <- wgcna.labels2colors(net1$colors)
  secondColors <- wgcna.labels2colors(net2$colors)
  overlap <- overlapTable(firstColors, secondColors)
  names(overlap)

  T1 = overlap$countTable
  T2 = table(firstColors, secondColors)
  T3 = table(net1$colors, net2$colors)

  firstModTotals <- rowSums(overlap$countTable)
  secondModTotals <- colSums(overlap$countTable)
  firstModules <- rownames(overlap$countTable)
  secondModules <- colnames(overlap$countTable)

  # Truncate p values smaller than 10^{-50} to 10^{-50} 
  pTable <- -log10(overlap$pTable)
  pTable[is.infinite(pTable)] = 1.3*max(pTable[is.finite(pTable)]);
  pTable[pTable>50 ] = 50 ;
  
  if(setpar) {
    par(mfrow=c(1,1));
    par(cex = 1.0);
    par(mar=c(10, 12.4, 2.7, 1)+0.3);
  }

  # Use function labeledHeatmap to produce the color-coded table with all the trimmings
  WGCNA::labeledHeatmap(
    Matrix = t(pTable),
    xLabels = paste(" ", firstModules),
    yLabels = paste(" ", secondModules),
    colorLabels = TRUE,
    #xSymbols = paste0(setLabels[1],":", firstModules, " (", firstModTotals,")"),
    #ySymbols = paste0(setLabels[2],":", secondModules, " (", secondModTotals, ")"),
    xSymbols = paste0(firstModules, " (", firstModTotals,")"),
    ySymbols = paste0(secondModules, " (", secondModTotals, ")"),
    textMatrix = t(overlap$countTable),
    colors = WGCNA::blueWhiteRed(100)[50:100],
    main = paste("Correspondence of",setLabels[1],"and ",
      setLabels[2],"modules"),
    cex.text = 1.0, cex.lab = 1.0, setStdMargins = FALSE);   
  mtext(toupper(setLabels[1]), side=1, line=lab.line[1], cex=1.1)
  mtext(toupper(setLabels[2]), side=2, line=lab.line[2], cex=1.1)

}

##=========================================================================
## PRESERVATION WGCNA
##=========================================================================

#' @export
wgcna.runPreservationWGCNA <- function(exprList,
                                       phenoData,
                                       power = 12,
                                       reference = 1,
                                       add.merged=FALSE,
                                       ngenes = 2000,
                                       minModuleSize = 20,
                                       deepSplit = 2,
                                       annot = NULL,
                                       compute.stats = TRUE,
                                       compute.enrichment = TRUE,
                                       GMT = NULL,
                                       gset.methods = c("fisher","gsetcor","xcor")
                                       ) {

  if(is.character(reference)) {
    reference <- match(reference, names(exprList))
  }
  if(reference > 0) {
    reference.name <- names(exprList)[reference]
  } else {
    reference.name <- "Consensus"
  }
  
  ## multiset WGCNA
  pres <- wgcna.runConsensusWGCNA(
    exprList,
    phenoData,
    GMT = NULL,  ## no enrichment now
    annot = NULL,  ## no enrichment now
    ngenes = ngenes,
    power = power,
    minModuleSize = minModuleSize,
    minKME = 0.3, 
    mergeCutHeight = 0.15,
    deepSplit = deepSplit,
    maxBlockSize = 9999,
    addCombined = FALSE,
    calcMethod = "fast",
    drop.ref = FALSE,
    compute.stats = FALSE,
    compute.enrichment = FALSE,
    gsea.mingenes = 10,
    gset.methods = gset.methods
  )
  
  colorList <- lapply(pres$layers, function(w) w$net$colors)
  names(colorList) <- names(pres$layers)
  exprList <- lapply( pres$layers, function(w) t(w$datExpr))
  
  if(add.merged || reference==0) {
    message("[wgcna.runPreservationWGCNA] adding merged layer...")
    cX <- lapply(exprList, function(x) x - rowMeans(x))
    merged <- do.call( cbind, cX)
    exprList$Merged <- NULL
    exprList <- c( list( Merged = merged), exprList)
    cons.colors <- pres$net$colors
    colorList <- c( list( Consensus = cons.colors ), colorList)
    reference <- reference + 1
  }
  
  message("[wgcna.runPreservationWGCNA] running WGCNA::modulePreservation...")
  multiExpr = WGCNA::list2multiData(lapply(exprList,Matrix::t))
  mp <- WGCNA::modulePreservation(
    multiExpr,
    colorList,
    referenceNetworks = reference,
    nPermutations = 10,
    networkType = "signed",
    quickCor = 0,
    verbose = 2, 
    indent = 0
  )

  ## Zsummary tables
  mp.tables <- mp$preservation$Z[[1]][-reference]
  Z <- sapply(mp.tables, function(mat) mat[,"Zsummary.pres"])
  rownames(Z) <- rownames(mp.tables[[1]])
  rownames(Z) <- paste0("ME",rownames(Z))
  colnames(Z) <- names(multiExpr)[-reference]
  
  ## median rank
  mp.tables <- mp$preservation$observed[[1]][-reference]
  M <- sapply(mp.tables, function(mat) mat[,"medianRank.pres"])
  rownames(M) <- rownames(mp.tables[[1]])
  rownames(M) <- paste0("ME",rownames(M))
  colnames(M) <- names(multiExpr)[-reference]

  ## module size
  moduleSize <- mp.tables[[1]][,"moduleSize"]
  names(moduleSize) <- rownames(Z)

  ## module-traits. We need to recompute the MEs (module eigengenes)
  ## using the color coding of the reference set.
  refColors <- colorList[[1]]
  MEx = lapply(exprList, function(x)
    WGCNA::moduleEigengenes(t(x), colors = refColors)$eigengenes
  )

  ## Compute module-trait correlation matrices
  Y <- lapply(pres$layers, function(w) w$datTraits)
  names(Y)
  if("Merged" %in% names(MEx) && !"Merged" %in% names(Y) ) {
    kk <- rownames(MEx[['Merged']])
    Y[['Merged']] <- pres$datTraits[kk,]
    Y <-Y[names(MEx)]
  }
  kk <- Reduce( union, lapply(Y, colnames))
  Y <- lapply(Y, function(y) y[,match(kk,colnames(y))])
  for(i in 1:length(Y)) colnames(Y[[i]]) <- kk
  R <- mapply(cor, MEx, Y, use="pairwise", SIMPLIFY=FALSE)
  ##for(i in 1:length(R)) colnames(R[[i]]) <- paste0(names(R)[i],":",colnames(R[[i]]))
  
  ## gene statistics of reference layer
  if(compute.stats) {
    message("[wgcna.runPreservationWGCNA] computing gene statistics...")
    ref = reference.name
    wnet <- list( MEs = MEx[[ref]], colors = pres$colors[,ref])
    pres$stats <- wgcna.computeGeneStats(wnet, pres$datExpr[[ref]],
      pres$datTraits, TOM=NULL)
  }
  
  ## geneset enrichment of reference layer
  if(compute.enrichment) {
    message("[wgcna.runPreservationWGCNA] computing geneset enrichment...")

    if(!is.null(GMT)) {
      GMT0 <- Matrix::t(playdata::GSETxGENE)
      if(!is.null(annot)) GMT0 <- rename_by2(GMT0, annot, "symbol")
      GMT <-  merge_sparse_matrix(GMT, GMT0)
    } else {
      GMT <- Matrix::t(playdata::GSETxGENE)
      if(!is.null(annot)) GMT <- rename_by2(GMT, annot, "symbol")
    }

    pres$gsea <- wgcna.computeModuleEnrichment(
      pres$layers[[ref]],
      GMT = GMT,
      gsetX = NULL,
      annot = annot,
      methods = gset.methods,
      ntop = 1000,
      xtop = 100,
      filter = NULL
    )
  }
  
  pres$modulePreservation <- mp
  pres$Zsummary <- Z
  pres$medianRank <- M  
  pres$moduleSize <- moduleSize
  pres$modTraits <- R
  pres$MEs <- MEx
  
  return(pres)
}

#' @export
wgcna.plotPreservationSummaries <- function(pres, setpar=TRUE) {

  # Create a simple bar plot of Zsummary:
  Z <- pres$Zsummary
  ntest <- ncol(Z)

  if(setpar) {
    par(mfrow=c(3, ntest), mar=c(5,5,4,1))
  }
  xylist <- list(
    c("moduleSize", "Zsummary.pres"),
    c("moduleSize", "medianRank.pres"),
    c("Zsummary.pres", "medianRank.pres")  
  )

  for(xy in xylist) {
    for(k in colnames(Z)) {
      X <- data.frame(
        color = substring(names(pres$moduleSize),3,99),
        moduleSize = pres$moduleSize,
        Zsummary.pres = pres$Zsummary[,k],
        medianRank.pres = pres$medianRank[,k]
      )
      xvar <- xy[1]
      yvar <- xy[2]
      ylim <- c(0,max(X[,yvar]))
      if(yvar == "medianRank.pres") ylim <- rev(ylim)
      plot(
        X[,xvar],
        X[,yvar],
        pch = 21,
        cex=2,
        bg = X$color,
        ylim = ylim,
        xlab = xvar,
        ylab = yvar
      )
      title(yvar, cex.main=1.4, line=2.2)  
      sub <- paste( k, "vs.", "reference")
      title(sub, cex.main=1, line=0.9)  
      if(yvar=="Zsummary.pres") abline(h = c(2,10), lty = 2)
    }
  }
}

#' @export
wgcna.plotPreservationModuleTraits <- function(pres,
                                               subplots = c("zsummary","consmt","wt.consmt"),
                                               order.by = "name",
                                               setpar=TRUE, rm.na=FALSE) {  


  if(all(is.numeric(subplots))) {
    subplots <- c("zsummary","consmt","wt.consmt")[subplots]
  }
  
  if(setpar) {
    par(mfrow=c(2,2), mar=c(14,12,4,2))
  }

  ## compute consensus
  Zsummary <- pres$Zsummary
  
  cR <- pres$modTraits
  ydim <- sapply(pres$layers, function(w) nrow(w$datTraits))
  consZ <- wgcna.computeConsensusMatrix(cR, ydim, psig=1, consfun='gmean')
  ##consZ <- consZ[rownames(cR[[1]]), colnames(cR[[1]])]

  ## match
  ii <- intersect(rownames(Zsummary),rownames(consZ))
  Zsummary <- Zsummary[ii,,drop=FALSE]
  consZ <- consZ[ii,,drop=FALSE]

  ## order
  order.method="clust"
  if(order.by == "name") {
    ii <- order(rownames(Zsummary))
    Zsummary <- Zsummary[ii,,drop=FALSE]
    consZ <- consZ[ii,,drop=FALSE]
  }
  if(order.by == "zsummary") {
    ii <- order(-rowMeans(Zsummary**2))
    Zsummary <- Zsummary[ii,,drop=FALSE]
    consZ <- consZ[ii,,drop=FALSE]
  }
  if(order.by == "clust") {
    consZ1 <- consZ
    consZ1[is.na(consZ1)] <- 0
    ii <- hclust(dist(consZ1))$order
    jj <- hclust(dist(t(consZ1)))$order
    Zsummary <- Zsummary[ii,,drop=FALSE]
    consZ <- consZ[ii,jj,drop=FALSE]
  }
  
  ##--------------------------------------
  ## Zsummary heatmap
  ##--------------------------------------
  if("zsummary" %in% subplots) {
    WGCNA::labeledHeatmap(
      Matrix = Zsummary,
      xLabels = colnames(Zsummary),
      yLabels = rownames(Zsummary),
      ySymbols = rownames(Zsummary),
      colors = tail(WGCNA::blueWhiteRed(100),50),
      colorLabels = TRUE,
      setStdMargins = FALSE
    )
    title("Module preservation (Zsummary)", line=1.2, cex.main=1.2)
  }
  
  ##--------------------------------------
  ## Consensus Module-Trait
  ##--------------------------------------
  validcol <- function(R) which( colMeans(is.na(R)) < 1 &
                                   matrixStats::colSds(R,na.rm=TRUE) > 0.01 )

  if("consmt" %in% subplots) {    
    clim <- max(abs(consZ),na.rm=TRUE)
    cval <- seq( -clim, clim, length.out=201)
    ii <- which( cval >= min(consZ,na.rm=TRUE) & cval <= max(consZ,na.rm=TRUE) )
    col2 <- WGCNA::blueWhiteRed(201)[ii]
    jj <- 1:ncol(consZ)
    if(rm.na) jj <- validcol(consZ)
    WGCNA::labeledHeatmap(
      Matrix = consZ[,jj,drop=FALSE],
      xLabels = colnames(consZ)[jj],
      yLabels = rownames(consZ),
      ySymbols = rownames(consZ),
      colors = col2,
      colorLabels = TRUE,
      setStdMargins = FALSE
    )
    title("Consensus Module-Traits", line=1.2, cex.main=1.2)
  }
  
  ##--------------------------------------
  ## preservation-weighted Consensus Module-Trait
  ##--------------------------------------
  if("wt.consmt" %in% subplots) {      
    wz <- rowMeans(Zsummary**2, na.rm=TRUE)
    wz <- wz / max(wz)
    consW <- consZ * wz[rownames(consZ)]
    
    clim <- max(abs(consW),na.rm=TRUE)
    cval <- seq( -clim, clim, length.out=201)
    ii <- which( cval >= min(consW,na.rm=TRUE) & cval <= max(consW,na.rm=TRUE) )
    col2 <- WGCNA::blueWhiteRed(201)[ii]
    
    jj <- 1:ncol(consW)
    if(rm.na) jj <- validcol(consW)
    WGCNA::labeledHeatmap(
      Matrix = consW[,jj,drop=FALSE],
      xLabels = colnames(consW)[jj],
      yLabels = rownames(consW),
      ySymbols = rownames(consW),
      colors = col2,
      colorLabels = TRUE,
      setStdMargins = FALSE
    )
    title("Preservation-weighted Consensus\nModule-Traits", line=1, cex.main=1.2)
  }

}



##=========================================================================
## PLOTTING FUNCTIONS
##=========================================================================


#' @export  
wgcna.plotTopModules <- function(wgcna, trait, nmax=16, setpar=TRUE) {

  MEx <- wgcna$net$MEs
  Y <- wgcna$datTrait
  kk <- intersect(rownames(MEx), rownames(Y))
  MEx <- MEx[kk,]
  Y <- Y[kk,,drop=FALSE]
  
  rho <- cor(MEx, Y, use="pairwise")
  sel <- order(-abs(rho[,trait]))
  sel <- head(sel, nmax)
  n <- length(sel)
  nr <- ceiling(sqrt(n))
  nc <- ceiling(n / nr)

  yclass <- sapply(as.data.frame(Y), class)
  is.binary <- apply(Y, 2, function(x) all(x %in% c(TRUE,FALSE,0,1,NA)))
  yclass[which(is.binary)] <- "factor"
  
  if(setpar==1) par(mfrow=c(nr,nc), mgp=c(2.6,0.85,0), mar=c(4,4,2.5,1))
  if(setpar==2) par(mfrow=c(nc,nr), mgp=c(2.6,0.85,0), mar=c(4,4,2.5,1))  

  yclass <- sapply(as.data.frame(Y), class)
  is.binary <- apply(Y, 2, function(x) all(x %in% c(TRUE,FALSE,0,1,NA)))
  yclass[which(is.binary)] <- "logical"
  yclass
  
  i=sel[1]
  for(i in head(sel, nmax)) {

    x <- Y[, trait]  
    y <- MEx[,i]
    label <- colnames(MEx)[i]
    col <- substring(label, 3, 99)
    col1 <- adjustcolor(col, alpha.f=0.5)

    if( yclass[trait] == "factor" ) {
      boxplot(y ~ x, main = label, col = col1,
        xlab = trait, ylab = "ME score")
      points(1 + x + 0.04*rnorm(length(x)), y,
        pch=21, bg=col1, lwd=0.5)
    }

    if( yclass[trait] == "numeric" ) {
      plot( x, y, main = label,
        pch=21, cex = 1.1, col=1, bg = col1, lwd=0.25,
        xlab = trait, ylab = "ME score")
      abline(h=0, lty=2, lwd=0.5)
      r <- cor(x,y,use="pairwise")
      if(abs(r) > 0.3) {
        abline( lm(y ~ x), col=1, lwd=0.6 )
        legend("bottomright", legend=paste("r=",round(r,3)))
      }
    }
  }
}


#' Plot top modules most correlated with trait for multi expression
#' data.
#'
#' @export  
wgcna.plotTopModules_multi <- function(multi, trait, nmax=16, collapse=FALSE,
                                       plotlib = "base", setpar=TRUE)
{

  if(!"MEs" %in% names(multi)) {
    multi$MEs <- lapply(multi$net$multiMEs, function(m) m$data)
  }
  
  ## we 'just' concatenate the ME matrices
  multi$MEs <- lapply(multi$MEs, as.matrix)
  MEx <- as.matrix(mofa.merge_data(multi$MEs))
  Y <- lapply(multi$MEs, function(m) multi$datTraits[rownames(m),,drop=FALSE])
  Y <- mofa.merge_data(Y)
  
  batch <- sub(":.*","",rownames(Y))
  names(batch) <- rownames(Y)
  nbatch <- length(multi$MEs)
  
  ## select top modules
  rho <- cor(MEx, Y, use="pairwise")
  sel <- names(sort(-abs(rho[,trait])))
  sel <- head(sel, nmax)

  Y <- type.convert(data.frame(Y,check.names=FALSE),as.is=FALSE)
  if(collapse) {
    Y <- collapseTraitMatrix(Y)
    trait <- sub("=.*","",trait)
  }
  
  n <- length(sel)
  nr <- ceiling(sqrt(n))
  nc <- ceiling(n / nr)
  if(setpar==1) par(mfrow=c(nr,nc), mgp=c(2.6,0.85,0), mar=c(2.5,4,2.5,1))
  if(setpar==2) par(mfrow=c(nc,nr), mgp=c(2.6,0.85,0), mar=c(2.5,4,2.5,1))  
  
  yclass <- sapply(as.data.frame(Y), class)
  is.binary <- apply(Y, 2, function(x) all(x %in% c(TRUE,FALSE,0,1,NA)))
  yclass[which(is.binary)] <- "logical"
  yclass
  
  i=sel[1]
  for(i in head(sel, nmax)) {

    x <- Y[, trait]  
    y <- MEx[,i]
    label <- i
    col <- substring(label, 3, 99)
    col1 <- adjustcolor(col, alpha.f=0.66)
    col2 <- col1

    yclass[trait]
    if(yclass[trait] %in% c("factor","logical","binary")) {

      if(yclass[trait] %in% c("logical","binary")) {
        x <- (x == 1)
      }
      df <- data.frame(x=x, y=y, group=factor(batch))
    
      par(mgp=c(2.4,0.9,0))
      aa <- c(0.15, 0.55)
      col1 <- sapply(aa, function(a) adjustcolor(col, alpha.f=a))
      
      nb <- nbatch
      atx <- c( seq(1,2, length.out=nb), seq(4,5, length.out=nb) )
      atx <- unlist(sapply(1:nbatch, function(i) i + c(-0.15, 0.15),simplify=FALSE))
      atmid <- 1:nbatch
      
      boxplot(
        df$y ~ df$x + df$group,
        #df$y ~ df$group + df$x,        
        at = atx,
        xlim = c(0.6, nbatch+0.4),
        cols = col1,
        main = label,
        col = col1,
        boxwex = 0.24,
        xaxt = 'n',
        xlab = '',
        ylab = "ME score"
      )
      
      mtext( levels(df$group), side=1, line=0.6, cex=1.0, at=atmid)
      bb <- c("FALSE","TRUE")
      legend("topright", legend=bb, fill = col1,
        cex=0.8, y.intersp=0.82, title=trait, title.cex=1.1)        

    }  ## end of if factor

    if(yclass[trait] %in% c("numeric","integer")) {
      
      df <- data.frame(x=x, y=y, group=factor(batch))
      par(mgp=c(2.4,0.9,0))
      
      aa <- seq(0.55, 0.15, length.out=nbatch)
      col1 <- sapply(aa, function(a) adjustcolor(col, alpha.f=a))
      names(col1) <- sort(unique(batch))
      
      nb <- nbatch
      colx <- col1[as.integer(factor(batch))]
      
      plot(
        df$x , df$y,
        pch = 21,
        cex = 1,
        lwd = 0.4,
        bg = colx,
        main = label,
        xlab = trait,
        ylab = "ME score"
      )
      bb <- names(multi$MEs)
      legend("topright", legend=bb, fill=col1, cex=0.9,
        y.intersp=0.85)
      
      ## add regression lines
      b=df$group[1]
      col2 <- adjustcolor(col1, red.f=0.5, green.f=0.5, blue.f=0.5)
      names(col2) <- names(col1)
      for(b in unique(df$group)) {
        ii <- which(df$group == b)
        abline( lm(df$y[ii] ~ df$x[ii]), lwd=1, lty=1, col=col2[1] )
      }
    }  ## end of if continuous

  }
     
}



#' Plot top modules most correlated with trait for multi expression
#' data.
#'
#' @export  
wgcna.plotModuleScores <- function(res, trait,
                                   multi=FALSE, nmax=16,
                                   collapse.trait = FALSE,
                                   plotlib = "base", setpar=TRUE)
{

  Y <- res$datTrait

  ## For multi we 'just' concatenate the ME matrices
  if(multi) {
    MEx <- do.call(rbind, lapply(res$MEs, as.matrix))
    me.samples <- lapply(res$MEs, rownames)
    batch <- max.col(sapply(me.samples, function(s) rownames(Y) %in% s))
    batch <- names(res$MEs)[batch]
    names(batch) <- rownames(Y)
    nbatch <- length(res$MEs)
  } else {
    MEx <- res$net$MEs
    batch <- ""
    nbatch <- 1
  }

  ## align
  kk <- intersect(rownames(MEx), rownames(Y))
  MEx <- MEx[kk,]
  Y <- Y[kk,]
  if(!is.null(batch)) batch <- batch[kk]

  sel.modules <- colnames(MEx)
  if(nmax > 0) {
    ## select top modules
    rho <- cor(MEx, Y, use="pairwise")
    sel.modules <- names(sort(-abs(rho[,trait])))
    sel.modules <- head(sel.modules, nmax)
  }
  ncol <- ceiling(sqrt(length(sel.modules)))
  
  if(collapse.trait) {
    Y <- type.convert(data.frame(Y,check.names=FALSE),as.is=FALSE)
    Y <- collapseTraitMatrix(Y)
    trait <- sub("=.*","",trait)
  }

  module <- as.vector(sapply(sel.modules, rep, nrow(MEx)))
  dfx <- data.frame(
    sample = rownames(MEx),
    trait = Y[,trait],
    score = as.vector(unlist(MEx[,sel.modules])),
    module = module,
    group = batch
  )
  
  xtype <- class(type.convert(Y[,trait],as.is=TRUE))
  xtype
  if(xtype != "numeric") {

    dfx$trait <- factor(dfx$trait)
    if(nbatch== 1) {
      ggplot2::ggplot(dfx,                          
        ggplot2::aes(x = factor(trait), y = score, fill = trait)) +
        #ggplot2::aes(y = score, x = trait)) +
        ggplot2::geom_boxplot() +
        ggplot2::xlab(trait) +
        ggplot2::ylab("ME score") +
        ggplot2::facet_wrap(~module, ncol=ncol) +
        ggplot2::theme_bw(base_size = 18)
    }
    
    if(nbatch > 1) {
      ggplot2::ggplot(dfx,                          
        ggplot2::aes(x = group, y = score, fill = trait)) +
        ggplot2::geom_boxplot() +
        ggplot2::xlab(trait) +
        ggplot2::ylab("ME score") +
        ggplot2::facet_wrap(~module, ncol=ncol) +
        ggplot2::theme_bw(base_size = 18)
    }
  } else {
    
    dfx$trait <- as.numeric(dfx$trait)
    ggplot2::ggplot(dfx,                          
      #ggplot2::aes(x = trait, y = score, color = group)) +
      ggplot2::aes(x = trait, y = score, color = group)) +
      ggplot2::geom_point(size = 0.6) +
      ggplot2::geom_smooth(method="lm", se = FALSE, linewidth=0.6) +
      ggplot2::xlab(trait) +
      ggplot2::ylab("ME score") +
      ggplot2::facet_wrap(~module, ncol = ncol, scales = "free") +
      ggplot2::theme_bw(base_size = 18)
    
  }  
}

#'
#'
#' @export
wgcna.plotTraitCorrelationBarPlots <- function(res, trait, multi=FALSE,
                                               colored = TRUE, beside = TRUE,
                                               main = NULL, cex.main = 1.3,
                                               setpar=TRUE) {
  if(setpar) {
    nr <- ceiling( sqrt(length(trait)))
    nc <- ceiling( length(trait)/nr)
    par(mfrow=c(nr,nc))
  }
  p=trait[1]
  for(p in trait) {
    groups <- NULL
    if(multi) {
      mt <- res$modTraits
      groups <- names(mt) 
      m1 <- sapply(mt, function(x) x[,p])
    } else {
      m1 <- res$modTraits[,p]
    }
    colnames(m1) <- paste0(p," (",colnames(m1),")")
    me.col <- grey.colors(2)
    if(colored) {
      me.col <- sub("ME","",rownames(m1))
      me.col <- rbind(me.col, me.col)
      aa <- seq(0.7,0.25,length.out=nrow(me.col))
      for(i in 1:nrow(me.col)) {
        me.col[i,] <- adjustcolor(me.col[i,], alpha.f=aa[i])
      }
    }

    if(beside) {
      barplot( t(m1), las=3, beside=TRUE, col=me.col,
        ylab = "trait correlation (rho)")
      tt <- p
      if(!is.null(main)) tt <- main
      title(tt, cex.main = cex.main)
      if(length(groups)>1) {
        legend("topright", legend=groups, fill=grey.colors(length(groups)))
      }
    } else {
      me.col <- NULL
      if(colored) me.col <- sub("ME","",rownames(m1))
      for(i in 1:ncol(m1)) {
        barplot( m1[,i], las=3, beside=TRUE, col=me.col,
          ylab = "trait correlation (rho)")
        tt <- colnames(m1)[i]
        if(!is.null(main)) tt <- main
        title(tt, cex.main = cex.main)
      }
    }

    

    
  }
}

#'
#'
#' @export
wgcna.plotTOM <- function(wgcna, justdata = FALSE, block = NULL,
                          legend = TRUE, downsample = NULL) {
  datExpr <- wgcna$datExpr
  wTOM <- NULL
  if (!is.null(wgcna$TOM)) {
    wTOM <- wgcna$TOM
  }
  ## if SV of TOM is stored, reconstruct TOM
  if (is.null(wTOM) && !is.null(wgcna$svTOM)) {
    wTOM <- wgcna$svTOM %*% t(wgcna$svTOM)
  }
  if (is.null(wTOM)) {
    message("[wgcna.plotTOM] ERROR. no TOM matrix")
    return(NULL)
  }
  dissTOM <- 1 - wTOM
  rownames(dissTOM) <- colnames(dissTOM) <- colnames(datExpr)

  ## clustering wgcnaults
  moduleColors <- NULL
  if (is.null(block) && "merged_dendro" %in% names(wgcna$net)) {
    geneTree <- wgcna$net$merged_dendro
    gg <- geneTree$labels
    if (length(gg) > 0) {
      dissTOM <- dissTOM[gg, gg]
      moduleColors <- wgcna.labels2colors(wgcna$net$colors[gg])
    }
  }

  if (is.null(moduleColors)) {
    if (is.null(block)) block <- 1
    geneTree <- wgcna$net$dendrograms[[block]]
    ii <- which(wgcna$net$blocks == block & wgcna$net$goodGenes == TRUE)
    gg <- names(wgcna$net$color)[ii]
    dissTOM <- dissTOM[gg, gg]
    moduleColors <- wgcna.labels2colors(wgcna$net$colors[gg])
  }

  if (justdata) {
    return(dissTOM)
  }

  if (!is.null(downsample) && ncol(dissTOM) > downsample) {
    ii <- seq(1, ncol(dissTOM), length.out = downsample)
    dissTOM <- dissTOM[ii, ii]
    moduleColors <- moduleColors[ii]
    geneTree <- fastcluster::hclust(as.dist(dissTOM),
      method = "average"
    )
  }

  if (legend) {
    par(oma = c(1, 0, 0, 0), mar = c(0, 0, 0, 0))
    plotly::layout(
      matrix(c(
        0, 0, 5, 0,
        0, 0, 2, 0,
        4, 1, 3, 6
      ), nr = 3, byrow = TRUE),
      widths = c(2.3, 0.5, 10, 3),
      heights = c(2.3, 0.5, 10)
    )
    WGCNA::TOMplot(
      dissTOM^7,
      geneTree,
      moduleColors,
      setLayout = FALSE,
      main = NULL
    )

    ## add color legend
    frame()
    legend(
      -0.1, 1,
      fill = wgcna$me.colors,
      legend = names(wgcna$me.colors),
      cex = 1.2, bty = "n", x.intersp = 0.5
    )
  } else {
    WGCNA::TOMplot(
      dissTOM^7,
      geneTree,
      moduleColors,
      setLayout = TRUE,
      main = NULL
    )
  }
}

#'
#'
#' @export
wgcna.plotDendroAndColors <- function(wgcna, main=NULL, block=1,
                                      extra.colors=NULL,
                                      show.kme = FALSE,
                                      show.traits = FALSE,
                                      use.tree = 0,
                                      rm.na = TRUE,
                                      marAll = c(0.4, 5, 1, 0.2),
                                      setLayout=TRUE, ... ) {

  if("net" %in% names(wgcna)) {
    net <- wgcna$net
    if("colors" %in% names(wgcna)) {
      net$netcolors <- net$colors
      net$colors <- wgcna$colors
    }
  } else {
    net <- wgcna
  }
  dendro <- net$dendrograms

  ## check is consensus object
  if("layers" %in% names(wgcna) && use.tree>0) {
    dendro <- wgcna$layers[[use.tree]]$net$dendrograms
  }
  
  if(length(dendro)>1) {
    message("warning: this wgcna has multiple blocks")
  }
  geneTree <- dendro[[block]]
  
  colors <- cbind(wgcna.labels2colors(net$colors))
  if(NCOL(colors)==1) colnames(colors)[1] <- "Module colors"

  gg <- geneTree$labels
  if(is.null(gg) && !is.null(block)) {
    ii <- which(net$blocks == block & net$goodGenes==TRUE)
    gg <- names(net$color)[ii]
  }
  if(is.null(gg) && is.null(block)) {
    ii <- which(net$goodGenes==TRUE)
    gg <- names(net$color)[ii]
  }
  ##colors <- colors[gg,,drop=FALSE]
  colors <- colors[match(gg,rownames(colors)),,drop=FALSE]
  if(!is.null(extra.colors)) {
    jj <- match(gg, rownames(extra.colors))
    colors <- cbind(colors, 0, extra.colors[jj,])
  }

  is.multi <- is.list(wgcna$datExpr)
  is.multi
  if(!is.multi) {
    if(show.kme) {
      X <- wgcna$datExpr
      Y <- net$MEs
      kme <- cor(X, Y, use="pairwise")
      kmeColors <- rho2bluered(kme)
      kmeColors <- kmeColors[gg,]
      colors <- cbind(colors, 0, kmeColors)
    }
    if(show.traits) {
      X <- wgcna$datExpr
      Y <- wgcna$datTraits
      kme <- cor(X, Y, use="pairwise")
      kmeColors <- rho2bluered(kme)
      kmeColors <- kmeColors[gg,,drop=FALSE]
      colors <- cbind(colors, 0, kmeColors)
    }
  }

  if(is.multi) {
    if(show.kme) {
      X <- wgcna$datExpr
      Y <- wgcna$net$multiMEs
      for(i in 1:length(X)) {
        kme <- cor(X[[i]], Y[[i]]$data, use="pairwise")
        kmeColors <- rho2bluered(kme)
        kmeColors <- kmeColors[gg,,drop=FALSE]
        colnames(kmeColors) <- paste0(names(X)[i],":",colnames(kmeColors))
        colors <- cbind(colors, 0, kmeColors)
      }
    }
    if(show.traits) {
      X <- wgcna$datExpr
      Y <- wgcna$datTraits
      for(i in 1:length(X)) {
        Y1 <- Y[rownames(X[[i]]),]
        kme <- cor(X[[i]], Y1, use="pairwise")
        kmeColors <- rho2bluered(kme)
        kmeColors <- kmeColors[gg,]
        colnames(kmeColors) <- paste0(names(X)[i],":",colnames(kmeColors))
        colors <- cbind(colors, 0, kmeColors)
      }
    }
  }

  if(rm.na) {
    all.eq <- rowMeans(t(colors) == colors[1,]) == 1
    sel <- colMeans(is.na(colors)) < 1 & !all.eq
    sel <- sel | colnames(colors) %in% c("",NA)
    colors <- colors[, sel, drop=FALSE]
  }
  
  if(is.null(main)) main <- "Gene dendrogram and module colors"
  ## Plot the dendrogram and the module colors underneath
  WGCNA::plotDendroAndColors(
    dendro = geneTree,
    colors = colors,
    groupLabels = colnames(colors),
    dendroLabels = FALSE,
    hang = 0.03,
    addGuide = FALSE,
    guideHang = 0.05,
    marAll = marAll,
    setLayout = setLayout,
    main = main,
    ...
  )
}


#'
#'
#' @export
wgcna.plotMultiDendroAndColors <- function(multi_wgcna,
                                           block=1,
                                           extra.colors=NULL,
                                           show.kme = FALSE,
                                           show.traits = FALSE,
                                           use.tree = 0,
                                           rm.na = TRUE,
                                           main = NULL,
                                           colorHeight = 0.5,
                                           marAll = c(0.4,5,1,0.2)
                                           )
{

  nw <- length(multi_wgcna)
  nc <- ceiling(sqrt(nw))
  nr <- nw / nc  
  hh <- rep(c((1-colorHeight), colorHeight),nr)
  hh
  nf <- layout(matrix(1:(2*nr*nc), nrow=2*nr, ncol=nc, byrow=FALSE),
    heights = hh )
  ##layout.show(nf)

  if(is.null(main))
    main <- names(multi_wgcna)
  
  for(k in 1:nw) {
    par(cex=1.3)
    wgcna.plotDendroAndColors(
      multi_wgcna[[k]],
      marAll = marAll,
      show.traits = show.traits,
      show.kme = show.kme,
      use.tree = use.tree,
      setLayout = FALSE,
      main = main[k]
    )
  }
  
}



#'
#'
#' @export
wgcna.plotDendroAndTraitCorrelation <- function(wgcna,
                                                traits = NULL,
                                                show.traits = TRUE,
                                                show.kme = FALSE,
                                                main=NULL,
                                                block=NULL,
                                                rm.na = TRUE,
                                                use.tree = 0,
                                                marAll = c(0.2, 8, 2, 0.2),
                                                setLayout=TRUE,
                                                ... )
{

  ## if consensus output do this
  is.cons <- ("class" %in% names(wgcna) && wgcna$class == "cons")
  is.cons2 <- (all(c("layers","zlist") %in% names(wgcna)))
  if(is.cons || is.cons2) {
    message("object is consensus result")
    wgcna.plotDendroAndTraitCorrelation_cons(
      cons = wgcna,
      traits = traits,
      main = main,
      rm.na = rm.na,
      show.traits = show.traits,
      marAll = marAll,
      use.tree = use.tree,
      setLayout = setLayout,
      ...
    )
    return()
  }

  moduleColors <- cbind(wgcna$net$colors)
  if(NCOL(moduleColors)==1) colnames(moduleColors) <- "Module"
  colors <- moduleColors

  if(show.traits) {
    X <- wgcna$datExpr
    Y <- wgcna$datTraits
    traitSig <- cor(X, Y, use="pairwise")
    if(rm.na) {
      sel <- colMeans(is.na(traitSig)) < 1
      traitSig <- traitSig[, sel, drop=FALSE]
    }
    traitColors <- rho2bluered(traitSig)
    colors <- cbind(moduleColors, 0, traitColors)
  }
  
  geneTree <- wgcna$net$dendrograms[[1]]
  geneTree$labels <- names(wgcna$net$colors)
  colors <- colors[geneTree$labels, ]
  
  if(is.null(main)) main = "Gene Dendrogram, Modules and Trait Correlation"

  WGCNA::plotDendroAndColors(
    geneTree,
    colors = colors,
    colnames(colors),
    dendroLabels = FALSE,
    hang = 0.03,
    addGuide = TRUE,
    guideHang = 0.05,
    marAll = marAll,
    main = main,
    setLayout = setLayout,
    ...
  )

}

#' wgcna.plotDendroAndTraits for Consensus output
#'
#'
wgcna.plotDendroAndTraitCorrelation_cons <- function(cons,
                                                     show.traits = TRUE,
                                                     traits = NULL,
                                                     main = NULL,
                                                     rm.na = TRUE,
                                                     use.tree = 0,
                                                     marAll = c(0.2, 8, 2, 0.2),
                                                     setLayout=TRUE,
                                                     ... )
{

  if(0) {
    show.traits = TRUE
    traits = NULL
    main = NULL
    rm.na = TRUE
    use.tree = 0
    marAll = c(0.2, 8, 2, 0.2)
    setLayout=TRUE
  }

  ## quick hack to use wgcna.plotDendroAndTraitCorrelation_multi()
  multi <- c( list(Consensus = cons), cons$layers )
  use.tree0 <- use.tree
  if(use.tree %in% 0:99) use.tree <- as.integer(use.tree)
  if(is.character(use.tree)) {
    use.tree <- match(use.tree, names(multi))
  } else {
    use.tree <- as.integer(use.tree) + 1
  }
  if(is.na(use.tree)) {
    message("ERROR: invalid class(use.tree) = ", class(use.tree0))
    message("ERROR: invalid use.tree = ", use.tree0)    
    return(NULL)
  }

  wgcna.plotDendroAndTraitCorrelation_multi(
    multi,
    show.traits = show.traits,
    traits = traits,
    main = main,
    rm.na = rm.na,
    use.tree = use.tree,
    marAll = marAll,
    setLayout = setLayout,
    ...
  )
  
}


#' @export
wgcna.plotDendroAndTraitCorrelation_multi <- function(multi,
                                                      show.traits = TRUE,
                                                      traits = NULL,
                                                      main = NULL,
                                                      rm.na = TRUE,
                                                      use.tree = 1,
                                                      marAll = c(0.2, 8, 2, 0.2),
                                                      setLayout=TRUE,
                                                      ... )
{

  ## module colors  
  colors <- sapply( multi, function(m) m$net$colors )
  
  if(show.traits) {

    traitSig <- list()
    nsets <- length(multi)
    i=1
    for(k in names(multi)) {
      if( k == "Consensus") next
      w <- multi[[k]]
      Y <- w$datTraits
      sel <- colnames(Y)
      if(!is.null(traits)) sel <- intersect(sel, traits)
      X <- w$datExpr
      kk <- intersect(rownames(X), rownames(Y))
      traitSig[[k]] <- cor(X[kk,], Y[kk,sel], use="pairwise")
    }
    
    if(rm.na) {
      for(i in 1:length(traitSig)) {
        sel <- colMeans(is.na(traitSig[[i]])) < 1
        traitSig[[i]] <- traitSig[[i]][, sel, drop=FALSE]
      }
    }
    
    ## prepend datatype/set name
    for(k in names(traitSig)) {
      colnames(traitSig[[k]]) <- paste0(k,":",colnames(traitSig[[k]]))
    }

    traitSig2 <- c()
    for(i in 1:length(traitSig)) {
      traitSig2 <- cbind(traitSig2, traitSig[[i]])
      if(i < length(traitSig)) traitSig2 <- cbind(traitSig2, 0)
    }

    traitColors <- rho2bluered(traitSig2, f=0.95)
    ii <- which(colnames(traitColors)=='')
    if(length(ii)) traitColors[,ii] <- "#FFFFFF"
    if(is.null(colors)) {
      colors <- traitColors
    } else {
      colors <- cbind( colors, 0, traitColors)
    }    
  }

  message("using tree of layer: ", names(multi)[use.tree] )
  geneTree <- multi[[use.tree]]$net$dendrograms[[1]]
  
  if(is.null(main)) main = "Gene Dendrogram, Modules and Trait Correlation"
  
  WGCNA::plotDendroAndColors(
    geneTree,
    colors = colors,
    colnames(colors),
    dendroLabels = FALSE,
    hang = 0.03,
    addGuide = TRUE,
    guideHang = 0.05,
    marAll = marAll,
    main = main,
    ...
  )

}

#' @export
purpleGreyYellow <- function(n) {
  colorRampPalette(c("purple","grey65","yellow"))(n)
}

#' Converts correlation values [-1;1] to blue-white-red colors. Good
#' for creating color labels for labeledHeatmaps that expect colors.
#' NOTE: use WGCNA::numbers2colors???
#' 
rho2bluered <- function(R, a=1, f=0.95) {
  BLUERED <- WGCNA::blueWhiteRed(100)
  if(a!=1) R <- sign(R) * abs(R)**a
  if(is.null(ncol(R))) {
    col <- BLUERED[1+round(99*(1+R)/2)]
  } else {
    col <- apply(R, 2, function(x) BLUERED[1+round(99*(1+x)/2)])
    dimnames(col) <- dimnames(R)
  }
  if(f < 1) {
    col <- apply(col, 2, adjustcolor, red.f=f, green.f=f, blue.f=f)
  }
  dimnames(col) <- dimnames(R)
  col
}


#' Converts WGCNA labels (numeric or color) to colors.
#'
wgcna.labels2colors <- function(colors, ...) {
  if (all(is.numeric(colors))) {
    colors <- WGCNA::labels2colors(colors, ...)
    return(colors)
  }
  stdColors <- c("grey", WGCNA::standardColors())
  if (all(colors %in% stdColors)) {
    return(colors)
  }
  icolors <- as.integer(factor(as.character(colors)))
  colors <- WGCNA::standardColors()[icolors]
  return(colors)
}



#' Plot membership correlation vs gene signficance (correlation with
#' trait) to discover biomarkers/driver genes.
#'
#' @export
wgcna.plotMMvsGS <- function(wgcna, module, trait, abs = TRUE, par = TRUE,
                             plotlib = "base") {
  ## module="ME3";trait="activated=act"
  moduleGenes <- wgcna$me.genes[[module]]
  nSamples <- nrow(wgcna$datExpr)

  ## Module membership correlation (with p-values)
  if ("stats" %in% names(wgcna)) {
    moduleMembership <- wgcna$stats$moduleMembership
    MMPvalue <- wgcna$stats$MMPvalue
  } else {
    moduleMembership <- as.data.frame(cor(wgcna$datExpr, wgcna$net$MEs, use = "p"))
    MMPvalue <- as.data.frame(corPvalueStudent(as.matrix(moduleMembership), nSamples))
  }

  ## Gene-trait significance (trait correlation) (with p-values)
  if ("stats" %in% names(wgcna)) {
    traitSignificance <- wgcna$stats$traitSignificance
    TSPvalue <- wgcna$stats$TSPvalue
  } else {
    traitSignificance <- as.data.frame(cor(wgcna$datExpr, wgcna$datTraits, use = "p"))
    TSPvalue <- as.data.frame(corPvalueStudent(as.matrix(traitSignificance), nSamples))
  }

  x <- (moduleMembership[moduleGenes, module])
  y <- (traitSignificance[moduleGenes, trait])
  if (abs == TRUE) {
    x <- abs(x)
    y <- abs(y)
  }
  ##
  px <- MMPvalue[moduleGenes, module]
  py <- TSPvalue[moduleGenes, trait]
  qx <- p.adjust(px, method = "fdr")
  qy <- p.adjust(py, method = "fdr")
  is.sig <- (qx < 0.05 & qy < 0.05)
  sigx <- (qx < 0.05)
  sigy <- (qy < 0.05)
  ii <- which(is.sig)
  qv <- quantile(x[ii], prob = 0.1)[1]
  qh <- quantile(y[ii], prob = 0.1)[1]

  pos <- cbind(x, y)
  rownames(pos) <- moduleGenes
  is.sig1 <- c("notsig", "onesig", "sig")[1 + 1 * sigx + 1 * sigy]
  hi1 <- NULL
  ## hi1 <- head(rownames(pos),10)
  col1 <- c("grey70", "grey20", "red2")

  if (par) par(mfrow = c(1, 1), mar = c(5, 5, 3, 2))
  if (plotlib == "ggplot") {
    pgx.scatterPlotXY.GGPLOT(
      pos,
      var = is.sig1, hilight = hi1, col = col1,
      xlab = paste("Module membership in", module, "module"),
      ylab = paste("Gene significance for trait", trait),
      title = paste("Module membership vs. gene significance\n"),
      cex.title = 0.9,
      girafe = FALSE
    )    
  } else if (plotlib == "girafe") {
    pgx.scatterPlotXY.GGPLOT(
      pos,
      var = is.sig1, hilight = hi1, col = col1,
      xlab = paste("Module membership in", module, "module"),
      ylab = paste("Gene significance for trait", trait),
      title = paste("Module membership vs. gene significance\n"),
      cex.title = 0.7, cex.axis = 0.7,
      girafe = TRUE
    )
  } else {
    ii <- which(is.sig1 == "notsig")
    verboseScatterplot(
      x[-ii], y[-ii],
      xlab = paste("Module membership in", module, "module"),
      ylab = paste("Gene significance for trait", trait),
      main = paste("Module membership vs. gene significance\n"),
      cex.main = 1.2, cex.lab = 1.2, cex.axis = 1.2, col = col1[1]
    )
    ii <- which(is.sig1 == "onesig")
    points(x[ii], y[ii], col = col1[2])
    ii <- which(is.sig1 == "sig")
    points(x[ii], y[ii], col = col1[3])
    abline(v = qv, h = qh, col = "darkred")
  }
}

#' @export
wgcna.plotModuleTraitHeatmap <- function(wgcna, setpar = TRUE, cluster = FALSE,
                                         multi = FALSE, main = NULL, justdata = FALSE,
                                         transpose = FALSE, colorlabel = TRUE,
                                         nmax = -1, tmax = -1,
                                         text = TRUE, pstar = TRUE) {
  
  if(!multi) wgcna <- list(wgcna)
  nSamples <- nrow(wgcna[[1]]$datExpr)
  MEs <- do.call(cbind, lapply(wgcna, function(w) as.matrix(w$net$MEs))) 
  Y <- wgcna[[1]]$datTraits
  
  moduleTraitCor <- cor(MEs, Y, use = "pairwise.complete")
  if(nmax > 0) {
    sel <- head(order(-apply(abs(moduleTraitCor), 1, max, na.rm=TRUE)),nmax)
    moduleTraitCor <- moduleTraitCor[sel,,drop=FALSE]
  }
  if(tmax > 0) {
    sel <- head(order(-apply(abs(moduleTraitCor), 2, max, na.rm=TRUE)),tmax)
    moduleTraitCor <- moduleTraitCor[,sel,drop=FALSE]
  }

  if(transpose) {
    moduleTraitCor <- t(moduleTraitCor)
  }

  wgcna.plotLabeledCorrelationHeatmap(
    R = moduleTraitCor,
    nSamples = nSamples,
    setpar = setpar,
    cluster = cluster,
    text = text,
    main = main,
    justdata = justdata,
    colorlabel =  colorlabel,
    pstar = pstar
  ) 
}


#' Plot cluster dendrogram with eigengenes and traits.
#'
#' @export
wgcna.plotEigenGeneClusterDendrogram <- function(wgcna = NULL,
                                                 ME = NULL,
                                                 add_traits = TRUE,
                                                 horiz = FALSE,
                                                 setMargins = TRUE,
                                                 method = 'wgcna',
                                                 showlabels = TRUE,
                                                 plot = TRUE,
                                                 multi = FALSE,
                                                 main = NULL) {
  # Matrix with eigengenes and traits
  if(is.null(wgcna) && is.null(ME)) {
    stop("ERROR: wgcna or ME must be given")
  }
  
  if(is.null(ME)) {

    if(multi) {
      ME <- lapply(wgcna, function(w) as.matrix(w$net$MEs))
      ME <- do.call(cbind, ME)
      Y <- wgcna[[1]]$datTraits
    } else {
      ME <- wgcna$net$MEs
      Y <- wgcna$datTraits
    }

    if (length(add_traits)==1 && is.logical(add_traits) && add_traits==TRUE) {
      ME <- cbind(ME, Y)
    } else if (length(add_traits) > 0 && !is.logical(add_traits)) {
      sel <- intersect(add_traits, colnames(Y))
      if(length(sel)) ME <- cbind(ME, Y[,sel])
    }
  }

  impME <- svdImpute2(as.matrix(ME))
  ME <- WGCNA::orderMEs(impME)

  if (NCOL(ME) <= 2) ME <- cbind(ME, ME) ## error if ncol(ME)<=2 !!!!
  if (is.null(main)) main <- "Eigengene Dendrogram"

  hc <- NULL
  if(method == 'wgcna') {
    ## plot dendrogram with WGCNA function
    WGCNA::plotEigengeneNetworks(
      ME, main,
      setMargins = setMargins,
      marDendro = c(0, 4, 2, 0),
      plotHeatmaps = FALSE
    )
  } else {
    ## plot dendrogram with hclust function
    if(setMargins && horiz) par(mar=c(4,4,4,8))
    if(setMargins && !horiz) par(mar=c(8,4,4,1))    
    hc <- hclust( as.dist(1 - cor(ME)), method="average")
    if(plot) {
      save.labels <- hc$labels
      if(!showlabels) hc$labels <- rep("",ncol(ME))
      plot( as.dendrogram(hc), horiz = horiz, main = main)
      hc$labels <- save.labels
    }
  }
  invisible(hc)
}


#' Plot the adjacency correlation heatmap matrix of eigengenes with or
#' without traits. This can show how traits cluster together with the
#' eigengenes.
#'
#' @export
wgcna.plotEigenGeneAdjacencyHeatmap <- function(wgcna,
                                                add_traits = TRUE,
                                                traits = NULL,
                                                add_me = TRUE,
                                                marx = 1, main = NULL,
                                                multi = FALSE, 
                                                phenotype = NULL,
                                                colorlabel = TRUE,
                                                text = FALSE,
                                                pstar = TRUE,
                                                setMargins = TRUE,
                                                mar1 = c(5.6, 4.5, 1.8, 0),
                                                mar2 = c(8, 10, 4, 2),
                                                cex.lab = 0.8,
                                                cex.text = 0.7,
                                                plotDendro = TRUE,
                                                plotHeatmap = TRUE, 
                                                dendro.horiz = TRUE,
                                                dendro.width = 0.3,
                                                dendro.labels = TRUE,
                                                nmax = -1,
                                                fixclust = FALSE,
                                                mask.intra = FALSE,
                                                justdata = FALSE) {

  if(0) {
    add_traits = TRUE;
    traits = NULL;
    marx = 1; main = NULL;
    multi = FALSE; 
    phenotype = NULL;
    colorlabel = TRUE;
    text = FALSE;
    pstar = TRUE;
    setMargins = TRUE;
    mar1 = c(5.5, 5, 1.6, 1);
    mar2 = c(8, 10, 4, 2);
    cex.lab = 0.8;
    cex.text = 0.7;
    plotDendro = TRUE;
    plotHeatmap = TRUE; 
    dendro.horiz = TRUE;
    dendro.width = 0.3;
    dendro.labels = TRUE;
    nmax = -1;
    fixclust = FALSE;
    mask.intra = FALSE;
    justdata = FALSE
    add_me = TRUE
  }

  
  if(!multi) wgcna <- list(gx=wgcna)

  # Matrix with eigengenes and traits
  ME <- c()
  if(add_me) {
    ME <- lapply(wgcna, function(w) as.matrix(w$net$MEs))
    ME <- do.call(cbind, ME)
  }
  Y <- wgcna[[1]]$datTraits    
  
  if (add_traits) {
    sel <- colnames(Y)
    if(!is.null(traits)) {
      sel <- intersect(traits, sel)
    }
    ME <- cbind(ME, Y[,sel,drop=FALSE])
  } 
  
  if (!add_traits && !is.null(phenotype)) {
    ME <- cbind(ME, Y[,phenotype,drop=FALSE])
  } 
  
  if (NCOL(ME) <= 2) ME <- cbind(ME, ME) ## error if ncol(ME)<=2 !!!!

  ## eigengene correlation
  impME <- svdImpute2(as.matrix(ME))
  R <- cor(impME, use="pairwise")
  R0 <- R

  ## If phenotype is given we condition the heatmap using the
  ## correlation to the phenotype.
  if(!is.null(phenotype)) {
    ## proper sign in case of inhibitor layer (like miRNA)
    layersign <- rep(1, length(wgcna))
    names(layersign) <- names(wgcna)
    layersign[grep("^mi",names(wgcna),ignore.case=TRUE)] <- -1
    ff <- list()
    for(k in names(wgcna)) {
      rho <- cor(ME, Y[,phenotype], use="pairwise")[,1]
      ##rho <- wgcna[[k]]$modTraits[,phenotype]      
      ff[[k]] <- layersign[k] * rho
    }
    names(ff) <- NULL
    ff <- unlist(ff)
    ff <- 0.5 * (1 + ff)  ## signed...
    ff <- ff[match(rownames(R),names(ff))]
    names(ff) <- rownames(R)
    ff[is.na(ff)] <- 1  ## really??? NEED RETHINK
    ww <- outer(ff, ff)            
    ##ww[is.na(ww)] <- 0
    ww <- ww / max(ww,na.rm=TRUE)
    R <- R * ww
  }
  
  if(nmax>0) {
    if(!is.null(phenotype)) {
      rho <- cor(ME, Y[,phenotype], use="pairwise")[,1]
      ii <- head(order(-abs(rho)), nmax)
    } else {
      ii <- head( order(-Matrix::rowMeans(R**2)), nmax)
    }
    R <- R[ii,ii]
  }
  
  if (justdata) {
    return(R)
  }
  
  # Plot the correlation heatmap matrix (note: this plot will overwrite
  # the dendrogram plot)
  if (is.null(main)) main <- "Eigengene Adjacency Heatmap"
  
  if(plotDendro && plotHeatmap) {
    layout.matrix <- matrix( 1:2, nrow = 1, ncol = 2)
    layout(mat = layout.matrix, heights = 1, widths = c(dendro.width, 1))
    if(dendro.horiz && dendro.labels) {
      mar1[4] <- mar2[2] ## copy left margin
    }
  }
  if(plotDendro) par(mar=mar1)

  #fixclust=FALSE
  if(fixclust) {
    ii <- rownames(R)
    hc <- hclust(as.dist(1 - R0[ii,ii]), method="average")    
  } else {
    hc <- hclust(as.dist(1 - R), method="average")    
  }
  if(plotDendro) {
    par(cex=cex.lab)
    plot( as.dendrogram(hc), horiz = TRUE,
      ylab="Eigengene dendrogram")
    par(cex=1)
  }
  
  if(plotHeatmap) {
    ii <- hc$labels[hc$order]
    ii <- intersect(ii, rownames(R))
    R1 <- R[rev(ii), ii]
    nsamples <- nrow(Y)
    par(mar=mar2)
    wgcna.plotLabeledCorrelationHeatmap(
      R1,
      nSamples = nsamples,
      text = text,
      pstar = pstar,
      colorlabel = colorlabel,
      cluster = FALSE,
      setpar = FALSE,
      main = main,
      cex.lab = cex.lab,
      cex.text = cex.text
    )
  }  
}

#' @export
wgcna.plotMultiEigengeneCorrelation <- function(wgcna, addtraits = TRUE,
                                                phenotype=NULL, nmax=-1, main = NULL,
                                                showvalues = FALSE, showsig = TRUE,
                                                cex.text = 0.7, cex.lab = 0.8,
                                                fixcluster = TRUE, setpar = TRUE) {

  ## Show inter-correlation of modules
  me <- lapply(wgcna, function(w) w$net$MEs)        
  if(length(me) == 1) {
    me <- list(me[[1]], me[[1]])
  }
  
  comb <- combn(length(me),2)
  ncomb <- ncol(comb)
  nsamples <- nrow(wgcna[[1]]$datExpr)
  Y <- wgcna[[1]]$datTraits
  
  ## for miRNA we need to flip sign
  msign <- c(1,-1)[1 + 1*(names(wgcna) %in% c("mi","mir"))]

  if(setpar) {
    nc <- ceiling(sqrt(ncomb))
    nr <- ceiling(ncomb / nc)
    par(mfrow=c(nr,nc), mar=c(8,10,3,1))
  }

  k=1
  for(k in 1:ncol(comb)) {
    i <- comb[1,k]
    j <- comb[2,k]
    M1 <- me[[i]]
    M2 <- me[[j]]

    if(addtraits) {
      M1 <- cbind(M1, Y)
      M2 <- cbind(M2, Y)
    }
    if(FALSE && !addtraits && !is.null(phenotype)) {
      y <- Y[,phenotype,drop=FALSE]
      M1 <- cbind(M1, y)
      M2 <- cbind(M2, y)
    }


    R1 <- cor(M1, M2, use="pairwise.complete")

    if(nmax > 0) {
      ii <- head(order(-apply(abs(R1), 1, max)), nmax)
      jj <- head(order(-apply(abs(R1), 2, max)), nmax)          
      R1 <- R1[ii,jj]
    }
    
    ## cluster unweighted matrix
    ii <- hclust(dist(R1), method="average")$order
    jj <- hclust(dist(t(R1)), method="average")$order
    R1 <- R1[ii, jj]
    
    ## This conditions the correlation on phenotype. Important.
    do.condition <- !is.null(phenotype)
    if(do.condition) {
      y <- Y[,phenotype]
      w1 <- cor( M1[,rownames(R1)], y, use="pairwise")[,1]
      w2 <- cor( M2[,colnames(R1)], y, use="pairwise")[,1]      
      if(msign[i]!=0) w1 <- msign[i] * w1
      if(msign[j]!=0) w2 <- msign[j] * w2            
      w1 <- pmax(w1,0)
      w2 <- pmax(w2,0)            
      ww <- outer(w1, w2)            
      ww <- ww / max(ww, na.rm=TRUE)
      R1 <- R1 * ww
    }
    
    main <- paste(names(me)[i],"vs.",names(me)[j])
    if(do.condition) main <- paste(main, "(conditioned)")
    
    wgcna.plotLabeledCorrelationHeatmap(
      R1,
      nsamples,
      text = showvalues,
      pstar = showsig,
      is.dist = FALSE,
      cluster = !fixcluster,
      setpar = FALSE,
      main = main,
      cex.text = cex.text,
      cex.lab = cex.lab
    )
    
  }
  
  
}



#' @export
wgcna.plotEigenGeneGraph <- function(wgcna, add_traits = TRUE, main = NULL,
                                     multi=FALSE, vcex=1, labcex=1) {
  
  ## require(igraph)
  if(multi) {
    ME <- lapply(wgcna, function(w) as.matrix(w$net$MEs))
    ME <- do.call(cbind, ME)
    if (add_traits)  ME <- cbind(ME, wgcna[[1]]$datTraits)    
  } else {
    ME <- wgcna$net$MEs
    if (add_traits)  ME <- cbind(ME, wgcna$datTraits)
  }
  if (NCOL(ME) <= 2) ME <- cbind(ME, ME) ## error if ncol(ME)<=2 !!!!

  sdx <- matrixStats::colSds(as.matrix(ME*1), na.rm = TRUE)
  if (any(sdx == 0)) ME <- ME + runif(length(ME), 0, 1e-5)
  
  ## Recalculate MEs with color as labels
  clust <- hclust(dist(t(scale(ME))))
  phylo <- ape::as.phylo(clust)
  gr <- igraph::as.igraph(phylo, directed = FALSE)

  is.node <- grepl("Node", igraph::V(gr)$name)
  module.name <- igraph::V(gr)$name
  if(multi) {
    module.size <- lapply(wgcna, function(w) table(w$net$labels))
    names(module.size) <- NULL
    module.size <- unlist(module.size)
    module.colors <- sapply(wgcna, function(w) w$me.colors)
    names(module.colors) <- NULL
    module.colors <- unlist(module.colors)        
  } else {
    module.size <- table(wgcna$net$labels)
    module.colors <- wgcna$me.colors
  }
  module.size <- module.size / mean(module.size)
  igraph::V(gr)$label <- igraph::V(gr)$name
  igraph::V(gr)$label[is.node] <- NA
  igraph::V(gr)$color <- module.colors[module.name]
  igraph::V(gr)$size <- vcex * 18 * (module.size[module.name])**0.4
  igraph::V(gr)$size[is.na(igraph::V(gr)$size)] <- 0

  ## par(mfrow = c(1, 1), mar = c(1, 1, 1, 1) * 0)
  igraph::plot.igraph(
    gr,
    layout = igraph::layout.kamada.kawai,
    vertex.label.cex = 0.85 * labcex,
    edge.width = 3
  )
  if (!is.null(main)) title(main, line = -1.5)
}


#' Plot Multi-dimensional scaling (MDS) of centered data matrix.
#'
#' @export
wgcna.plotMDS <- function(wgcna, main = NULL, scale = FALSE) {
  cc <- wgcna.labels2colors(wgcna$net$color)
  pc <- svd(t(scale(wgcna$datExpr, scale = scale)), nv = 2)$u[, 1:2]
  # pc <- svd(t(scale(wgcna$datExpr)),nv=1)$u[,1:2]
  colnames(pc) <- c("MDS-x", "MDS-y")
  if (is.null(main)) main <- "MDS of features"
  plot(pc, col = cc, main = main)
}

#'
#'
#' @export
wgcna.plotFeatureUMAP <- function(wgcna, nhub = 3, method = "clust",
                                  scale = FALSE, main = NULL,
                                  plotlib = "base") {
  if (method == "clust" && "clust" %in% names(wgcna)) {
    pos <- wgcna$clust[["umap2d"]]
  } else if (method == "umap") {
    cX <- t(scale(wgcna$datExpr, scale = scale)) ## WGCNA uses correlation
    pos <- uwot::umap(cX)
    colnames(pos) <- c("UMAP-x", "UMAP-y")
    rownames(pos) <- colnames(wgcna$datExpr)
    ##  } else if(method=="mds") {
  } else {
    pos <- svd(t(scale(wgcna$datExpr, scale = scale)), nv = 2)$u[, 1:2]
    colnames(pos) <- c("MDS-x", "MDS-y")
    rownames(pos) <- colnames(wgcna$datExpr)
  }

  if (is.null(main)) main <- "Feature UMAP colored by module"

  hubgenes <- NULL
  if(nhub > 0) {
    ## get top hub genes
    mm <- wgcna$stats$moduleMembership
    hubgenes <- apply(mm, 2, function(x) head(names(sort(-x)), nhub), simplify = FALSE)
    sel <- which(names(hubgenes) != "MEgrey")
    hubgenes <- unlist(hubgenes[sel])
  }

  col1 <- wgcna$net$colors
  genes1 <- names(which(col1 != "grey"))
  pgx.scatterPlotXY(
    pos,
    var = col1,
    col = sort(unique(col1)),
    hilight = genes1,
    hilight2 = hubgenes,
    cex.lab = 1.2,
    label.clusters = FALSE,
    title = main,
    plotlib = plotlib
  )
  
}


#' Plot module significance.
#'
#' @export
wgcna.plotModuleSignificance <- function(wgcna, trait, main = NULL, abs = FALSE) {
  ## cc <- paste0("ME",wgcna$net$color)
  cc <- wgcna.labels2colors(wgcna$net$color)
  if ("stats" %in% names(wgcna)) {
    traitSignificance <- wgcna$stats$traitSignificance
  } else {
    traitSignificance <- as.data.frame(cor(wgcna$datExpr, wgcna$datTraits, use = "p"))
    names(traitSignificance) <- names(wgcna$datTraits)
    rownames(traitSignificance) <- colnames(wgcna$datExpr)
  }
  geneSig <- traitSignificance[, trait]
  if (is.null(main)) main <- paste("Module significance with", trait)
  if (abs) geneSig <- abs(geneSig)
  WGCNA::plotModuleSignificance(
    geneSig,
    colors = cc, main = main, boxplot = FALSE
  )
}



#'
#'
#' @export
wgcna.plotConsensusSampleDendroAndColors <- function(cons, i,
                                                     what = c("both","me","traits")[1],
                                                     clust.expr = TRUE,
                                                     setLayout = TRUE,
                                                     marAll = c(0.2, 7, 1.5, 0.5),
                                                     colorHeightMax = 0.6,
                                                     main = NULL)
{

  wgcna.plotSampleDendroAndColors(
    wgcna = cons$layers[[i]],
    main = main,
    datExpr = cons$datExpr[[i]],
    datTraits = cons$datTraits,
    datME = cons$net$multiME[[i]]$data,
    what = what,
    marAll = marAll,
    clust.expr = clust.expr,
    setLayout = setLayout,
    colorHeightMax = colorHeightMax
  ) 
  
}

#'
#'
#' @export
wgcna.plotSampleDendroAndColors <- function(wgcna, input.type="wgcna",
                                            what = c("me", "traits", "both")[3],
                                            datTraits = NULL, datExpr = NULL, datME = NULL, 
                                            clust.expr = TRUE, setLayout = TRUE,
                                            marAll = c(0.2, 7, 1.5, 0.5),
                                            colorHeightMax = 0.6,
                                            main = NULL, justdata = FALSE) {
  
  if(input.type == 'net') {
    ME0 <- wgcna$MEs
    if(is.null(datExpr)) stop("must supply datExpr")
    if(is.null(datTraits)) stop("must supply datTraits")    
  } else {
    ME0 <- wgcna$net$MEs
    datTraits <- 1*wgcna$datTraits
    datExpr <- wgcna$datExpr
  }
  
  if(!is.null(datME)) {
    ME0 <- datME
  }
  
  ME <- ME0[, 0]
  samples <- rownames(ME)
  if (any(what %in% c("me", "both"))) {
    ME <- cbind(ME, ME0)
  }
  
  if (any(what %in% c("traits", "both"))) {
    ME <- cbind(ME, datTraits[samples,,drop=FALSE])
  }
  
  if (NCOL(ME) <= 2) ME <- cbind(ME, ME) ## error if ncol(ME)<=2 !!!!  
  sdx <- matrixStats::colSds(as.matrix(ME*1), na.rm = TRUE)
  ME <- ME[, which(sdx>0), drop=FALSE]
  
  ## Recalculate MEs with color as labels
  if (clust.expr) {
    sampleTree <- hclust(as.dist(1 - cor(t(datExpr))), method = "average")
  } else {
    sampleTree <- hclust(as.dist(1 - cor(t(ME0))), method = "average")
  }
  ii <- sampleTree$order
  jj <- hclust(dist(t(scale(ME))))$order
  colors <- WGCNA::numbers2colors(ME[, jj])

  if (justdata) {
    return(ME)
  }

  if (is.null(main)) {
    if (what == "me") main <- "Sample dendrogram and module heatmap"
    if (what == "traits") main <- "Sample dendrogram and trait heatmap"
    if (what == "both") main <- "Sample dendrogram and module+traits heatmap"
  }

  ## Plot the dendrogram and the module colors underneath
  WGCNA::plotDendroAndColors(
    dendro = sampleTree,
    colors = colors,
    groupLabels = colnames(ME)[jj],
    dendroLabels = rownames(ME),
    hang = 0.03,
    addGuide = FALSE,
    guideHang = 0.05,
    setLayout = setLayout,
    marAll = marAll,
    main = main,
    colorHeightMax = colorHeightMax
  )
}


#' @export
wgcna.plotLabeledCorrelationHeatmap <- function(R, nSamples, 
                                                cluster = TRUE, text = TRUE,
                                                main = NULL, justdata = FALSE,
                                                colorlabel = TRUE, pstar = TRUE,
                                                zlim = NULL, colorpal = NULL,
                                                cex.text = 0.7, cex.lab = NULL,
                                                setpar = TRUE, is.dist = FALSE) {

  ## Define numbers of genes and samples
  if (cluster && nrow(R)>1 && ncol(R)>1) {
    R0 <- R
    R0[is.na(R0)] <- 0
    is.sym <- nrow(R) == ncol(R) && all(rownames(R)==colnames(R))
    if(is.dist) {
      ii <- hclust(as.dist(abs(R0)))$order
      jj <- ii
    } else if(is.sym) {
      ii <- hclust(dist(R0), method="average")$order
      jj <- ii
    } else {
      ii <- hclust(dist(R0), method="average")$order
      jj <- hclust(dist(t(R0)), method="average")$order
    }
    R <- R[ii, jj]
  }
  R0 <- pmax(pmin(R, 1, na.rm=TRUE), -1, na.rm=TRUE)
  Pvalue <- corPvalueStudent(R0, nSamples)

  if (justdata) {
    return(R)
  }

  ## Will display correlations and their p-values
  if (pstar) {
    textPv <- cut(Pvalue,
      breaks = c(-1, 0.001, 0.01, 0.05, 99),
      #labels = c("★★★", "★★", "★", "")
      #labels = c("***", "**", "*", "")
      labels = c("+++", "++", "+", "")
    )
  } else {
    textPv <- paste0("(", signif(Pvalue, 1), ")")
  }

  textMatrix <- NULL
  if(text && pstar)  textMatrix <- paste0(signif(R, 2), "\n", textPv)
  if(text && !pstar)  textMatrix <- paste0(signif(R, 2))
  if(!text && pstar)  textMatrix <- textPv
  if(!text && !pstar) textMatrix <- NULL
  
  if(!is.null(textMatrix)) {
    textMatrix[which(is.na(R))] <- ""
    dim(textMatrix) <- dim(R)
  }

  if(!colorlabel) {
    colnames(R) <- paste0(" ", colnames(R))
    rownames(R) <- paste0(" ", rownames(R))
  }
  
  if (setpar) par(mar = c(8, 8, 3, 3))
  if (is.null(main)) main <- "Correlation heatmap"

  ## set colorscale. make sure 0 is white if non-symmetric
  col1 <- "grey90"
  if(is.null(zlim)) {
    zlim <- c(min(R,na.rm=TRUE), max(R,na.rm=TRUE))
  }
  rlim <- max(abs(zlim),na.rm=TRUE)
  if(is.null(colorpal)) colorpal <- WGCNA::blueWhiteRed
  if(rlim > 0) {
    rval <- seq(-rlim, rlim, length.out=201)
    ii <- which( rval >= zlim[1] & rval <= zlim[2] )
    col1 <- colorpal(201)[ii]
  }
    
  ## Display the correlation values within a heatmap plot
  WGCNA::labeledHeatmap(
    Matrix = R,
    #xLabels = paste0(1:ncol(R),":",colnames(R)),
    xLabels = colnames(R),
    #xLabels = paste0(" ",colnames(R)),
    yLabels = rownames(R),
    xSymbols = colnames(R),
    ySymbols = rownames(R),
    colorLabels = TRUE,
    colors = col1,
    textMatrix = textMatrix,
    setStdMargins = FALSE,
    cex.text = cex.text,
    cex.lab = cex.lab,
    zlim = zlim,
    main = main
  )

}


#' Plot module hub genes as graph in circle layout. This shows the
#' main connectivity structure for the modules. It can be used for
#' (edge) preservation analysis for comparing different group of
#' samples..
#'
#' @export
wgcna.plotModuleHubGenes <- function(wgcna, modules = NULL,
                                     alpha = 0.5, setpar = TRUE) {
  if (is.null(modules)) {
    modules <- colnames(wgcna$stats$moduleMembership)
  }
  modules <- intersect(modules, colnames(wgcna$stats$moduleMembership))
  if (length(modules) == 0) {
    message("ERROR. no valid modules")
    return(NULL)
  }

  if (setpar) {
    nr <- floor(length(modules)**0.5)
    nc <- ceiling(length(modules) / nr)
    nr
    nc
    par(mfrow = c(nr, nc), mar = c(0, 1, 2.5, 1))
  }
  for (k in modules) {
    mm <- wgcna$stats$moduleMembership[, k]
    mm.score <- head(sort(mm, decreasing = TRUE), 30)
    topgenes <- names(mm.score)
    A <- cor(wgcna$datExpr[, topgenes])
    diag(A) <- 0
    A <- (A - min(A, na.rm = TRUE)) / (max(A, na.rm = TRUE) - min(A, na.rm = TRUE))
    gr <- igraph::graph_from_adjacency_matrix(
      A, mode = "undirected", weighted = TRUE, diag = FALSE
    )
    norm.mm.score <- (mm.score - min(mm.score)) / (max(mm.score) - min(mm.score))
    clr <- sub("ME", "", k)
    if (!is.na(as.integer(clr))) clr <- as.integer(clr)
    if (clr == "black") clr <- "grey40"
    plot(gr,
      layout = igraph::layout_in_circle,
      edge.width = 6 * igraph::E(gr)$weight**8,
      vertex.size = 5 + 15 * norm.mm.score,
      vertex.color = adjustcolor(clr, alpha.f = alpha),
      vertex.frame.color = clr
    )
    title(paste("Module", k), line = 0.33)
  }
}

#' @export
wgcna.plotGeneNetwork <- function(wgcna, genes, col=NULL,
                                  edge.alpha = 0.3,
                                  rgamma = 4,
                                  edge.width = 6,
                                  alpha = 0.5,
                                  min.rho = 0.5,
                                  setpar = TRUE) {

  A <- cor(wgcna$datExpr[, genes])
  A <- A * (abs(A) > min.rho)
  gr <- igraph::graph_from_adjacency_matrix(
    A, mode = "undirected", weighted = TRUE, diag = FALSE
  )
  vcex <- matrixStats::colVars(wgcna$datExpr[, genes])
  vcex <- vcex / max(abs(vcex))
  if(is.null(col)) {
    col <- wgcna$net$color[genes]
  }
  col <- sub("black","grey40",col)
  ecol <- c("darkred","darkgreen")[ 1 + 1*(igraph::E(gr)$weight > 0)]
  table(ecol)  
  ecol <- adjustcolor(ecol, alpha.f = edge.alpha)
  ewt <- abs(igraph::E(gr)$weight)
  ewt <- (ewt / max(abs(ewt)))**rgamma  
  plot(gr,
    layout = igraph::layout_in_circle,
    edge.width = edge.width * ewt,
    edge.color = ecol,
    vertex.size = 5 + 20 * vcex,
    vertex.color = adjustcolor(col, alpha.f = alpha),
      vertex.frame.color = col
  )
}

#' @export
wgcna.plotModuleHeatmap <- function(wgcna,
                                    module,
                                    genes=NULL,
                                    rgamma = 4,
                                    min.rho = 0,
                                    cex = 0.8,
                                    nmax = -1,
                                    cluster = TRUE,
                                    type = c("expression","correlation")[1],
                                    heatmap.mar = c(7,7),
                                    main = NULL) {

  if(!is.null(module) && is.null(genes) ) {
    genes <- wgcna$me.genes[[module]]
  }
  if(is.null(genes) || length(genes)==0) {
    stop("must specify genes or module")
  }

  if(nmax > 0) {
    sdx <- matrixStats::colSds(wgcna$datExpr[,genes])
    genes <- head( genes[order(-sdx)], nmax)
  }

  if(type == "expression") {
    X <- t(wgcna$datExpr[,genes])
    annot <- wgcna$datTraits
    gx.heatmap(X, nmax=nmax,
      ##col.annot = annot,
      key=FALSE, keysize=0.5, mar=heatmap.mar)

  }

  if(type == "correlation") {
    R <- cor(wgcna$datExpr[,genes])
    R <- sign(R) * abs(R)**rgamma
    if(cluster) {
      ii <- hclust(as.dist(1-R), method="average")$order
      R <- R[ii,ii]
    }
    R[abs(R) < min.rho] <- NA
    image(R)
    mtext( rownames(R), side=4, at=seq(0,1,1/(nrow(R)-1)),
      las=2, adj = 0, cex=cex, line=0.5 )
  }
  
  if(is.null(main) && !is.null(module)) main <- module
  if(is.null(main)) main <- "Module Heatmap"
  if(!is.null(main) && main!="") {
    title( main, line=2, cex.main=1.3)  
  }
}



#' Filter color vector by minimum KME and mergeCutHeight. Set color of
#' features with KME smaller than minKME to grey (or 0) group. Merge
#' similar modules with (module) correlation larger than
#' (1-mergeCutHeight) together.
#'
#' @export
wgcna.filterColors <- function(X, colors, minKME = 0.3, mergeCutHeight = 0.15,
                               minmodsize = 20, ntop = -1) {
  ## minKME=0.3;mergeCutHeight=0.15;minmodsize=20;ntop=-1

  sX <- X + 1e-8 * matrix(rnorm(length(X)), nrow(X), ncol(X))
  sX <- t(scale(t(sX)))

  ## get singular vectors and correct sign
  vv <- tapply(1:nrow(sX), colors, function(i) svd(sX[i, ], nv = 1)$v[, 1])
  mm <- tapply(1:nrow(sX), colors, function(i) colMeans(sX[i, ]))
  vv.sign <- mapply(function(a, b) sign(cor(a, b)), mm, vv)
  vv <- mapply(function(a, b) a * b, vv, vv.sign, SIMPLIFY = FALSE)

  kme <- rep(NA, nrow(X))
  names(kme) <- rownames(X)
  names(colors) <- rownames(X)

  grey.val <- NULL
  is.color <- mean(colors %in% WGCNA::standardColors(435)) > 0.8
  if (is.numeric(colors)) {
    colors <- as.integer(colors)
    grey.val <- 0
  } else {
    colors <- as.character(colors)
    grey.val <- "---"
    if (is.color) grey.val <- "grey"
  }
  names(colors) <- rownames(X)
  new.colors <- colors

  if (minKME > 0) {
    i <- 1
    for (i in 1:length(vv)) {
      ii <- which(colors == names(vv)[i])
      r <- cor(t(X[ii, ]), vv[[i]])[, 1]
      max(r)
      jj <- ii[which(r < minKME)]
      if (length(jj)) {
        new.colors[jj] <- NA
      }
      kme[ii] <- r
    }
    new.colors[is.na(new.colors)] <- grey.val
  }

  ## merge groups
  if (mergeCutHeight > 0) {
    mx <- rowmean(X, new.colors)
    rr <- cor(t(mx))
    diag(rr) <- 0
    merge.idx <- which(rr > (1 - mergeCutHeight), arr.ind = TRUE)
    if (nrow(merge.idx) > 0) {
      i <- 1
      for (i in 1:nrow(merge.idx)) {
        aa <- rownames(rr)[merge.idx[i, ]]
        jj <- which(new.colors %in% aa)
        max.color <- names(which.max(table(new.colors[jj])))
        new.colors[jj] <- max.color
      }
    }
  }

  ## remove small groups
  modsize <- table(new.colors)
  modsize
  if (min(modsize) < minmodsize) {
    small.mod <- names(which(modsize < minmodsize))
    sel <- which(new.colors %in% small.mod)
    new.colors[sel] <- NA
  }

  ## Filter by KME score
  if (ntop > 0) {
    keep <- tapply(names(kme), new.colors, function(i) head(names(sort(-kme[i])), ntop))
    keep <- unlist(keep)
    not.keep <- setdiff(names(kme), keep)
    if (length(not.keep)) new.colors[not.keep] <- NA
  }

  new.colors[which(is.na(new.colors))] <- grey.val
  ## if(!is.numeric(colors)) new.colors <- factor(new.colors)

  return(new.colors)
}

#' Wrapper to hclust from matrix using default WGCNA parameters.
#' 
wgcna.tomclust <- function(X, power=6) {
  A  <- WGCNA::adjacency(t(X), power=power, type = "signed")
  TOM <- fastTOMsimilarity(A, tomtype="signed", lowrank=40)
  hc <- hclust(as.dist(1-TOM), method="average")    
  hc
}


wgcna.checkDendroHeights <- function(datExpr, n=200, powers=NULL, maxpower=20) {
  ii <- 1:ncol(datExpr)
  if(n < ncol(datExpr)) {
    ##ii <- sample(1:ncol(datExpr), n)
    ii <- head(order(-matrixStats::colSds(datExpr)),n)
  }
  tX <- datExpr[,ii]
  ht <- list()
  p=9
  p=24
  if(is.null(powers)) {
    powers <- c(c(1:10), seq(from = 12, to = 20, by = 2))
    if(maxpower>20) {
      powers <- c(powers, seq(from = 20, to = maxpower, by = 5))
    }
  }
  for(i in 1:length(powers)) {
    A  <- WGCNA::adjacency(tX, power=powers[i], type = "signed")
    TOM <- fastTOMsimilarity(A, tomtype="signed", lowrank=40)
    hc <- hclust(as.dist(1-TOM), method="average")    
    ht[[i]] <- hc$height
  }
  names(ht) <- paste0("p=",powers)
  S <- sapply(ht, quantile, probs=c(0.25,0.5,0.75))
  iqr <- (S[3,] - S[1,])
  optK <- powers[which.max(iqr)]

  list(
    quantiles = S,
    IQR = iqr,
    optK = optK
  )
}

#'
#'
#' @export
wgcna.plotPowerAnalysis <- function(datExpr, networktype = "signed",
                                    cex=1, maxpower = 20, nmax = 2000,
                                    plots=c("sft.modelfit", "mean.k",
                                      "dendro.IQR"), main=NULL, 
                                    RsquaredCut = 0.85, setPar=TRUE) {

  RsquaredCut <- RsquaredCut[1]
  
  ## Choose a set of soft-thresholding powers
  powers <- c(c(1:10), seq(from = 12, to = 20, by = 2))
  if(maxpower>20) {
    powers <- c(powers, seq(from = 20, to = maxpower, by = 5))
  }

  ## subsample for speed
  if(ncol(datExpr) > nmax && nmax > 0) {
    ii <- sample(1:ncol(datExpr),nmax)
    datExpr <- datExpr[,ii]
  }
  
  ## Call the network topology analysis function
  sft <- WGCNA::pickSoftThreshold(
    datExpr,
    powerVector = powers,
    RsquaredCut = RsquaredCut, 
    networkType = networktype,
    verbose = 0
  )

  ## This is more robust
  
  if(setPar) {
    np <- length(plots)
    nc <- ceiling(sqrt(np))
    par(mfrow = c(nc, nc), mar = c(3.3, 3.5, 1, 1), mgp = c(2, 0.9, 0))
    par(mfrow = c(1, np), mar = c(3.8, 3.8, 1, 1), mgp = c(2.4, 0.95, 0))
  }
  
  ## Plot the results:
  if("sft.modelfit" %in% plots) {
    ## Scale-free topology fit index as a function of the soft-thresholding power
    y <- -sign(sft$fitIndices[, 3]) * sft$fitIndices[, 2]
    base::plot(
      x = sft$fitIndices[, 1],
      y = y,
      ylim = c(min(y),1),
      type = "n",
      xlab = "Soft threshold (power)",
      ylab = "SFT model fit (signed R^2)",
      main = main
    )
    abline(h = 0, col = "black", lty=3)
    text(sft$fitIndices[, 1], -sign(sft$fitIndices[, 3]) * sft$fitIndices[, 2],
      labels = powers, cex = cex, col = "red"
    )
    ## this line corresponds to using an R^2 cut-off of h
    abline(h = RsquaredCut, col = "red", lty=2)
    ##if(legend) legend("bottomright", legend=paste("opt. power =",optPower))
  }
  
  ## Mean connectivity as a function of the soft-thresholding power
  if("mean.k" %in% plots) {
    base::plot(sft$fitIndices[, "Power"], sft$fitIndices[, "mean.k."],
      type = "n",
      xlab = "Soft threshold (power)",
      ylab = "Mean connectivity",
      main = main
    )
    text(sft$fitIndices[,"Power"], sft$fitIndices[, "mean.k."], labels = powers,
      cex = cex, col = "red")
  }

  ht <- NULL
  if("dendro.IQR" %in% plots) {
    ht <- wgcna.checkDendroHeights(datExpr, n=200, powers=powers)
    base::plot(
      sft$fitIndices[, 1], ht$IQR,
      type = "n",
      xlab = "Soft threshold (power)",
      ylab = "Dendrogram height IQR",
      main = main
    )
    text(sft$fitIndices[, 1], ht$IQR, labels = powers,
      cex = cex, col = "red")
  }  
}

#'
#'
#' @export
wgcna.plotPowerAnalysis_multi <- function(exprList,
                                          cex=1, maxpower = 20,
                                          nmax = 2000,
                                          networktype = "signed",
                                          plots=c("sft.modelfit", "mean.k",
                                            "dendro.IQR"),
                                          main=NULL,
                                          cex.legend = 1,
                                          RsquaredCut = 0.85,
                                          setPar=TRUE) {
  if(0) {
    networktype = "signed"
    cex=1; maxpower = 20; nmax = 2000;
    plots=c("sft.modelfit", "mean.k","dendro.IQR");
    main=NULL; 
    RsquaredCut = 0.85
  }
  
  RsquaredCut <- RsquaredCut[1]
  
  ## Choose a set of soft-thresholding powers
  powers <- c(c(1:10), seq(from = 12, to = 20, by = 2))
  if(maxpower>20) {
    powers <- c(powers, seq(from = 20, to = maxpower, by = 5))
  }

  ## process each list
  sft <- list()
  for(i in 1:length(exprList)) {
    datExpr <- Matrix::t(exprList[[i]])

    ## subsample for speed
    if( nmax > 0 && nrow(exprList[[i]]) > nmax ) {
      ii <- sample(1:ncol(datExpr),nmax)
      datExpr <- datExpr[,ii]
    }
  
    ## Call the network topology analysis function
    k <- names(exprList)[i]
    sft[[k]] <- WGCNA::pickSoftThreshold(
      datExpr,
      powerVector = powers,
      RsquaredCut = RsquaredCut, 
      networkType = networktype,
      verbose = 0
    )
  }
  
  if(setPar) {
    np <- length(plots)
    par(mfrow = c(1, np), mar = c(3.8, 4.5, 3, 1), mgp = c(2.6, 0.95, 0))
  }
  
  ## Plot the results:
  if("sft.modelfit" %in% plots) {
    ## Scale-free topology fit index as a function of the soft-thresholding power
    Y <- c()
    for(i in 1:length(sft)) {
      y1 <- -sign(sft[[i]]$fitIndices[,"slope"]) * sft[[i]]$fitIndices[,"SFT.R.sq"]
      Y <- cbind(Y, y1)
    }
    colnames(Y) <- names(sft)
    x <- sft[[1]]$fitIndices[, "Power"]
    Y <- pmax(Y,0)
    matplot(
      x = x,
      y = Y,
      ylim = c(0,1),      
      type = "l",
      col = 2:99,
      lty = 1,
      lwd = 0.6,
      xlab = "Soft threshold (power)",
      ylab = "SFT model fit (signed R^2)",
      main = main
    )
    #abline(h = 0, col = "black", lty=1)
    for(i in 1:ncol(Y)) {      
      text(powers, Y[,i], labels = "█", cex=cex, col="white")      
      text(powers, Y[,i], labels = powers, cex=cex, col = 1+i)
    }
    ## this line corresponds to using an R^2 cut-off of h
    abline(h = RsquaredCut, col = "grey10", lty=2)
    legend("bottomright", legend=colnames(Y), fill=2:10,
      cex=cex.legend, y.intersp=0.9)
    title("SFT model fit")
  }
  
  ## Mean connectivity as a function of the soft-thresholding power
  if("mean.k" %in% plots) {
    Y <- sapply(sft, function(s) s$fitIndices[, "mean.k."])
    matplot(
      powers,
      Y,
      type = "l",
      col = 2:99,
      lty = 1,
      lwd = 0.6,
      xlab = "Soft threshold (power)",
      ylab = "Mean connectivity",
      main = main
    )
    for(i in 1:ncol(Y)) {
      text(powers, Y[,i], labels = "█", cex=cex, col="white")            
      text(powers, Y[,i], labels = powers, cex=cex, col = 1+i)
    }
    legend("topright", legend=colnames(Y), fill=2:10,
      cex=cex.legend, y.intersp=0.9)
    title("Mean connectivity")    
  }

  ht <- NULL
  if("dendro.IQR" %in% plots) {
    ht <- list()
    for(i in 1:length(exprList)) {
      ht[[i]] <- wgcna.checkDendroHeights(
        Matrix::t(exprList[[i]]), n=200, powers=powers)
    }
    Y <- sapply(ht, function(h) h$IQR)
    matplot(
      powers,
      Y,
      type = "l",
      col = 2:99,
      lty = 1,
      lwd = 0.6,
      xlab = "Soft threshold (power)",
      ylab = "Dendrogram height IQR",
      main = main
    )
    for(i in 1:ncol(Y)) {
      text(powers, Y[,i], labels = "█", cex=cex, col="white")            
      text(powers, Y[,i], labels = powers, cex = cex, col = 1+i)
    }
    legend("bottomright", legend=names(exprList), fill=2:10,
      cex=cex.legend, y.intersp=0.9)
    title("Dendrogram IQR")    
  }  

}



#' Better (?) method to pick soft threshold (aka power). 
#'
#' @export
wgcna.pickSoftThreshold <- function(datExpr, sft=NULL, rcut=0.85,
                                    method = c("sft","iqr")[1],
                                    nmax = -1,  powers = NULL,
                                    verbose = 1) {

  if(is.null(powers)) {
    powers <- c(c(1:10), seq(from = 12, to = 20, by = 2))
    # powers <- c(powers, seq(from = 25, to = 50, by = 5))
  }

  ## subsample for speed
  if(ncol(datExpr) > nmax && nmax > 0) {
    ii <- sample(1:ncol(datExpr),nmax)
    datExpr <- datExpr[,ii]
  }
  
  if(is.null(sft)) {
    sft <- WGCNA::pickSoftThreshold(
      datExpr,
      powerVector = powers,
      networkType = "signed",
      verbose = verbose
    )
  }

  optPower <- NULL
  if(method == "sft") {
    ## Pick power according to scale-free (SFT) parameter
    sqr <- -sign(sft$fitIndices[, 3]) * sft$fitIndices[, 2]
    if(max(sqr, na.rm=TRUE) >= rcut) {
      optPower <- min(powers[which(sqr >= rcut)])
    } else {
      ## remove initial value that are possible negative
      if(sqr[1] < 0.05) {
        for(i in 1:length(sqr)) sqr[i] <- ifelse(sqr[i] < 0.05, NA, sqr[i])
      }
      ds <- 0.5*median(abs(diff(sqr)),na.rm=TRUE) ##small step
      if(any(diff(sqr) < -ds, na.rm=TRUE)) {
        i <- min(which(diff(sqr) < -ds))+1
        sqr[i:length(sqr)] <- NA
      }
      optPower <- powers[which.max(sqr)]
    }
  } else if(method == "iqr") {
    ## Pick power according to IQR
    ht <- wgcna.checkDendroHeights(datExpr, n=200, powers = powers)
    ##base::plot( powers, ht$IQR)
    optPower <- powers[ which.max(ht$IQR) ]
  } else {
    stop("[wgcna.pickSoftThreshold] invalid method = ", method)
  }
  
  if(verbose>0) {
    message("[wgcna.pickSoftThreshold] sft$powerEstimate = ", sft$powerEstimate)
    message("[wgcna.pickSoftThreshold] optPower = ", optPower)
  }
  optPower
}


#' Scale a list of TOM matrices so that the quantiles (default p=0.95)
#' are equal after scaling with respect to the first TOM matrix.
#'
#' 
wgcna.scaleTOMs <- function(TOMs, scaleP=0.95) {
  nGenes <- nrow(TOMs[[1]])
  nSets <- length(TOMs)
  # Sample sufficiently large number of TOM entries
  nSamples = as.integer(1/(1-scaleP) * 1000);
  # Choose the sampled TOM entries
  scaleSample = sample(nGenes*(nGenes-1)/2, size = nSamples)
  TOMScalingSamples = list();
  # These are TOM values at reference percentile
  scaleQuant = rep(1, nSets)
  # Scaling powers to equalize reference TOM values
  scalePowers = rep(1, nSets)
  # Loop over sets
  set=1
  for (set in 1:nSets)
  {
    # Select the sampled TOM entries
    tval = as.dist(TOMs[[set]])[scaleSample]
    # Calculate the 95th percentile
    scaleQuant[set] = quantile(tval, probs = scaleP, type = 8);
    TOMScalingSamples[[set]] <- tval

    # Scale the TOM
    if (set>1)
    {
      scalePowers[set] = log(scaleQuant[1])/log(scaleQuant[set]);
      TOMs[[set]] = TOMs[[set]]^scalePowers[set];
    }
  }
  return(TOMs)
}

#' @export
<<<<<<< HEAD
wgcna.getTopGenesAndSets <- function(wgcna, annot=NULL, module=NULL, ntop=40,
                                     level = "gene") {

  ## If consensus results, call consensus routine
  if("layers" %in% names(wgcna) && class(wgcna$datExpr) == "list") {
    cons <- wgcna.getConsensusTopGenesAndSets(wgcna, annot=annot, module=module,
      ntop=ntop, level=level) 
    return(cons)
  }
  if(!"stats" %in% names(wgcna)) stop("object has no stats")
  #if(!"gsea" %in% names(wgcna)) warning("object has no enrichment results (gsea)")    
=======
wgcna.getTopGenesAndSets <- function(wgcna, annot=NULL, module=NULL, ntop=25,
                                     multi = FALSE) {

  if(!multi) {
    if(!"stats" %in% names(wgcna)) stop("object has no stats")
    if(!"gsea" %in% names(wgcna)) stop("object has no enrichment results (gsea)")    
    
    if("layers" %in% names(wgcna) && class(wgcna$datExpr) == "list") {
      cons <- wgcna.getConsensusTopGenesAndSets(wgcna, annot=annot,
        module=module,  ntop=ntop) 
      return(cons)
    }
  }

  if(!multi) {
    multiwgcna <- list(tmp = wgcna)
  } else {
    multiwgcna <- wgcna
  }

  browser()
>>>>>>> 819e4f67
  
  ##-----------------------------------------------
  ## get top genes (highest kME)
<<<<<<< HEAD
  mm <- wgcna$stats$moduleMembership  
  ##mm <- cor( wgcna$datExpr, wgcna$net$MEs )
  if(!is.null(annot)) mm <- rename_by2(mm, annot)
  gg <- rownames(mm)
  mm <- as.list(data.frame(mm))
  if(!is.null(module)) mm <- mm[which(names(mm) %in% module)]
  sel.topgenes <- lapply(mm, function(x) head(order(-x),ntop) )
  topgenes <- lapply( sel.topgenes, function(i) gg[i])

  ## top genesets
  topsets <- NULL
  topmembers <- NULL
  if("gsea" %in% names(wgcna)) {
    ee <- wgcna$gsea
    if(!is.null(module)) ee <- ee[which(names(ee) %in% module)]  
    topsets <- lapply(ee,function(x) head(rownames(x),ntop))
    topmembers <- lapply(ee, function(x) {
      names(head(sort(-table(unlist(strsplit(x$genes,split="\\|")))),2*ntop))
    })
  }

  ## top correlated phenotypes
  M <- wgcna$modTraits
  toppheno <- apply(M, 1, function(x) names(which(x > 0.8*max(x))))
=======
  ##-----------------------------------------------
  topgenes <- list()
  for(w in multiwgcna) {
    mm <- w$stats$moduleMembership  
    if(!is.null(annot)) mm <- rename_by2(mm, annot)
    gg <- rownames(mm)
    mm <- as.list(data.frame(mm))
    if(!is.null(module)) {
      mm <- mm[intersect(module,names(mm))]
    }
    sel.topgenes <- lapply(mm, function(x) head(order(-x),2*ntop) )
    wtop <- lapply( sel.topgenes, function(i) gg[i])
    topgenes <- c(topgenes, wtop)
  }
  
  ##-----------------------------------------------
  ## top genesets
  ##-----------------------------------------------
  topsets <- list()
  topmembers <- list()  
  for(w in multiwgcna) {
    ee <- w$gsea
    if(is.null(ee)) next
    if(!is.null(module)) {
      ee <- ee[intersect(module,names(ee))]
    }
    wsets <- lapply(ee,function(x) head(rownames(x),ntop))
    wmembers <- lapply(ee, function(x) {
      names(head(sort(-table(unlist(strsplit(x$genes,split="\\|")))),2*ntop))
    })
    topsets <- c(topsets, wsets)
    topmembers <- c(topmembers, wmembers)    
  }
  
  ##-----------------------------------------------
  ## top phenotypes
  ##-----------------------------------------------
  toppheno <- list()
  for(w in multiwgcna) {  
    M <- w$modTraits
    if(!is.null(module)) {
      M <- M[intersect(module,rownames(M)),,drop=FALSE]
    }
    wtop <- apply(M, 1, function(x) names(which(x > 0.8*max(x))))
    toppheno <- c(toppheno, wtop)
  }
>>>>>>> 819e4f67
  
  if(level=="geneset") {
    topsets <- topgenes
    topgenes <- NULL
  }
  
  list( sets = topsets, genes = topgenes, pheno = toppheno )

}

#' @export
<<<<<<< HEAD
wgcna.getMultiTopGenesAndSets <- function(multi_wgcna, annot=NULL, module=NULL,
                                          ntop=40, level = "gene") {

  toplist <- list()
  k=names(multi_wgcna)[1]
  for(k in names(multi_wgcna)) {
    topk <- wgcna.getTopGenesAndSets(multi_wgcna[[k]],
      module=module, annot=annot, ntop=ntop, level=level)
    if(!is.null(module)) {
      topk <- lapply( topk, function(s) s[which(names(s) %in% module)] )
    }
    toplist[[k]] <- topk
  }

  top <- list()
  
  top$genes <- lapply(toplist, function(t) t[['genes']])
  names(top$genes) <- NULL
  top$genes <- unlist(top$genes, recursive=FALSE)
  names(top$genes)
  
  top$sets <- lapply(toplist, function(t) t[['sets']])
  names(top$sets) <- NULL
  top$sets <- unlist(top$sets, recursive=FALSE)
  names(top$sets)
  
  top$pheno <- lapply(toplist, function(t) t[['pheno']])
  names(top$pheno) <- NULL
  top$pheno <- unlist(top$pheno, recursive=FALSE)
  names(top$pheno)

  return(top)
}


#' @export
wgcna.getConsensusTopGenesAndSets <- function(wgcna, annot=NULL, module=NULL, ntop=40,
                                              level=c("gene","geneset")[1]) {
=======
wgcna.getConsensusTopGenesAndSets <- function(wgcna, annot=NULL, module=NULL, ntop=20) {

>>>>>>> 819e4f67
  if(!"stats" %in% names(wgcna)) stop("object has no stats")
  ## if(!"gsea" %in% names(wgcna)) stop("object has no enrichment results (gsea)")    
  
  ## get top genes (highest kME)
  topgenesx <- list()
  for(i in 1:length(wgcna$stats)) {
    mm <- wgcna$stats[[i]]$moduleMembership
    if(!is.null(annot)) mm <- rename_by2(mm, annot, "symbol")
    gg <- rownames(mm)
    mm <- as.list(data.frame(mm))
    if(!is.null(module)) mm <- mm[module]
    sel.topgenes <- lapply(mm, function(x) head(order(-x), 3*ntop) )
    topgenesx[[i]] <- lapply(sel.topgenes, function(i) gg[i])
  }

  ## intersect topgenes across all datatypes
  topgenes <- topgenesx[[1]]
  k=2
  for(k in 2:length(topgenesx)) {
    topgenes <- mapply(intersect, topgenes, topgenesx[[k]], SIMPLIFY=FALSE)
  }
  
  ## top genesets (as symbol!)
  topsets <- NULL
  topmembers <- NULL
  if("gsea" %in% names(wgcna)) {  
    ee <- wgcna$gsea
    ee <- ee[match(names(topgenes),names(ee))]
    if(!is.null(module)) ee <- ee[module]  
    topsets <- lapply(ee,function(x) head(rownames(x),ntop))
    topmembers <- lapply(ee, function(x) {
      if(is.null(x)) return(c())
      names(head(sort(-table(unlist(strsplit(x$genes,split="\\|")))),3*ntop))
    })
  }
  
  ## module traits
  M <- lapply(wgcna$net$multiMEs, function(x) as.matrix(x$data))
  Y <- lapply(M, function(m) wgcna$datTraits[rownames(m),])
  R <- mapply( function(x,y) abs(cor(x,y,use="pairwise")), M, Y, SIMPLIFY=FALSE)
  R <- Reduce('+', R)
  toppheno <- apply(R, 1, function(x) names(which(x > 0.9*max(x,na.rm=TRUE))),
    simplify = FALSE)
  toppheno
  
  ## take intersection (high MM, high set membership)
  if(!is.null(topmembers)) {
    topmembers <- topmembers[match(names(topgenes),names(topmembers))]
    topgenes <- mapply(intersect, topmembers, topgenes, SIMPLIFY=FALSE)
  }
  topgenes <- lapply(topgenes, head, ntop)

  if(level=="geneset") {
    topsets <- topgenes
    topgenes <- NULL
  }
  
  list( sets = topsets, genes = topgenes, pheno=toppheno )
}

<<<<<<< HEAD
wgcna.describeModules <- function(wgcna, ntop=25, annot=NULL, multi=FALSE,
                                  level = "gene", experiment="",
                                  verbose = 1,
                                  model = DEFAULT_LLM,
                                  modules = NULL)  {

  if(multi) {
    top <- wgcna.getMultiTopGenesAndSets(wgcna, annot=annot, ntop=ntop,
      level=level)
  } else {
    top <- wgcna.getTopGenesAndSets(wgcna, annot=annot, ntop=ntop,
      level=level)
  }
  
  if(is.null(modules)) modules <- names(top$genes)
  if(is.null(modules)) modules <- names(top$sets)
  if(!is.null(top$genes))  modules <- intersect(modules, names(top$genes))
  if(!is.null(top$sets))  modules <- intersect(modules, names(top$sets))
  ##modules <- intersect(modules, names(top$pheno))  

  if(length(modules)==0) {
    message("[wgcna.describeModules] Warning: corrupted top list")
    return(NULL)
  }
  
=======
#' @export
wgcna.describeModules <- function(wgcna, ntop=25, annot=NULL, multi=FALSE, 
                                  experiment="", verbose=1, model=DEFAULT_LLM,
                                  docstyle = "detailed summary", numpar = 2,
                                  modules=NULL)  {

  top <- wgcna.getTopGenesAndSets(wgcna, annot=annot, ntop=ntop, multi=multi)
  
  if(is.null(modules)) modules <- names(top$genes)
  if(is.null(experiment)) experiment <- ""

  modules <- intersect(modules, names(top$genes))
  modules <- intersect(modules, names(top$sets))
  ##modules <- intersect(modules, names(top$pheno))  

  if(length(modules)==0) return(NULL)
    
>>>>>>> 819e4f67
  ## If no LLM is available we do just a manual summary
  model <- setdiff(model, c("",NA))
  if(is.null(model) || length(model)==0 ) {
    desc <- list()
    for(m in modules) {
      ss=gg=pp=NULL
      gg <- paste( top$genes[[m]], collapse=', ')
      ss <- paste( sub(".*:","",top$sets[[m]]), collapse='; ')
      if(m %in% names(top$pheno)) pp <- paste( top$pheno[[m]], collapse='; ')

      d <- ""
      if(!is.null(pp)) d <- paste(d, "<b>Correlated phenotypes:</b> ", pp, "<br><br>")
      d <- paste(d, "<b>Key genes:</b> ", gg, "<br><br>")
      d <- paste(d, "<b>Top enriched gene sets:</b> ", ss, "<br><br>")
      
      desc[[m]] <- d
    }

    res <- list(
      prompt = NULL,
      questions = NULL,
      answers = desc
    )
    return(res)
  }
  
  prompt <- paste("Give a",docstyle,"of the main overall biological function of the following top enriched genesets belonging to module <MODULE>. Discuss the possible relationship with phenotypes <PHENOTYPES> of this experiment about \"<EXPERIMENT>\". Use maximum",numpar,"paragraphs. Do not use any bullet points. \n\nHere is list of enriched gene sets: <GENESETS>\n")

  if(verbose) cat(prompt)
  
  desc <- list()
  questions <- list()
  for(k in modules) {
    ss=gg=pp=""
    ss <- sub( ".*:","", top$sets[[k]] ) ## strip prefix
    ss <- paste( ss, collapse=';')    
    gg <- paste( top$genes[[k]], collapse=';')
    if(k %in% names(top$pheno)) {
      pp <- paste0("'",top$pheno[[k]],"'")
      pp <- paste( pp, collapse=';')      
    }

    q <- prompt
    if(length(top$genes[[k]])>0) {
      q <- paste(q, "\nAfter that, shortly discuss if any of these key genes might be involved in the biological function. No need to mention all genes, just a few. Here is the list of key genes: <KEYGENES>\n")
    }
    if(verbose) cat(q)
    
    q <- sub("<MODULE>", k, q)
    q <- sub("<PHENOTYPES>", pp, q)
    q <- sub("<EXPERIMENT>", experiment, q)
    q <- sub("<GENESETS>", ss, q)
    q <- sub("<KEYGENES>", gg, q)    

    answer <- ""
    for(m in model) {
      a <- ai.ask(q, model=m)    
      a <- paste0(a, "\n\n[AI generated using ",m,"]\n")
      if(length(model)>1) a <- paste0("\n-------------------------------\n\n",a)
      answer <- paste0(answer, a)
    }

    desc[[k]] <- answer
    questions[[k]] <- q
  }

  res <- list(
    prompt = prompt,
    questions = questions,
    answers = desc
  )
  return(res)
}
<|MERGE_RESOLUTION|>--- conflicted
+++ resolved
@@ -2024,11 +2024,6 @@
     if(summary) {
       if(!is.null(progress)) progress$set(message = "Annotating modules...", value=0.6)
       message("Annotating modules using ", ai_model)    
-<<<<<<< HEAD
-      res$summary <- wgcna.describeModules(
-        res, ntop = 25, model = ai_model,
-        annot = annot, experiment = ai_experiment,
-=======
       ai <- wgcna.describeModules(
         res,
         multi = FALSE,
@@ -2036,7 +2031,6 @@
         model = ai_model,
         annot = annot,
         experiment = ai_experiment,
->>>>>>> 819e4f67
         verbose = 0
       )
       res$summary <- ai$answers
@@ -4986,7 +4980,7 @@
 }
 
 #' @export
-<<<<<<< HEAD
+
 wgcna.getTopGenesAndSets <- function(wgcna, annot=NULL, module=NULL, ntop=40,
                                      level = "gene") {
 
@@ -4998,33 +4992,9 @@
   }
   if(!"stats" %in% names(wgcna)) stop("object has no stats")
   #if(!"gsea" %in% names(wgcna)) warning("object has no enrichment results (gsea)")    
-=======
-wgcna.getTopGenesAndSets <- function(wgcna, annot=NULL, module=NULL, ntop=25,
-                                     multi = FALSE) {
-
-  if(!multi) {
-    if(!"stats" %in% names(wgcna)) stop("object has no stats")
-    if(!"gsea" %in% names(wgcna)) stop("object has no enrichment results (gsea)")    
-    
-    if("layers" %in% names(wgcna) && class(wgcna$datExpr) == "list") {
-      cons <- wgcna.getConsensusTopGenesAndSets(wgcna, annot=annot,
-        module=module,  ntop=ntop) 
-      return(cons)
-    }
-  }
-
-  if(!multi) {
-    multiwgcna <- list(tmp = wgcna)
-  } else {
-    multiwgcna <- wgcna
-  }
-
-  browser()
->>>>>>> 819e4f67
-  
-  ##-----------------------------------------------
+  
+
   ## get top genes (highest kME)
-<<<<<<< HEAD
   mm <- wgcna$stats$moduleMembership  
   ##mm <- cor( wgcna$datExpr, wgcna$net$MEs )
   if(!is.null(annot)) mm <- rename_by2(mm, annot)
@@ -5049,54 +5019,6 @@
   ## top correlated phenotypes
   M <- wgcna$modTraits
   toppheno <- apply(M, 1, function(x) names(which(x > 0.8*max(x))))
-=======
-  ##-----------------------------------------------
-  topgenes <- list()
-  for(w in multiwgcna) {
-    mm <- w$stats$moduleMembership  
-    if(!is.null(annot)) mm <- rename_by2(mm, annot)
-    gg <- rownames(mm)
-    mm <- as.list(data.frame(mm))
-    if(!is.null(module)) {
-      mm <- mm[intersect(module,names(mm))]
-    }
-    sel.topgenes <- lapply(mm, function(x) head(order(-x),2*ntop) )
-    wtop <- lapply( sel.topgenes, function(i) gg[i])
-    topgenes <- c(topgenes, wtop)
-  }
-  
-  ##-----------------------------------------------
-  ## top genesets
-  ##-----------------------------------------------
-  topsets <- list()
-  topmembers <- list()  
-  for(w in multiwgcna) {
-    ee <- w$gsea
-    if(is.null(ee)) next
-    if(!is.null(module)) {
-      ee <- ee[intersect(module,names(ee))]
-    }
-    wsets <- lapply(ee,function(x) head(rownames(x),ntop))
-    wmembers <- lapply(ee, function(x) {
-      names(head(sort(-table(unlist(strsplit(x$genes,split="\\|")))),2*ntop))
-    })
-    topsets <- c(topsets, wsets)
-    topmembers <- c(topmembers, wmembers)    
-  }
-  
-  ##-----------------------------------------------
-  ## top phenotypes
-  ##-----------------------------------------------
-  toppheno <- list()
-  for(w in multiwgcna) {  
-    M <- w$modTraits
-    if(!is.null(module)) {
-      M <- M[intersect(module,rownames(M)),,drop=FALSE]
-    }
-    wtop <- apply(M, 1, function(x) names(which(x > 0.8*max(x))))
-    toppheno <- c(toppheno, wtop)
-  }
->>>>>>> 819e4f67
   
   if(level=="geneset") {
     topsets <- topgenes
@@ -5108,7 +5030,6 @@
 }
 
 #' @export
-<<<<<<< HEAD
 wgcna.getMultiTopGenesAndSets <- function(multi_wgcna, annot=NULL, module=NULL,
                                           ntop=40, level = "gene") {
 
@@ -5147,10 +5068,6 @@
 #' @export
 wgcna.getConsensusTopGenesAndSets <- function(wgcna, annot=NULL, module=NULL, ntop=40,
                                               level=c("gene","geneset")[1]) {
-=======
-wgcna.getConsensusTopGenesAndSets <- function(wgcna, annot=NULL, module=NULL, ntop=20) {
-
->>>>>>> 819e4f67
   if(!"stats" %in% names(wgcna)) stop("object has no stats")
   ## if(!"gsea" %in% names(wgcna)) stop("object has no enrichment results (gsea)")    
   
@@ -5211,12 +5128,11 @@
   list( sets = topsets, genes = topgenes, pheno=toppheno )
 }
 
-<<<<<<< HEAD
-wgcna.describeModules <- function(wgcna, ntop=25, annot=NULL, multi=FALSE,
-                                  level = "gene", experiment="",
-                                  verbose = 1,
-                                  model = DEFAULT_LLM,
-                                  modules = NULL)  {
+#' @export
+wgcna.describeModules <- function(wgcna, ntop=25, annot=NULL, multi=FALSE, 
+                                  experiment="", verbose=1, model=DEFAULT_LLM,
+                                  docstyle = "detailed summary", numpar = 2,
+                                  modules=NULL)  {
 
   if(multi) {
     top <- wgcna.getMultiTopGenesAndSets(wgcna, annot=annot, ntop=ntop,
@@ -5227,26 +5143,6 @@
   }
   
   if(is.null(modules)) modules <- names(top$genes)
-  if(is.null(modules)) modules <- names(top$sets)
-  if(!is.null(top$genes))  modules <- intersect(modules, names(top$genes))
-  if(!is.null(top$sets))  modules <- intersect(modules, names(top$sets))
-  ##modules <- intersect(modules, names(top$pheno))  
-
-  if(length(modules)==0) {
-    message("[wgcna.describeModules] Warning: corrupted top list")
-    return(NULL)
-  }
-  
-=======
-#' @export
-wgcna.describeModules <- function(wgcna, ntop=25, annot=NULL, multi=FALSE, 
-                                  experiment="", verbose=1, model=DEFAULT_LLM,
-                                  docstyle = "detailed summary", numpar = 2,
-                                  modules=NULL)  {
-
-  top <- wgcna.getTopGenesAndSets(wgcna, annot=annot, ntop=ntop, multi=multi)
-  
-  if(is.null(modules)) modules <- names(top$genes)
   if(is.null(experiment)) experiment <- ""
 
   modules <- intersect(modules, names(top$genes))
@@ -5255,7 +5151,6 @@
 
   if(length(modules)==0) return(NULL)
     
->>>>>>> 819e4f67
   ## If no LLM is available we do just a manual summary
   model <- setdiff(model, c("",NA))
   if(is.null(model) || length(model)==0 ) {
