--- conflicted
+++ resolved
@@ -963,135 +963,6 @@
   if (verbose) message("[detect_probe] detected probe type = ", probe_type)
 
   return(probe_type)
-<<<<<<< HEAD
-}
-
-
-id2symbol.DEPRECATED <- function(probes, type = NULL, org = "human", keep.na = FALSE) {
-  require(org.Hs.eg.db)
-  require(org.Mm.eg.db)
-  require(org.Rn.eg.db)
-
-  ## strip postfix for ensemble codes
-  if (mean(grepl("^ENS", probes)) > 0.5) {
-    probes <- gsub("[.].*", "", probes)
-  }
-
-  if (is.null(type) || is.null(org)) {
-    hs.list <- list(
-      "human.ensembl" = unlist(as.list(org.Hs.egENSEMBL)),
-      "human.ensemblTRANS" = unlist(as.list(org.Hs.egENSEMBLTRANS)),
-      # "human.unigene" = unlist(as.list(org.Hs.egUNIGENE)),
-      "human.refseq" = unlist(as.list(org.Hs.egREFSEQ)),
-      "human.accnum" = unlist(as.list(org.Hs.egACCNUM)),
-      "human.uniprot" = unlist(as.list(org.Hs.egUNIPROT)),
-      "human.symbol" = unlist(as.list(org.Hs.egSYMBOL))
-    )
-
-    mm.list <- list(
-      "mouse.ensembl" = unlist(as.list(org.Mm.egENSEMBL)),
-      "mouse.ensemblTRANS" = unlist(as.list(org.Mm.egENSEMBLTRANS)),
-      # "mouse.unigene" = unlist(as.list(org.Mm.egUNIGENE)),
-      "mouse.refseq" = unlist(as.list(org.Mm.egREFSEQ)),
-      "mouse.accnum" = unlist(as.list(org.Mm.egACCNUM)),
-      "mouse.uniprot" = unlist(as.list(org.Mm.egUNIPROT)),
-      "mouse.symbol" = unlist(as.list(org.Mm.egSYMBOL))
-    )
-
-    rn.list <- list(
-      "rat.ensembl" = unlist(as.list(org.Rn.egENSEMBL)),
-      "rat.ensemblTRANS" = unlist(as.list(org.Rn.egENSEMBLTRANS)),
-      # "rat.unigene" = unlist(as.list(org.Rn.egUNIGENE)),
-      "rat.refseq" = unlist(as.list(org.Rn.egREFSEQ)),
-      "rat.accnum" = unlist(as.list(org.Rn.egACCNUM)),
-      "rat.uniprot" = unlist(as.list(org.Rn.egUNIPROT)),
-      "rat.symbol" = unlist(as.list(org.Rn.egSYMBOL))
-    )
-
-    id.list <- c(hs.list, mm.list, rn.list)
-    mx <- sapply(id.list, function(id) mean(probes %in% id))
-    mx
-    org <- type <- NULL
-    max.mx <- max(mx, na.rm = TRUE)
-    mx0 <- names(mx)[which.max(mx)]
-    org <- sub("[.].*", "", mx0)
-    type <- sub(".*[.]", "", mx0)
-    message("[id2symbol] mapped ", format(100 * max.mx, digits = 2), "% of probes")
-    if (max.mx < 0.5 && max.mx > 0) {
-      message("[id2symbol] WARNING! low mapping ratio: r= ", max.mx)
-    }
-    if (max.mx == 0) {
-      message("[id2symbol] WARNING! zero mapping ratio: r= ")
-      type <- NULL
-    }
-    org
-    type
-  }
-
-  ## checks
-  if (is.null(type)) {
-    cat("id2symbol: missing type: type = NULL\n")
-    return(NULL)
-  }
-  if (!type %in% c("ensembl", "ensemblTRANS", "unigene", "refseq", "accnum", "uniprot", "symbol")) {
-    cat("id2symbol: invalid type: ", type, "\n")
-    return(NULL)
-  }
-
-  if (is.null(org)) {
-    cat("id2symbol: missing organism: org = NULL\n")
-    return(NULL)
-  }
-  if (!tolower(org) %in% c("human", "mouser", "rat")) {
-    cat("id2symbol: not supported organism: org = ", org, "\n")
-    return(NULL)
-  }
-
-
-  cat("[id2symbol] organism = ", org, "\n")
-  cat("[id2symbol] probe.type = ", type, "\n")
-  type
-
-  if (type == "symbol") {
-    cat("id2symbol: probe is already symbol\n")
-    if (any(grep(" /// ", probes))) {
-      symbol0 <- strsplit(probes, split = " /// ")
-    } else if (any(grep("[;,]", probes))) {
-      symbol0 <- strsplit(probes, split = "[;,\\|]")
-    } else {
-      symbol0 <- probes
-    }
-  } else {
-    org
-    if (org == "human") {
-      symbol0 <- AnnotationDbi::mapIds(org.Hs.eg.db, probes, "SYMBOL", toupper(type))
-    }
-    if (org == "mouse") {
-      symbol0 <- AnnotationDbi::mapIds(org.Mm.eg.db, probes, "SYMBOL", toupper(type))
-    }
-    if (org == "rat") {
-      symbol0 <- AnnotationDbi::mapIds(org.Rn.eg.db, probes, "SYMBOL", toupper(type))
-    }
-  }
-
-  ## Unrecognize probes
-  nna <- which(is.na(names(symbol0)))
-  length(nna)
-  if (length(nna)) names(symbol0)[nna] <- probes[nna]
-
-  ## What to do with unmapped/missing symbols????
-  symbol <- sapply(symbol0, "[", 1) ## takes first symbol only!!!
-  isnull <- which(sapply(symbol, is.null))
-  symbol[isnull] <- NA
-  if (keep.na) {
-    sel.na <- which(is.na(symbol))
-    symbol[sel.na] <- probes[sel.na]
-  }
-  symbol <- unlist(symbol)
-  names(symbol) <- NULL
-  Matrix::head(symbol)
-
-  symbol
 }
 
 
@@ -1160,6 +1031,4 @@
   pgx$probe_type <- probe_type ## Why need this?? unneeded baggage.. (IK)
 
   return(pgx)
-=======
->>>>>>> cfcc10d3
 }