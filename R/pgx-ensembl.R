##
## This file is part of the Omics Playground project.
## Copyright (c) 2018-2023 BigOmics Analytics SA. All rights reserved.
##

#' Retrieve gene annotation table
#'
#' @description Retrieves a gene annotation table for the given organism
#' from Ensembl using biomaRt. Adds the table to the PGX object.
#'
#' @param pgx PGX object with a counts table.
#' @param organism Char. Organism name. For more info see \code{\link{playbase::SPECIES_TABLE}}.
#' @param annot_table Custom annotation table. See \code{\link{playbase::pgx.custom_annotation}}.
#' @return Updated PGX object with gene annotation table
#'
#' @details Queries the Ensembl database to get a gene annotation table
#' containing external gene IDs mapped to Ensembl IDs. Handles retries in case
#' of temporary Ensembl API errors.
#'
#'
#' @examples
#' \dontrun{
#' pgx <- list()
#' pgx$counts <- matrix(rnorm(4), nrow = 2)
#' rownames(pgx$counts) <- c("ENSG00000142192", "ENSG00000288602")
#' pgx <- pgx.addGeneAnnotation(pgx, "Human")
#' }
#' @export
pgx.addGeneAnnotation <- function(pgx, organism = NULL, annot_table = NULL) {
  # Safety checks
  stopifnot(is.list(pgx))
  probes <- rownames(pgx$counts)

  if (is.null(organism) && !is.null(pgx$organism)) {
    organism <- pgx$organism
  }

  if (is.null(organism)) {
    stop("could not determine organism. please specify")
  }

  if (organism == "No organism") {
    # annotation table is mandatory for 'No organism' (until server side
    # can handle missing genesets)
    genes <- getCustomAnnotation(
      probes = probes,
      custom_annot = annot_table
    )
  }

  if (organism != "No organism") {
    # Get gene table
    genes <- ngs.getGeneAnnotation(
      organism = organism,
      probes = probes
    )
  }

  # Add to pgx object
  pgx$genes <- genes

  return(pgx)
}

#' @export
getGeneAnnotation <- function(...) {
  ngs.getGeneAnnotation(...)
}

# old function call
ngs.getGeneAnnotation <- function(
    organism,
    probes,
    use = c("annothub","orthogene")[1],
    use.ah = NULL,
    verbose = TRUE) {
  annot <- NULL

  if (tolower(organism) == "human") organism <- "Homo sapiens"
  if (tolower(organism) == "mouse") organism <- "Mus musculus"
  if (tolower(organism) == "rat")  organism <- "Rattus norvegicus"
  if (tolower(organism) == "dog")  organism <- "Canis familiaris"
  
  if (is.null(annot) && use == "annothub") {
    annot <- getGeneAnnotation.ANNOTHUB(
      organism = organism,
      probes = probes,
      use.ah = use.ah,
      verbose = verbose
    )
  }

  if (is.null(annot) && use == "orthogene") {
    organism <- sub("Canis familiaris","Canis lupus familiaris",organism)
    annot <- getGeneAnnotation.ORTHOGENE(
      organism = organism,
      probes = probes,
      verbose = verbose
    )
  }
  
  ## clean up
  annot <- cleanupAnnotation(annot)

  return(annot)
}

#' Get gene annotation data using AnnotationHub
#'
#' Retrieves gene annotation information from AnnotationHub for a set of input
#' gene/transcript identifiers.
#'
#' @param probes Character vector of gene/transcript identifiers to retrieve annotation for.
#' @param organism Organism name, e.g. "hsapiens_gene_ensembl".
#' @param probe_type Character specifying the type of input identifiers. If NULL,
#' it will be automatically detected. Options are "ensembl_gene_id", "ensembl_transcript_id", etc.
#' @param verbose Logical indicating whether to print status messages.
#'
#' @return Data frame with gene annotation data for the input identifiers. Columns are:
#' \itemize{
#'   \item \code{feature}: The probe identifier.
#'   \item \code{sybmol}: Human readable gene name.
#'   \item \code{human_homolog}: Gene symbol for human. Only present if working with non-human dataset.
#'   \item \code{gene_title}: Gene description
#'   \item \code{gene_biotype}: Gene biotype
#'   \item \code{chr}: Chromosome
#'   \item \code{pos}: Transcript start position
#'   \item \code{tx_len}: Transcript length
#'   \item \code{map}: Chromosome band
#'   \item \code{gene_name}: equivalent to the rownames. Kept for back compatibility
#' }
#'
#' @details This function queries AnnotHub to retrieve key gene annotation data for
#' a set of input gene/transcript identifiers. It can detect the identifier
#' type automatically if not provided.
#'
#'
#' @examples
#' \dontrun{
#' probes <- c("ENSG00000142192", "ENST00000288602")
#' result <- ngs.getGeneAnnotation(organism, probes)
#' head(result)
#' }
#' @export
getGeneAnnotation.ANNOTHUB <- function(
    organism,
    probes,
    use.ah = NULL,
    verbose = TRUE) {
  if (is.null(organism)) {
    warning("[getGeneAnnotation] Please specify organism")
    return(NULL)
  }

  if (verbose) {
    message("[ngs.getGeneAnnotation] Retrieving gene annotation...")
  }

  if (tolower(organism) == "human") organism <- "Homo sapiens"
  if (tolower(organism) == "mouse") organism <- "Mus musculus"
  if (tolower(organism) == "rat") organism <- "Rattus norvegicus"

  genes <- NULL

  ## get correct OrgDb database for this organism
  orgdb <- getOrgDb(organism, use.ah = use.ah)

  if (is.null(probes)) {
    probes <- AnnotationDbi::keys(orgdb)
  }
  probes0 <- probes
  names(probes) <- probes0

  ## clean up probe names from suffixes
  probes <- clean_probe_names(probes)

  probe_type <- detect_probetype(organism, probes, orgdb = NULL)
  if (is.null(probe_type)) {
    message("ERROR: could not determine probe_type ")
    return(NULL)
  }

  ## --------------------------------------------
  ## retrieve table
  ## --------------------------------------------
  cols <- c("SYMBOL", "GENENAME", "GENETYPE", "MAP")
  cols <- intersect(cols, AnnotationDbi::keytypes(orgdb))

  cat("get gene annotation columns:", cols, "\n")
  message("retrieving annotation for ", length(probes), " ", probe_type, " features...")

  suppressMessages(suppressWarnings(
    annot <- AnnotationDbi::select(orgdb,
      keys = probes, columns = cols,
      keytype = probe_type
    )
  ))

  # some organisms do not provide symbol but rather gene name (e.g. yeast)
  if (!"SYMBOL" %in% colnames(annot)) {
    annot$SYMBOL <- annot$GENENAME
  }

  annot$SYMBOL[is.na(annot$SYMBOL)] <- ""

  ## match annotation table to probes
  cat("got", length(unique(annot$SYMBOL)), "unique SYMBOLs...\n")
  annot <- annot[match(probes, annot[, probe_type]), ]
  annot$PROBE <- names(probes) ## original probe names

  # Dog id should be canis lupus familiaris and not cannis familiaris, as in ah
  if (organism == "Canis familiaris") {
    org_orthogene <- "Canis lupus familiaris"
  } else {
    ## org_orthogene <- organism
    org_orthogene <- try(orthogene::map_species(
      organism,
      method = "gprofiler", verbose = FALSE
    ))
  }

  ## get human ortholog using 'orthogene'
  cat("\ngetting human orthologs...\n")
  annot$ORTHOGENE <- getHumanOrtholog(organism, annot$SYMBOL)$human

  ## Return as standardized data.frame and in the same order as input
  ## probes.
  annot$SOURCE <- "OrgDb"
  annot.cols <- c(
    "PROBE", "SYMBOL", "ORTHOGENE", "GENENAME", "GENETYPE",
    "MAP", "CHR", "POS", "TXLEN", "SOURCE"
  )
  missing.cols <- setdiff(annot.cols, colnames(annot))
  missing.cols
  genes <- annot
  for (a in missing.cols) genes[[a]] <- NA
  genes <- genes[, annot.cols]
  new.names <- c(
    "feature", "symbol", "human_ortholog", "gene_title", "gene_biotype",
    "map", "chr", "pos", "tx_len", "source"
  )
  colnames(genes) <- new.names
  genes <- as.data.frame(genes)

  if (!all(probes0 %in% genes$feature)) {
    message("WARNING: not all probes could be annotated")
  }
  genes <- genes[match(probes0, genes$feature), , drop = FALSE]

  if (is.null(genes)) {
    warning("[getGeneAnnotation] ERROR : could not create gene annotation")
    return(NULL)
  }

  ## in case there were duplicated probe names we must make them unique
  rownames(genes) <- make_unique(probes0) ## in pgx-functions.R

  return(genes)
}


#' Cleanup probe names from postfixes or version numbers
#'
#' @export
clean_probe_names <- function(probes) {
  probes0 <- probes
  probes <- probes[!is.na(probes) & probes != ""]
  probes <- sapply(strsplit(probes, split = ";"), head, 1) ## take first

  ## strip away anything after a 'dot' or 'underscore'
  probes <- sub("[._].*", "", probes)

  ## is.ensembl <- mean(grepl("^ENS", probes)) > 0.5
  ## if (is.ensembl) {
  ##   probes <- sub("[.][0-9]+$", "", probes) ## strip version number
  ## }

  ## If UNIPROT we also strip isoform extension (orgDb does not like it)
  is.uniprot <- mean(grepl("^[QP][0-9]*", probes)) > 0.8
  if (is.uniprot) {
    ## probes <- sub("[.][0-9]+$", "", probes) ## strip phosphosite
    probes <- sub("-[0-9]+", "", probes) ## strip isoform
  }
  names(probes) <- probes0
  probes
}

#' Cleanup annotation
#'
cleanupAnnotation <- function(genes) {
  ## add missing columns if needed, then reorder
  columns <- c(
    "feature", "symbol", "human_ortholog", "gene_title", "gene_biotype",
    "map", "chr", "pos", "tx_len", "source", "gene_name"
  )
  missing.cols <- setdiff(columns, colnames(genes))
  missing.cols
  for (a in missing.cols) genes[[a]] <- NA
  genes <- genes[, columns]
  colnames(genes) <- columns

  # gene_name should ALWAYS be assigned to feature for compatibility
  # with gene_name legacy implementation
  genes$gene_name <- genes$feature

  # add space after ; to conform with playbase <= 1.3.2
  genes$gene_title <- gsub(";[ ]*", "; ", genes$gene_title)

  # rename protein-coding to protein_coding to confirm with playbase <= v1.3.2
  genes$gene_biotype <- sub("protein-coding", "protein_coding", genes$gene_biotype)

  # replace NA in gene_ortholog by "" to conform with old pgx objects
  genes$human_ortholog[is.na(genes$human_ortholog)] <- ""

  # if organism is human, human_ortholog should be NA (matching old playbase annot)
  if (is.null(genes$human_ortholog)) {
    genes$human_ortholog <- NA
  }

  ## Attempt: remove "pos", "tx_len"
  keep <- colnames(genes)[!colnames(genes) %in% c("pos", "tx_len")]
  genes <- genes[, keep]

  genes
}



#' @title Custom Gene Annotation
#'
#' @description Adds custom gene annotation table to a pgx object
#'
#' @param counts A counts matrix
#' @param custom_annot data.frame with custom annotation data. If provided,
#' it has to contain at least the columns "feature", "symbol", "gene_name". Also,
#' the features has to match the rownames of the counts provided.
#'
#'
#' @details This function allows adding a gene annotation data.frame to a pgx object when
#' the user has not provided an organism or it's not known.  The custom_annot data.frame
#' should contain gene IDs that match the pgx object genes, plus any additional columns
#' of annotation data.
#'
#' The id_type parameter specifies the type of ID used in custom_annot to match genes.
#' Possible options are "symbol", "ensembl_gene_id", etc. By default it will try to match
#' on the "symbol" field.
#'
#' Any columns in custom_annot that match existing pgx gene annotation columns will
#' overwrite the original data. New columns will be appended.
#'
#' @return The pgx object with custom gene annotation added/appended. The gene annotation
#' table has the same format as the one returned by pgx.gene_table(). However, the
#' columns human_ortholog, gene_title, gene_biotype, chr, pos, tx_len, map, source are filled
#' with default values.
#'
#' @examples
#' \dontrun{
#' custom_annot <- data.frame(
#'   feature = c("A1", "A2", "A3"),
#'   symbol = c("TP53", "MYC", "EGFR"),
#'   gene_name = c("A1", "A2", "A3")
#' )
#'
#' pgx <- getCustomAnnotation(counts, custom_annot)
#' }
#' @export
getCustomAnnotation <- function(probes, custom_annot = NULL) {
  message("[getCustomAnnotation] Adding custom annotation table...")
  # If the user has provided a custom gene table, check it and use it

  num_annot <- sum(probes %in% custom_annot$feature)

  annot_map <- list(
    "human_ortholog" = "",
    "gene_title" = "unknown",
    "gene_biotype" = "unknown",
    "chr" = "unknown",
    "pos" = 0,
    "tx_len" = 0,
    "map" = "1",
    "source" = "custom"
  )

  required_cols <- c(
    "feature",
    "symbol",
    "gene_name"
  )

  # this will be used at the end to order df columns
  table_col_order <- c(required_cols, names(annot_map))

  # legacy code but maybe this could be removed in the future...
  required_in_annot <- all(required_cols %in% colnames(custom_annot))

  if (!is.null(custom_annot) && num_annot > 1 && required_in_annot) {
    # remove all NA columns, otherwise the for loop below will not work
    custom_annot <- custom_annot[, !apply(custom_annot, 2, function(x) all(is.na(x)))]

    # identify missing columns and fill them with annot_map
    missing_cols <- setdiff(names(annot_map), names(custom_annot))

    custom_annot[missing_cols] <- annot_map[missing_cols]

    # filter annotated table by probes using match
    custom_annot <- custom_annot[match(probes, custom_annot$feature), ]

    # if row was missing from annotation table (NA from match call above), input NA based on probes

    rownames(custom_annot) <- probes

    custom_annot$feature <- ifelse(is.na(custom_annot$feature), rownames(custom_annot), custom_annot$feature)
    custom_annot$symbol <- ifelse(is.na(custom_annot$symbol), rownames(custom_annot), custom_annot$symbol)
    custom_annot$gene_name <- ifelse(is.na(custom_annot$gene_name), rownames(custom_annot), custom_annot$gene_name)

    # Fill NA values with corresponding values from annot_map

    res <- lapply(names(annot_map), function(x) {
      ifelse(is.na(custom_annot[[x]]), annot_map[[x]], custom_annot[[x]])
    })

    names(res) <- names(annot_map)

    res <- as.data.frame(res)

    custom_annot[, names(annot_map)] <- res[, names(annot_map)]
  } else {
    # Create custom gene table from probe names
    message("[getCustomAnnotation] Creating annotation table from probe names...")
    custom_annot <- data.frame(
      feature = probes,
      symbol = probes,
      gene_name = probes,
      human_ortholog = "",
      gene_title = "unknown",
      gene_biotype = "unknown",
      chr = "unknown",
      pos = 0,
      tx_len = 0,
      map = "1",
      source = "custom"
    )
    rownames(custom_annot) <- probes
  }

  custom_annot <- custom_annot[, table_col_order]
  custom_annot <- cleanupAnnotation(custom_annot)
  return(custom_annot)
}


## ================================================================================
## ========================= FUNCTIONS ============================================
## ================================================================================


#' Map probe identifiers to gene symbols
#'
#' This function converts a vector of probe identifiers to
#' standard HGNC gene symbols using an annotation lookup table.
#'
#' @param probes Character vector of probe IDs to convert.
#' @param annot_table Data frame with columns "probe_type" and "hgnc_symbol".
#'   The probe_type matches the type of IDs in probes.
#'
#' @import data.table
#' @return Character vector of mapped HGNC gene symbols.
#'
#' @details The annot_table should contain a column with the probe IDs
#'   (matching type of probes input) and a column with the corresponding HGNC
#'   gene symbols. This function matches the input probes to the table
#'   to retrieve the gene symbols. Unmatched probes are returned as is.
#' @examples
#' \dontrun{
#' probes <- c("ENSG00000142192", "ENST00000288602")
#' annot_table <- data.frame(
#'   ensembl_gene_id = c("ENSG00000142192", "ENSG00000099977"),
#'   hgnc_symbol = c("EGFR", "CDKN2A")
#' )
#' symbols <- probe2symbol(probes, annot_table)
#' }
#' @import data.table
#' @export
probe2symbol <- function(probes, annot_table, query = "symbol", fill_na = FALSE) {
  # Prepare inputs
  query_col <- annot_table[probes, query]

  # Deal with NA
  if (fill_na) {
    query_col <- data.table::fifelse(query_col == "" | is.na(query_col),
      yes = probes,
      no = query_col
    )
  }

  # Return queryed col
  return(query_col)
}


## not exported
.getOrgDb <- function(organism, use.ah = NULL) {
  if (tolower(organism) == "human") organism <- "Homo sapiens"
  if (tolower(organism) == "mouse") organism <- "Mus musculus"
  if (tolower(organism) == "rat") organism <- "Rattus norvegicus"
  organism

  if (is.null(use.ah) || !use.ah) {
    if (organism == "Homo sapiens" && require("org.Hs.eg.db", quietly = TRUE)) {
      return(org.Hs.eg.db::org.Hs.eg.db)
    }
    if (organism == "Mus musculus" && require("org.Mm.eg.db", quietly = TRUE)) {
      return(org.Mm.eg.db::org.Mm.eg.db)
    }
    if (organism == "Rattus norvegicus" && require("org.Rn.eg.db", quietly = TRUE)) {
      return(org.Rn.eg.db::org.Rn.eg.db)
    }
    if (organism == "Plasmodium falciparum" && require("org.Pf.plasmo.db", quietly = TRUE)) {
      return(org.Pf.plasmo.db::org.Pf.plasmo.db)
    }
  }

  ah <- AnnotationHub::AnnotationHub()
  all_species <- allSpecies()
  if (!tolower(organism) %in% tolower(all_species)) {
    message("WARNING: organism '", organism, "' not in AnnotationHub")
    return(NULL)
  }

  ## correct capitalization
  species <- all_species[which(tolower(all_species) == tolower(organism))]

  message("querying AnnotationHub for '", organism, "'\n")
  suppressMessages({
    ahDb <- AnnotationHub::query(ah, pattern = c(organism, "OrgDb"))
  })

  ## select on exact organism name
  ahDb <- ahDb[which(tolower(ahDb$species) == tolower(organism))]
  k <- length(ahDb) ## latest of multiple
  message("selecting database for '", ahDb$species[k], "'\n")

  message("retrieving annotation...\n")
  orgdb <- tryCatch(
    {
      ahDb[[k]]
    },
    error = function(e) {
      message("An error occurred: ", e, ". Retrying with force=TRUE.")
      ahDb[[k, force = TRUE]]
    }
  )

  return(orgdb)
}

#'
#'
#' @export
getOrgDb <- function(organism, use.ah = NULL) {
  if (tolower(organism) == "human") organism <- "Homo sapiens"
  if (tolower(organism) == "mouse") organism <- "Mus musculus"
  if (tolower(organism) == "rat") organism <- "Rattus norvegicus"
  organism
  orgdb <- .getOrgDb(organism, use.ah = use.ah)
  if (is.null(orgdb)) {
    return(NULL)
  }

  ## Extra check for validity of database
  suppressMessages({
    check.org <- grep("ORGANISM", capture.output(orgdb), value = TRUE)
  })
  check.org <- sub(".*ORGANISM: ", "", check.org)
  check.org
  if (is.null(check.org) || check.org != organism) {
    message("[getOrgDb] ***WARNING***: AnnotationHub is corrupt! removing cache")
    ah <- AnnotationHub::AnnotationHub(localHub = TRUE)
    AnnotationHub::removeCache(ah, ask = FALSE)
    orgdb <- .getOrgDb(organism, use.ah = use.ah)
  }
  orgdb
}



#' @title Detect probe type from probe set
#' @export
detect_probetype <- function(organism, probes, orgdb = NULL,
                             nprobe = 100, use.ah = NULL) {
  if (tolower(organism) == "human") organism <- "Homo sapiens"
  if (tolower(organism) == "mouse") organism <- "Mus musculus"
  if (tolower(organism) == "rat") organism <- "Rattus norvegicus"

  ## get correct OrgDb database for organism
  if (is.null(orgdb)) {
    orgdb <- getOrgDb(organism, use.ah = use.ah)
  }
  if (is.null(orgdb)) {
    message("[detect_probetype] ERROR: unsupported organism '", organism, "'\n")
    return(NULL)
  }

  ## get probe types for organism
  keytypes <- c(
    "SYMBOL", "ENSEMBL", "UNIPROT", "ENTREZID",
    "GENENAME", "MGI",
    "ENSEMBLTRANS", "ENSEMBLPROT",
    "ACCNUM", "REFSEQ"
  )
  keytypes <- intersect(keytypes, keytypes(orgdb))
  key_matches <- rep(0L, length(keytypes))
  names(key_matches) <- keytypes
<<<<<<< HEAD
  
=======

  dbg("[detect_probetype] 1: head(probes) = ", head(probes))

>>>>>>> 01ed6eda
  ## clean up probes
  probes <- probes[!is.na(probes) & probes != ""]
  probes <- sapply(strsplit(probes, split = ";"), head, 1) ## take first
  probes <- unique(probes)
  probes <- clean_probe_names(probes)
<<<<<<< HEAD
  
=======

  dbg("[detect_probetype] 2: head(probes) = ", head(probes))

>>>>>>> 01ed6eda
  ## Subset probes if too many
  if (length(probes) > nprobe) {
    if (nprobe > length(probes)) nprobe <- length(probes)
    # get random probes for query
    probes <- sample(probes, nprobe)
  }

  # Iterate over probe types
  key <- keytypes[1]
  for (key in keytypes) {
    probe_matches <- data.frame(NULL)

    # add symbol and genename on top of key as they will be used to
    # count the real number of probe matches
    key2 <- c(key, c("SYMBOL", "GENENAME"))
    key2 <- intersect(key2, keytypes)
    suppressMessages(suppressWarnings(try(
      probe_matches <- AnnotationDbi::select(
        orgdb,
        keys = probes,
        keytype = key,
        columns = key2
      ),
      silent = TRUE
    )))

    # set empty character to NA, as we only count not-NA to define probe type
    probe_matches[probe_matches == ""] <- NA
    # check which probe types (genename, symbol) return the most matches
    n1 <- n2 <- 0
    if ("SYMBOL" %in% colnames(probe_matches)) n1 <- sum(!is.na(probe_matches[, "SYMBOL"]))
    if ("GENENAME" %in% colnames(probe_matches)) n2 <- sum(!is.na(probe_matches[, "GENENAME"]))
    matchratio <- max(n1, n2) / length(probes)
    key_matches[key] <- matchratio

    ## stop search prematurely if matchratio > 95%
    if (matchratio > 0.95) break()
  }

  ## Return top match
  ##  key_matches
  top_match <- NULL
  if (all(key_matches == 0)) {
    message("head.probes = ", paste(head(probes), collapse = " "))
    message("WARNING: Probe type not found. Valid probe types: ", paste(keytypes, collapse = " "))
    return(NULL)
  } else {
    top_match <- names(which.max(key_matches))
  }

  return(top_match)
}

#' @title Get human ortholog from given symbols of organism by using
#'   orthogene package. This package needs internet connection.
#'
#' @export
getHumanOrtholog <- function(organism, symbols) {
  ## test if orthogene server is reachable
  res <- try(orthogene::map_genes("CDK1", verbose = FALSE))
  if ("try-error" %in% class(res)) {
    message("[getHumanOrtholog] failed to contact server")
    df <- data.frame(symbols, "human" = NA)
    colnames(df)[1] <- organism
    rownames(df) <- NULL
    return(NULL)
  }

  # Dog id should be 'Canis lupus familiaris' (in orthogene) and not
  # Canis familiaris (in AH)
  if (organism == "Canis familiaris") {
    organism <- "Canis lupus familiaris"
  }

  clean2 <- function(s) {
    paste(head(strsplit(s, split = "[ _-]")[[1]], 2), collapse = " ")
  }

  organism <- gsub("[_]", " ", organism) ## orgDB names have sometimes underscores
  has.ortho <- !is.null(orthogene::map_species(organism, method = "gprofiler", verbose = FALSE))
  has.ortho

  ## build clean species list (only 'Genus species')
  ortho.species <- orthogene::map_species(method = "gprofiler", verbose = FALSE)$scientific_name
  ortho.clean <- sapply(ortho.species, clean2)
  organism2 <- clean2(organism)
  has.clean <- (organism2 %in% ortho.clean)
  has.clean

  ## build Genus list
  genus <- strsplit(organism, split = " ")[[1]][1]
  ortho.genus <- gsub(" .*|\\[|\\]", "", ortho.species)
  has.genus <- (genus %in% ortho.genus)
  has.genus

  ## select orthogene method (DB) and best matching species. If a
  ## species does not match, then we take the first matching species
  ## with the same Genus that is in the DB.
  if (any(has.ortho)) {
    ortho_organism <- orthogene::map_species(organism, method = "gprofiler", verbose = FALSE)
    message("auto matching: ", organism)
  } else if (any(has.clean)) {
    ## if no exact species match, we try a clean2
    ortho_organism <- head(names(which(ortho.clean == organism2)), 1)
    message("cleaned matching: ", organism2)
  } else if (any(has.genus)) {
    ## if no species match, we take the first Genus hit
    ortho_organism <- head(names(which(ortho.genus == genus)), 1)
    message("genus matching: ", genus)
  } else {
    ## no match
    ortho_organism <- NULL
  }

  message("organism = ", organism)
  message("genus = ", genus)
  message("ortho_organism = ", ortho_organism)

  human.genes <- playdata::GENE_SYMBOL
  looks.human <- mean(toupper(symbols) %in% human.genes)
  looks.human
  message("looks.human = ", looks.human)

  orthogenes <- NULL
  if (!is.null(ortho_organism) && ortho_organism == "Homo sapiens") {
    orthogenes <- symbols
  } else if (!is.null(ortho_organism)) {
    ortho.out <- try(orthogene::convert_orthologs(
      gene_df = unique(symbols[!is.na(symbols)]),
      input_species = ortho_organism,
      output_species = "human",
      non121_strategy = "drop_both_species",
      method = "gprofiler",
      verbose = FALSE
    ))
    if (!"try-error" %in% class(ortho.out)) {
      ii <- match(symbols, ortho.out$input_gene)
      orthogenes <- rownames(ortho.out)[ii]
    }
  }

  if (is.null(orthogenes) && looks.human > 0.5) {
    message("WARNING: symbols look 'human', using capitalized symbols")
    orthogenes <- toupper(symbols)
    orthogenes[which(!orthogenes %in% human.genes)] <- NA
  }

  if (is.null(orthogenes)) {
    message("WARNING: could not find orthogene for", organism)
    orthogenes <- rep(NA, length(symbols))
  }

  df <- data.frame(symbols, "human" = orthogenes)
  colnames(df)[1] <- organism
  return(df)
}


#' @title Show some probe types for selected organism
#'
#' @export
showProbeTypes <- function(organism, keytypes = NULL, use.ah = NULL, n = 10) {
  if (tolower(organism) == "human") organism <- "Homo sapiens"
  if (tolower(organism) == "mouse") organism <- "Mus musculus"
  if (tolower(organism) == "rat") organism <- "Rattus norvegicus"
  organism

  message(paste("retrieving probe types for", organism, "..."))

  ## get correct OrgDb database for organism
  orgdb <- getOrgDb(organism, use.ah = use.ah)
  if (is.null(orgdb)) {
    message("ERROR: unsupported organism '", organism, "'\n")
    return(NULL)
  }

  ## get probe types for organism
  if (is.null(keytypes)) {
    keytypes <- c(
      "SYMBOL", "ENSEMBL", "UNIPROT", "ENTREZID",
      "GENENAME", "MGI",
      "ENSEMBLTRANS", "ENSEMBLPROT",
      "ACCNUM", "REFSEQ"
    )
  }
  keytypes0 <- keytypes
  keytypes <- intersect(keytypes, keytypes(orgdb))
  keytypes

  if (length(keytypes) == 0) {
    message("ERROR: no valid keytypes in: ", keytypes0)
    return(NULL)
  }

  ## example probes
  keytype0 <- "ENTREZID"
  suppressMessages(suppressWarnings(
    probes <- try(head(keys(orgdb, keytype = keytype0), n))
  ))
  if ("try-error" %in% class(probes)) {
    keytype0 <- setdiff(keytypes, "ENTREZID")[1]
    probes <- try(head(keys(orgdb, keytype = keytype0), n))
  }
  keytype0

  ## Iterate over probe types
  key_matches <- list()
  key <- keytypes[1]
  for (key in keytypes) {
    ## add symbol and genename on top of key as they will be used to
    ## count the real number of probe matches
    probe_matches <- try(
      suppressMessages(suppressWarnings(
        AnnotationDbi::select(
          orgdb,
          keys = probes,
          keytype = keytype0,
          columns = key
        )
      )),
      silent = TRUE
    )
    if (!"try-error" %in% class(probe_matches)) {
      ## set empty character to NA, as we only count not-NA to define probe type
      types <- probe_matches[, key]
      types <- setdiff(types, c("", NA))
      key_matches[[key]] <- head(types, n)
    }
  }

  return(key_matches)
}


#' @title Get all species in AnnotationHub/OrgDB
#'
#' @export
allSpecies <- function() {
  gp.species <- allSpecies.ORTHOGENE()
  ah.species <- allSpecies.ANNOTHUB()
  both <- intersect(names(gp.species), names(ah.species))
  gp.species[both]
}

#' Return all species that are supported by the ANNOTHUB annotation
#' engine.
#'
#' @return character vector of species names
#'
#' @export
allSpecies.ANNOTHUB <- function() {
  ah <- AnnotationHub::AnnotationHub() ## make global??
  db <- AnnotationHub::query(ah, "OrgDb")
  M <- AnnotationHub::mcols(db)
  ##M <- data.frame(playbase::SPECIES_TABLE)
  M <- M[M$rdataclass == "OrgDb", ]
  species <- as.character(M[, "species"])
  names(species) <- M[, "taxonomyid"]
  species
}

#' Return all species that are supported by the ORTHOGENE annotation
#' engine.
#'
#' @return character vector of species names
#'
#' @export
allSpecies.ORTHOGENE <- function() {
  M <- orthogene::map_species(method = "gprofiler", verbose = FALSE)
  species <- M[, "scientific_name"]
  names(species) <- M[, "taxonomy_id"]
  species
}

#' @title Get species table in AnnotationHub/OrgDB
#'
#' @export
getSpeciesTable <- function(ah = NULL) {
  if (is.null(ah)) {
    ah <- AnnotationHub::AnnotationHub(localHub = FALSE) ## make global??
  }
  ah.tables <- AnnotationHub::query(ah, "OrgDb")

  variables <- c(
    "ah_id", "species", "description", "rdatadateadded", "rdataclass",
    "title", "taxonomyid", "coordinate_1_based", "preparerclass", "sourceurl",
    "dataprovider", "genome", "maintainer", "tags", "sourcetype"
  )

  # Iterate through each variable and store it as a table
  tables <- lapply(variables, function(var) {
    table <- eval(parse(text = paste0("ah.tables$", var)))
  })
  tables <- do.call(cbind, tables)

  colnames(tables) <- variables
  names(tables) <- variables
  return(tables)
}

#' Get GO gene sets for organism directly from
#' AnnotationHub/OrgDB. Restrict to genes as background.
#'
#' @export
getOrganismGO <- function(organism, use.ah = NULL, orgdb = NULL) {
  if (tolower(organism) == "human") organism <- "Homo sapiens"
  if (tolower(organism) == "mouse") organism <- "Mus musculus"
  if (tolower(organism) == "rat") organism <- "Rattus norvegicus"

  ## Load the annotation resource.
  if (is.null(orgdb)) {
    orgdb <- getOrgDb(organism, use.ah = use.ah)
  }

  go.gmt <- list()
  AnnotationDbi::keytypes(orgdb)
  if (!"GOALL" %in% AnnotationDbi::keytypes(orgdb)) {
    cat("WARNING:: missing GO annotation in database!\n")
  } else {
    ## create GO annotets
    cat("\nCreating GO annotation from AnnotationHub...\n")
    ont_classes <- c("BP", "CC", "MF")
    k <- "BP"
    for (k in ont_classes) {
      suppressMessages(suppressWarnings(
        go_id <- AnnotationDbi::mapIds(orgdb,
          keys = k, keytype = "ONTOLOGY",
          column = "GO", multiVals = "list"
        )[[1]]
      ))
      go_id <- unique(go_id)
      suppressMessages(suppressWarnings(
        sets <- AnnotationDbi::mapIds(orgdb,
          keys = go_id, keytype = "GOALL",
          column = "SYMBOL", multiVals = "list"
        )
      ))

      ## get GO title
      sets <- sets[which(names(sets) %in% keys(GO.db::GOTERM))]
      go <- sapply(GO.db::GOTERM[names(sets)], Term)
      new_names <- paste0("GO_", k, ":", go, " (", sub("GO:", "GO_", names(sets)), ")")
      names(sets) <- new_names

      ## add to list
      go.gmt <- c(go.gmt, sets)
    }
  }
  go.gmt
}


## ==================== using orthogene =====================
## WIP. This seems much faster than AnnotHub. There are about 700
## species supported. Online connection to server is needed but we are
## already using remote AnnotHub and orthogene for ortholog
## matching. The advantage is that probe type detection is not needed
## because orthogene seems to detect is automatically.

#' @export
getGeneAnnotation.ORTHOGENE <- function(
    organism,
    probes,
    verbose = TRUE) {
  ## correct organism names different from OrgDb
  if (organism == "Canis familiaris") {
    organism <- "Canis lupus familiaris"
  }

  ## map given name to official species name
  species <- try(orthogene::map_species(organism, method = "gprofiler", verbose = FALSE))
  species
  if ("try-error" %in% class(species)) {
    message("[getGeneAnnotation.ORTHOGENE] *WARNING* could not connect to server")
    return(NULL)
  }

  if (is.null(species)) {
    message("ERROR: unknown organism ", organism)
    return(NULL)
  }

  probes1 <- clean_probe_names(probes)

  gene.out <- orthogene::map_genes(
    genes = probes1,
    species = species,
    verbose = FALSE
  )
  head(gene.out)
  gene.out <- gene.out[match(probes1, gene.out$input), ]

  ortholog <- getHumanOrtholog(organism, gene.out$name)$human

  df <- data.frame(
    feature = probes,
    symbol = gene.out$name,
    human_ortholog = ortholog,
    gene_title = sub(" \\[.*", "", gene.out$description),
    gene_biotype = NA,
    map = NA,
    chr = NA,
    pos = NA,
    tx_len = NA,
    source = gene.out$namespace,
    gene_name = probes
  )

  return(df)
}

#' Check if probes of organism are automatically recognized by
#' ORTHOGENE annotation engine.
#'
#' @return TRUE  if probes are recognized
#' @return FALSE if probes are not recognized
#'
#' @export
check_probetype.ORTHOGENE <- function(organism, probes) {
  map <- try(orthogene::map_genes(probes, species = organism, drop_na = FALSE, verbose = FALSE))
  if ("try-error" %in% class(map) || is.null(map)) {
    message("[check_probetype.ORTHOGENE] *WARNING* could not connect to server")
    return(NULL)
  }
  mean.mapped <- mean(!is.na(map$target))
  ## get correct OrgDb database for organism
  if (mean.mapped < 0.20) {
    return(FALSE)
  }
  return(TRUE)
}


#' Check if probes can be detected by Orthogene or AnnotHub/OrgDb
#' annotation engines.
#'
#' export
check_probetype <- function(organism, probes) {
  chk1 <- check_probetype.ORTHOGENE(organism, probes)
  if (!is.null(chk1) && chk1 == TRUE) {
    return(TRUE)
  }
  ## using AnnotHub/OrgDb
  chk2 <- detect_probetype(organism, probes)
  if (!is.null(chk2)) {
    return(TRUE)
  }
  return(FALSE)
}

#' Create new feature name by concatenating some columns of input
#' annotation table. Make all feature names unique.
#'
#' @param annot  some annotation dataframe
#' @param target vector of character. e.g. c("feature","_","symbol")
#'
#' export
combine_feature_names <- function(annot, target) {
  new.feature <- annot[, 0]
  for (i in 1:length(target)) {
    if (target[i] == 0 || target[i] == "rownames") {
      new.feature <- paste0(new.feature, rownames(annot))
    } else if (target[i] %in% colnames(annot)) {
      new.feature <- paste0(new.feature, annot[, target[i]])
    } else {
      ## some character
      new.feature <- paste0(new.feature, target[i])
    }
  }
  if (sum(duplicated(new.feature)) > 0) {
    message("[merge feature names] duplicated = ", sum(duplicated(new.feature)))
    new.feature <- make_unique(new.feature)
  }
  new.feature
}

#' @export
getOrgGeneInfo <- function(organism, gene, as.link = TRUE) {
  if (is.null(gene) || length(gene) == 0) {
    return(NULL)
  }
  if (is.na(gene) || gene == "") {
    return(NULL)
  }

  if (0) {
    organism <- "Human"
    gene <- "CDK4"
  }

  orgdb <- getOrgDb(organism, use.ah = NULL)
  cols <- c(
    "SYMBOL", "UNIPROT", "GENENAME", "MAP", "OMIM", "PATH", "GO"
  )
  cols <- intersect(cols, keytypes(orgdb))

  ## get info from different environments
  info <- lapply(cols, function(k) {
    AnnotationDbi::select(
      orgdb,
      keys = gene,
      keytype = "SYMBOL",
      columns = k
    )[[k]]
  })
  names(info) <- cols

  info[["ORGANISM"]] <- organism

  ## take out duplicates
  info <- lapply(info, unique)
  symbol <- info[["SYMBOL"]]
  uniprot <- info[["UNIPROT"]]

  ## create link to external databases: OMIM, GeneCards, Uniprot
  if (as.link) {
    genecards.link <- "<a href='https://www.genecards.org/cgi-bin/carddisp.pl?gene=GENE' target='_blank'>GeneCards</a>"
    uniprot.link <- "<a href='https://www.uniprot.org/uniprotkb/UNIPROT' target='_blank'>UniProtKB</a>"
    genecards.link <- sub("GENE", symbol, genecards.link)
    uniprot.link <- sub("UNIPROT", uniprot, uniprot.link)
    info[["databases"]] <- paste(c(genecards.link, uniprot.link), collapse = ", ")
  }

  ## create link to OMIM
  if (as.link) {
    omim.link <- "<a href='https://www.omim.org/entry/OMIM' target='_blank'>OMIM</a>"
    info[["OMIM"]] <- sapply(info[["OMIM"]], function(x) gsub("OMIM", x, omim.link))
  }

  ## create link to KEGG
  kegg.link <- "<a href='https://www.genome.jp/kegg-bin/show_pathway?map=hsaKEGGID&show_description=show' target='_blank'>KEGGNAME (KEGGID)</a>"
  for (i in 1:length(info[["PATH"]])) {
    kegg.id <- info[["PATH"]][[i]]
    kegg.id <- setdiff(kegg.id, NA)
    if (length(kegg.id) > 0) {
      kegg.name <- AnnotationDbi::mget(kegg.id, envir = KEGG.db::KEGGPATHID2NAME, ifnotfound = NA)[[1]]
      if (!is.na(kegg.name) && as.link) {
        info[["PATH"]][[i]] <- gsub("KEGGNAME", kegg.name, gsub("KEGGID", kegg.id, kegg.link))
      } else {
        info[["PATH"]][[i]] <- kegg.name
      }
    }
  }

  ## create link to GO
  if (!is.na(info[["GO"]][1])) {
    ## sometimes GO.db is broken...
    suppressWarnings(try.out <- try(AnnotationDbi::Term(AnnotationDbi::mget("GO:0000001",
      envir = GO.db::GOTERM,
      ifnotfound = NA
    )[[1]])))
    go.ok <- (class(try.out) != "try-error")
    if (go.ok) {
      amigo.link <- "<a href='http://amigo.geneontology.org/amigo/term/GOID' target='_blank'>GOTERM (GOID)</a>"
      i <- 1
      for (i in 1:length(info[["GO"]])) {
        go_id <- info[["GO"]][i]
        go_term <- AnnotationDbi::Term(AnnotationDbi::mget(go_id, envir = GO.db::GOTERM, ifnotfound = NA)[[1]])
        if (as.link) {
          info[["GO"]][i] <- gsub("GOTERM", go_term, gsub("GOID", go_id, amigo.link))
        } else {
          info[["GO"]][i] <- go_term
        }
      }
    } else {
      info[["GO"]] <- NULL
    }
  }

<<<<<<< HEAD
  ## pull summary
  info[['SUMMARY']] <- "(no info available)"
=======

  info[["SUMMARY"]] <- "(no info available)"
>>>>>>> 01ed6eda
  ortholog <- getHumanOrtholog(organism, symbol)$human
  if (ortholog %in% names(playdata::GENE_SUMMARY)) {
    info[["SUMMARY"]] <- playdata::GENE_SUMMARY[ortholog]
    info[["SUMMARY"]] <- gsub("Publication Note.*|##.*", "", info[["SUMMARY"]])
  }
  return(info)
}

#' Automatically detects species by trying to detect probetype from
#' list of test_species. Warning. bit slow.
#' 
#' @export
<<<<<<< HEAD
detect_species_probetype <- function(probes,
                                     test_species = c("human","mouse","rat")) {
  probes <- unique(clean_probe_names(probes))
  ptype <- list()
  for(s in test_species) {
    ptype[[s]] <- detect_probetype(s, probes, use.ah=FALSE)
  }
  ptype <- unlist(ptype)
  out <- list(
    species = names(ptype),
    probetype = ptype
  )
  return(out)
=======
inferSpecies <- function(probes) {
  probes <- unique(clean_probe_names(probes))

  res <- orthogene::infer_species(
    probes,
    ## test_species = c("human","mouse","rat"), method = "homologene",
    test_species = "homologene", method = "homologene",
    ## test_species = "homologene", method = "gprofiler",
    ## test_species = "gprofiler", method = "gprofiler",
    ## test_species = "babelgene", method = "babelgene",
    make_plot = TRUE,
    show_plot = FALSE,
    ## standardise_genes = TRUE,
    verbose = TRUE
  )
  head(res$data)
  head(probes)

  all.species <- allSpecies()
  has.match <- any(res$data$percent_match > 50)
  has.match
  ## best.match <- res$top_match
  if (has.match) {
    possible.matches <- res$data$species[which(res$data$percent_match > 50)]
    possible.matches <- intersect(all.species, possible.matches)
  } else {
    possible.matches <- all.species
  }
  possible.matches
>>>>>>> 01ed6eda
}<|MERGE_RESOLUTION|>--- conflicted
+++ resolved
@@ -611,25 +611,13 @@
   keytypes <- intersect(keytypes, keytypes(orgdb))
   key_matches <- rep(0L, length(keytypes))
   names(key_matches) <- keytypes
-<<<<<<< HEAD
-  
-=======
-
-  dbg("[detect_probetype] 1: head(probes) = ", head(probes))
-
->>>>>>> 01ed6eda
+
   ## clean up probes
   probes <- probes[!is.na(probes) & probes != ""]
   probes <- sapply(strsplit(probes, split = ";"), head, 1) ## take first
   probes <- unique(probes)
   probes <- clean_probe_names(probes)
-<<<<<<< HEAD
-  
-=======
-
-  dbg("[detect_probetype] 2: head(probes) = ", head(probes))
-
->>>>>>> 01ed6eda
+
   ## Subset probes if too many
   if (length(probes) > nprobe) {
     if (nprobe > length(probes)) nprobe <- length(probes)
@@ -1199,13 +1187,8 @@
     }
   }
 
-<<<<<<< HEAD
   ## pull summary
   info[['SUMMARY']] <- "(no info available)"
-=======
-
-  info[["SUMMARY"]] <- "(no info available)"
->>>>>>> 01ed6eda
   ortholog <- getHumanOrtholog(organism, symbol)$human
   if (ortholog %in% names(playdata::GENE_SUMMARY)) {
     info[["SUMMARY"]] <- playdata::GENE_SUMMARY[ortholog]
@@ -1218,7 +1201,6 @@
 #' list of test_species. Warning. bit slow.
 #' 
 #' @export
-<<<<<<< HEAD
 detect_species_probetype <- function(probes,
                                      test_species = c("human","mouse","rat")) {
   probes <- unique(clean_probe_names(probes))
@@ -1232,35 +1214,4 @@
     probetype = ptype
   )
   return(out)
-=======
-inferSpecies <- function(probes) {
-  probes <- unique(clean_probe_names(probes))
-
-  res <- orthogene::infer_species(
-    probes,
-    ## test_species = c("human","mouse","rat"), method = "homologene",
-    test_species = "homologene", method = "homologene",
-    ## test_species = "homologene", method = "gprofiler",
-    ## test_species = "gprofiler", method = "gprofiler",
-    ## test_species = "babelgene", method = "babelgene",
-    make_plot = TRUE,
-    show_plot = FALSE,
-    ## standardise_genes = TRUE,
-    verbose = TRUE
-  )
-  head(res$data)
-  head(probes)
-
-  all.species <- allSpecies()
-  has.match <- any(res$data$percent_match > 50)
-  has.match
-  ## best.match <- res$top_match
-  if (has.match) {
-    possible.matches <- res$data$species[which(res$data$percent_match > 50)]
-    possible.matches <- intersect(all.species, possible.matches)
-  } else {
-    possible.matches <- all.species
-  }
-  possible.matches
->>>>>>> 01ed6eda
 }