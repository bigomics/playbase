##
## This file is part of the Omics Playground project.
## Copyright (c) 2018-2023 BigOmics Analytics SA. All rights reserved.
##

#' Retrieve gene annotation table
#'
#' @description Retrieves a gene annotation table for the given organism
#' from Ensembl using biomaRt. Adds the table to the PGX object.
#'
#' @param pgx PGX object with a counts table.
#' @param organism Char. Organism name. For more info see \code{\link{playbase::SPECIES_TABLE}}.
#' @param annot_table Custom annotation table. See \code{\link{playbase::pgx.custom_annotation}}.
#' @return Updated PGX object with gene annotation table
#'
#' @details Queries the Ensembl database to get a gene annotation table
#' containing external gene IDs mapped to Ensembl IDs. Handles retries in case
#' of temporary Ensembl API errors.
#'
#'
#' @examples
#' \dontrun{
#' pgx <- list()
#' pgx$counts <- matrix(rnorm(4), nrow = 2)
#' rownames(pgx$counts) <- c("ENSG00000142192", "ENSG00000288602")
#' pgx <- pgx.addGeneAnnotation(pgx, "Human")
#' }
#' @export
pgx.addGeneAnnotation <- function(pgx, organism = NULL, annot_table = NULL) {
  # Safety checks
  stopifnot(is.list(pgx))
  probes <- rownames(pgx$counts)

  if (is.null(organism) && !is.null(pgx$organism)) {
    organism <- pgx$organism
  }
  if (is.null(organism)) {
    stop("could not determine organism. please specify")
  }
  # Get gene table
  genes <- ngs.getGeneAnnotation(
    pgx = pgx,
    probes = probes,
    annot_table = annot_table,
    organism = organism
  )

  # Return data
  pgx$genes <- genes

  return(pgx)
}


#' Get gene annotation data using AnnotationHub
#'
#' Retrieves gene annotation information from AnnotationHub for a set of input
#' gene/transcript identifiers.
#'
#' @param probes Character vector of gene/transcript identifiers to retrieve annotation for.
#' @param organism Organism name, e.g. "hsapiens_gene_ensembl".
#' @param probe_type Character specifying the type of input identifiers. If NULL,
#' it will be automatically detected. Options are "ensembl_gene_id", "ensembl_transcript_id", etc.
#' @param mart BioMart object specifying the database to query.
#' @param verbose Logical indicating whether to print status messages.
#'
#' @return Data frame with gene annotation data for the input identifiers. Columns are:
#' \itemize{
#'   \item \code{feature}: The probe identifier.
#'   \item \code{sybmol}: Human readable gene name.
#'   \item \code{human_homolog}: Gene symbol for human. Only present if working with non-human dataset.
#'   \item \code{gene_title}: Gene description
#'   \item \code{gene_biotype}: Gene biotype
#'   \item \code{chr}: Chromosome
#'   \item \code{pos}: Transcript start position
#'   \item \code{tx_len}: Transcript length
#'   \item \code{map}: Chromosome band
#'   \item \code{gene_name}: equivalent to the rownames. Kept for back compatibility
#' }
#'
#' @details This function queries BioMart to retrieve key gene annotation data for
#' a set of input gene/transcript identifiers. It can detect the identifier
#' type automatically if not provided.
#'
#'
#' @examples
#' \dontrun{
#' probes <- c("ENSG00000142192", "ENST00000288602")
#' mart <- biomaRt::useMart("ensembl")
#' result <- ngs.getGeneAnnotation(probes, mart)
#' head(result)
#' }
#' @export
ngs.getGeneAnnotation <- function(
    organism,
    probes,
    probe_type = NULL,
    pgx = NULL,
    annot_table = NULL,
    verbose = TRUE) {
  if (is.null(organism)) {
    warning("[getGeneAnnotation] Please specify organism")
    return(NULL)
  }

  if (verbose) {
    message("[ngs.getGeneAnnotation] Retrieving gene annotation...")
  }

  if (tolower(organism) == "human") organism <- "Homo sapiens"
  if (tolower(organism) == "mouse") organism <- "Mus musculus"
  if (tolower(organism) == "rat") organism <- "Rattus norvegicus"

  genes <- NULL

  ## get correct OrgDb database for this organism
  orgdb <- getOrgDb(organism, ah = NULL)

  if (is.null(probes)) {
    probes <- keys(orgdb)
  }
  probes0 <- probes
  names(probes) <- probes0

  ## clean up probes
  probes <- probes[!is.na(probes) & probes != ""]
  probes <- sapply(strsplit(probes, split = ";"), head, 1) ## take first
  is.ensembl <- mean(grepl("^ENS", probes)) > 0.5
  if (is.ensembl) probes <- sub("[.][0-9]+$", "", probes)

  if (is.null(probe_type)) {
    probe_type <- playbase::detect_probetype(organism, probes, orgdb = orgdb)
  }
  message("detected probe_type = ", probe_type)
  if (is.null(probe_type)) {
    message("ERROR: could not determine probe_type ")
    return(NULL)
  }

  ## --------------------------------------------
  ## retrieve table
  ## --------------------------------------------
  cols <- c("SYMBOL", "GENENAME", "GENETYPE", "MAP")
  cols <- intersect(cols, keytypes(orgdb))

  cat("get gene annotation columns:", cols, "\n")
  message("retrieving annotation for ", length(probes), " ", probe_type, " features...")

  suppressMessages(suppressWarnings(
    annot <- AnnotationDbi::select(orgdb, keys = probes, columns = cols, keytype = probe_type)
  ))

  # some organisms do not provide symbol but rather gene name (e.g. yeast)
  if (!"SYMBOL" %in% colnames(annot)) {
    annot$SYMBOL <- annot$GENENAME
  }

  annot$SYMBOL[is.na(annot$SYMBOL)] <- ""

  ## match annotation table to probes
  cat("got", length(unique(annot$SYMBOL)), "unique SYMBOLs...\n")
  annot <- annot[match(probes, annot[, probe_type]), ]
  annot$PROBE <- names(probes) ## original probe names

  ## --------------------------------------------
  ## get human ortholog using 'orthogene'
  ## --------------------------------------------
  ortho.map <- orthogene::map_species(method = "gprofiler")
  head(ortho.map)
  cat("\ngetting human orthologs...\n")
  has.ortho <- organism %in% ortho.map$scientific_name
  has.symbol <- "SYMBOL" %in% colnames(annot)
  if (organism == "Homo sapiens") {
    annot$ORTHOGENE <- annot$SYMBOL
  } else if (has.ortho && has.symbol) {
    ortho.out <- orthogene::convert_orthologs(
      gene_df = unique(annot$SYMBOL),
      input_species = organism,
      output_species = "human",
      non121_strategy = "drop_both_species",
      method = "gprofiler"
    )

    if (dim(ortho.out)[1] == 0) {
      ortho.out <- orthogene::convert_orthologs(
        gene_df = unique(annot$SYMBOL),
        input_species = organism,
        output_species = "human",
        non121_strategy = "drop_both_species",
        method = "homologene"
      )
    }

    if (dim(ortho.out)[1] == 0) {
      ortho.out <- orthogene::convert_orthologs(
        gene_df = unique(annot$SYMBOL),
        input_species = organism,
        output_species = "human",
        non121_strategy = "drop_both_species",
        method = "babelgene"
      )
    }

    ii <- match(annot$SYMBOL, ortho.out$input_gene)
    annot$ORTHOGENE <- rownames(ortho.out)[ii]
  } else {
    message("WARNING: ", organism, " not found in orthogene database. please check name.")
    annot$ORTHOGENE <- NA
  }

  ## Return as standardized data.frame and in the same order as input
  ## probes.
  annot$SOURCE <- ahDb$dataprovider
  annot.cols <- c(
    "PROBE", "SYMBOL", "ORTHOGENE", "GENENAME", "GENETYPE",
    "MAP", "CHR", "POS", "TXLEN", "SOURCE"
  )
  missing.cols <- setdiff(annot.cols, colnames(annot))
  missing.cols
  genes <- annot
  for (a in missing.cols) genes[[a]] <- NA
  genes <- genes[, annot.cols]
  new.names <- c(
    "feature", "symbol", "human_ortholog", "gene_title", "gene_biotype",
    "map", "chr", "pos", "tx_len", "source"
  )
  colnames(genes) <- new.names
  genes <- as.data.frame(genes)

  # gene_name should ALWAYS be assigned to feature for compatibility
  # with gene_name legacy implementation
  genes$gene_name <- genes$feature

  if (!all(probes0 %in% genes$feature)) {
    message("WARNING: not all probes could be annotated")
  }
  genes <- genes[match(probes0, genes$feature), , drop = FALSE]

  # add space after ; to conform with playbase <= 1.3.2
  genes$gene_title <- gsub(";", "; ", genes$gene_title)

  # rename protein-coding to protein_coding to confirm with playbase <= v1.3.2
  genes$gene_biotype <- sub("protein-coding", "protein_coding", genes$gene_biotype)

  # replace NA in gene_ortholog by "" to conform with old pgx objects
  genes$human_ortholog[is.na(genes$human_ortholog)] <- ""

  # if organism is human, human_ortholog should be NA (matching old playbase annot)
  if (is.null(genes$human_ortholog)) {
    genes$human_ortholog <- NA
  }

  rownames(genes) <- probes0

  # annotation table is mandatory for No organism (until server side can handle missing genesets)
  if (organism == "No organism" && !is.null(pgx)) {
    genes <- pgx.custom_annotation(counts = pgx$counts, custom_annot = annot_table)
  }

  if (is.null(genes)) {
    warning("[getGeneAnnotation] ERROR : could not create gene annotation")
    return(NULL)
  }
  return(genes)
}


#' @title Custom Gene Annotation
#'
#' @description Adds custom gene annotation table to a pgx object
#'
#' @param counts A counts matrix
#' @param custom_annot data.frame with custom annotation data. If provided,
#' it has to contain at least the columns "feature", "symbol", "gene_name". Also,
#' the features has to match the rownames of the counts provided.
#'
#'
#' @details This function allows adding a gene annotation data.frame to a pgx object when
#' the user has not provided an organism or it's not known.  The custom_annot data.frame
#' should contain gene IDs that match the pgx object genes, plus any additional columns
#' of annotation data.
#'
#' The id_type parameter specifies the type of ID used in custom_annot to match genes.
#' Possible options are "symbol", "ensembl_gene_id", etc. By default it will try to match
#' on the "symbol" field.
#'
#' Any columns in custom_annot that match existing pgx gene annotation columns will
#' overwrite the original data. New columns will be appended.
#'
#' @return The pgx object with custom gene annotation added/appended. The gene annotation
#' table has the same format as the one returned by pgx.gene_table(). However, the
#' columns human_ortholog, gene_title, gene_biotype, chr, pos, tx_len, map, source are filled
#' with default values.
#'
#' @examples
#' \dontrun{
#' custom_annot <- data.frame(
#'   feature = c("A1", "A2", "A3"),
#'   symbol = c("TP53", "MYC", "EGFR"),
#'   gene_name = c("A1", "A2", "A3")
#' )
#'
#' pgx <- pgx.custom_annotation(counts, custom_annot)
#' }
#' @export
pgx.custom_annotation <- function(counts, custom_annot = NULL) {
  message("[pgx.custom_annotation] Adding custom annotation table...")
  # If the user has provided a custom gene table, check it and use it

  annot_genes <- sum(rownames(counts) %in% custom_annot$feature)

  annot_map <- list(
    "human_ortholog" = "",
    "gene_title" = "unknown",
    "gene_biotype" = "unknown",
    "chr" = "unknown",
    "pos" = 0,
    "tx_len" = 0,
    "map" = "1",
    "source" = "custom"
  )

  required_cols <- c(
    "feature",
    "symbol",
    "gene_name"
  )

  # this will be used at the end to order df columns
  table_col_order <- c(required_cols, names(annot_map))

  # legacy code but maybe this could be removed in the future...
  required_in_annot <- all(required_cols %in% colnames(custom_annot))

  if (!is.null(custom_annot) && annot_genes > 1 && required_in_annot) {
    # remove all NA columns, otherwise the for loop below will not work
    custom_annot <- custom_annot[, !apply(custom_annot, 2, function(x) all(is.na(x)))]

    # identify missing columns and fill them with annot_map
    missing_cols <- setdiff(names(annot_map), names(custom_annot))

    custom_annot[missing_cols] <- annot_map[missing_cols]

    # filter annotated table by counts using match
    custom_annot <- custom_annot[match(rownames(counts), custom_annot$feature), ]

    # if row was missing from annotation table (NA from match call above), input NA based on rownames(counts)

    rownames(custom_annot) <- rownames(counts)

    custom_annot$feature <- ifelse(is.na(custom_annot$feature), rownames(custom_annot), custom_annot$feature)
    custom_annot$symbol <- ifelse(is.na(custom_annot$symbol), rownames(custom_annot), custom_annot$symbol)
    custom_annot$gene_name <- ifelse(is.na(custom_annot$gene_name), rownames(custom_annot), custom_annot$gene_name)

    # Fill NA values with corresponding values from annot_map

    res <- lapply(names(annot_map), function(x) {
      ifelse(is.na(custom_annot[[x]]), annot_map[[x]], custom_annot[[x]])
    })

    names(res) <- names(annot_map)

    res <- as.data.frame(res)

    custom_annot[, names(annot_map)] <- res[, names(annot_map)]
  } else {
    # Create custom gene table from counts rownames
    message("[pgx.custom_annotation] Creating annotation table from counts rownames...")
    custom_annot <- data.frame(
      feature = rownames(counts),
      symbol = rownames(counts),
      gene_name = rownames(counts),
      human_ortholog = "",
      gene_title = "unknown",
      gene_biotype = "unknown",
      chr = "unknown",
      pos = 0,
      tx_len = 0,
      map = "1",
      source = "custom"
    )
    rownames(custom_annot) <- rownames(counts)
  }

  custom_annot <- custom_annot[, table_col_order]

  return(custom_annot)
}


## ================================================================================
## ========================= FUNCTIONS ============================================
## ================================================================================


#' Map probe identifiers to gene symbols
#'
#' This function converts a vector of probe identifiers to
#' standard HGNC gene symbols using an annotation lookup table.
#'
#' @param probes Character vector of probe IDs to convert.
#' @param annot_table Data frame with columns "probe_type" and "hgnc_symbol".
#'   The probe_type matches the type of IDs in probes.
#'
#' @import data.table
#' @return Character vector of mapped HGNC gene symbols.
#'
#' @details The annot_table should contain a column with the probe IDs
#'   (matching type of probes input) and a column with the corresponding HGNC
#'   gene symbols. This function matches the input probes to the table
#'   to retrieve the gene symbols. Unmatched probes are returned as is.
#' @examples
#' \dontrun{
#' probes <- c("ENSG00000142192", "ENST00000288602")
#' annot_table <- data.frame(
#'   ensembl_gene_id = c("ENSG00000142192", "ENSG00000099977"),
#'   hgnc_symbol = c("EGFR", "CDKN2A")
#' )
#' symbols <- probe2symbol(probes, annot_table)
#' }
#' @import data.table
#' @export
probe2symbol <- function(probes, annot_table, query = "symbol", fill_na = FALSE) {
  # Prepare inputs
  query_col <- annot_table[probes, query]

  # Deal with NA
  if (fill_na) {
    query_col <- data.table::fifelse(query_col == "" | is.na(query_col),
      yes = probes,
      no = query_col
    )
  }

  # Return queryed col
  return(query_col)
}

<<<<<<< HEAD
#' @title Detect probe type from probe set
#' @export
detect_probetype <- function(organism, probes, orgdb = NULL, nprobe = 100) {
=======

## not exported
getOrgDb <- function(organism, ah = NULL) {
>>>>>>> 572a8580
  if (tolower(organism) == "human") organism <- "Homo sapiens"
  if (tolower(organism) == "mouse") organism <- "Mus musculus"
  if (tolower(organism) == "rat") organism <- "Rattus norvegicus"

<<<<<<< HEAD
  ## Load the annotation resource.
  if (is.null(orgdb)) {
    suppressMessages({
      cat("querying AnnotationHub for", organism, "\n")
      ah <- AnnotationHub::AnnotationHub()

      ahDb <- AnnotationHub::query(ah, pattern = c(organism, "OrgDb"))

      ## select on exact organism name
      ahDb <- ahDb[which(tolower(ahDb$species) == tolower(organism))]
      k <- length(ahDb)
      cat("selecting database for", ahDb$species[k], "\n")
      orgdb <- ahDb[[k]] ## last one, newest version
    })
  }
=======
  if (!is.null(ah)) {
    all_species <- getAllSpecies(ah)
  } else {
    ## If organism is in localHub we select localHub=TRUE because
    ## this is faster. Otherwise switch to online Hub
    suppressMessages(
      ah <- AnnotationHub::AnnotationHub(localHub = TRUE)
    )
    local_species <- getAllSpecies(ah) ## orgDb species only
    if (tolower(organism) %in% tolower(local_species)) {
      message("[selectAnnotationHub] organism '", organism, "' in local Hub")
      all_species <- local_species
    } else {
      message("[selectAnnotationHub] querying online Hub...")
      ah <- AnnotationHub::AnnotationHub(localHub = FALSE)
      all_species <- getAllSpecies(ah)
    }
  }

  if (!tolower(organism) %in% tolower(all_species)) {
    message("WARNING: organism '", organism, "' not in AnnotationHub")
    return(NULL)
  }

  ## correct capitalization
  species <- all_species[which(tolower(all_species) == tolower(organism))]

  suppressMessages({
    message("querying AnnotationHub for '", organism, "'\n")
    ahDb <- AnnotationHub::query(ah, pattern = c(organism, "OrgDb"))

    ## select on exact organism name
    ahDb <- ahDb[which(tolower(ahDb$species) == tolower(organism))]
    k <- length(ahDb) ## latest of multiple
    message("selecting database for '", ahDb$species[k], "'\n")

    message("retrieving annotation...\n")
    orgdb <- tryCatch(
      {
        ahDb[[k]]
      },
      error = function(e) {
        message("An error occurred: ", e, ". Retrying with force=TRUE.")
        ahDb[[k, force = TRUE]]
      }
    )
  })
>>>>>>> 572a8580

  return(orgdb)
}


#' @title Detect probe type from probe set
#' @export
detect_probetype <- function(organism, probes, ah = NULL, nprobe = 100) {
  if (tolower(organism) == "human") organism <- "Homo sapiens"
  if (tolower(organism) == "mouse") organism <- "Mus musculus"
  if (tolower(organism) == "rat") organism <- "Rattus norvegicus"
  organism

  ## get correct OrgDb database for organism
  orgdb <- getOrgDb(organism, ah = ah)
  if (is.null(orgdb)) {
    message("WARNING: unsupported organism '", organism, "'\n")
    return(NULL)
  }

  ## get probe types for organism
  keytypes <- c(
    "SYMBOL", "ENSEMBL", "UNIPROT",
    "GENENAME", "MGI",
    "ENSEMBLTRANS", "ENSEMBLPROT",
    "ACCNUM", "REFSEQ", "ENTREZID"
  )
  keytypes <- intersect(keytypes, keytypes(orgdb))
  key_matches <- rep(0L, length(keytypes))
  names(key_matches) <- keytypes

  ## clean up probes
  probes <- probes[!is.na(probes) & probes != ""]
  probes <- sapply(strsplit(probes, split = ";"), head, 1) ## take first
  if (sum(duplicated(probes)) > 0) {
    message("WARNING: duplicated probes")
    probes <- unique(probes)
  }

  ## discard version numbers if ENSEMBL
  if (mean(grepl("^ENS", probes)) > 0.5) {
    probes <- sub("[.][0-9]+$", "", probes)
  }

  ## Subset probes if too many
  if (length(probes) > nprobe) {
    if (nprobe > length(probes)) nprobe <- length(probes)
    # get random probes for query
    probes <- sample(probes, nprobe)
  }

  # Iterate over probe types
  key <- keytypes[1]
  for (key in keytypes) {
    probe_matches <- data.frame(NULL)

    # add symbol and genename on top of key as they will be used to
    # count the real number of probe matches
    key2 <- c(key, c("SYMBOL", "GENENAME"))
    key2 <- intersect(key2, keytypes)
    suppressMessages(suppressWarnings(try(
      probe_matches <- AnnotationDbi::select(
        orgdb,
        keys = probes,
        keytype = key,
        columns = key2
      ),
      silent = TRUE
    )))

    # set empty character to NA, as we only count not-NA to define probe type
    probe_matches[probe_matches == ""] <- NA
    # check which probe types (genename, symbol) return the most matches
    n1 <- n2 <- 0
    if ("SYMBOL" %in% colnames(probe_matches)) n1 <- sum(!is.na(probe_matches[, "SYMBOL"]))
    if ("GENENAME" %in% colnames(probe_matches)) n2 <- sum(!is.na(probe_matches[, "GENENAME"]))
    matchratio <- max(n1, n2) / length(probes)
    key_matches[key] <- matchratio

    ## stop search prematurely if matchratio > 95%
    if (matchratio > 0.95) break()
  }

  ## Return top match
  ##  key_matches
  top_match <- NULL
  if (all(key_matches == 0)) {
    message("WARNING:: Probe type not found, use one of the following probe types: ", paste(keytypes, collapse = " "))
    return(NULL)
  } else {
    top_match <- names(which.max(key_matches))
    message("Guessed probe type = ", top_match)
  }

  return(top_match)
}

#' @title Get all species in AnnotationHub/OrgDB
#'
#' @export
getAllSpecies <- function(ah = NULL) {
  if (is.null(ah)) {
    ah <- AnnotationHub::AnnotationHub() ## make global??
  }
  db <- AnnotationHub::query(ah, "OrgDb")
  sort(unique(mcols(db)$species))
}


#' @title Get species table in AnnotationHub/OrgDB
#'
#' @export
getSpeciesTable <- function(ah = NULL) {
  if (is.null(ah)) {
    ah <- AnnotationHub::AnnotationHub() ## make global??
  }
  ah.tables <- AnnotationHub::query(ah, "OrgDb")

  variables <- c(
    "ah_id", "species", "description", "rdatadateadded", "rdataclass",
    "title", "taxonomyid", "coordinate_1_based", "preparerclass", "sourceurl",
    "dataprovider", "genome", "maintainer", "tags", "sourcetype"
  )

  # Iterate through each variable and store it as a table
  tables <- lapply(variables, function(var) {
    table <- eval(parse(text = paste0("ah.tables$", var)))
  })
  tables <- do.call(cbind, tables)

  colnames(tables) <- variables
  names(tables) <- variables
  return(tables)
}<|MERGE_RESOLUTION|>--- conflicted
+++ resolved
@@ -436,36 +436,13 @@
   return(query_col)
 }
 
-<<<<<<< HEAD
-#' @title Detect probe type from probe set
-#' @export
-detect_probetype <- function(organism, probes, orgdb = NULL, nprobe = 100) {
-=======
 
 ## not exported
 getOrgDb <- function(organism, ah = NULL) {
->>>>>>> 572a8580
   if (tolower(organism) == "human") organism <- "Homo sapiens"
   if (tolower(organism) == "mouse") organism <- "Mus musculus"
   if (tolower(organism) == "rat") organism <- "Rattus norvegicus"
 
-<<<<<<< HEAD
-  ## Load the annotation resource.
-  if (is.null(orgdb)) {
-    suppressMessages({
-      cat("querying AnnotationHub for", organism, "\n")
-      ah <- AnnotationHub::AnnotationHub()
-
-      ahDb <- AnnotationHub::query(ah, pattern = c(organism, "OrgDb"))
-
-      ## select on exact organism name
-      ahDb <- ahDb[which(tolower(ahDb$species) == tolower(organism))]
-      k <- length(ahDb)
-      cat("selecting database for", ahDb$species[k], "\n")
-      orgdb <- ahDb[[k]] ## last one, newest version
-    })
-  }
-=======
   if (!is.null(ah)) {
     all_species <- getAllSpecies(ah)
   } else {
@@ -513,7 +490,6 @@
       }
     )
   })
->>>>>>> 572a8580
 
   return(orgdb)
 }
@@ -521,7 +497,7 @@
 
 #' @title Detect probe type from probe set
 #' @export
-detect_probetype <- function(organism, probes, ah = NULL, nprobe = 100) {
+detect_probetype <- function(organism, probes, orgdb = NULL, nprobe = 100) {
   if (tolower(organism) == "human") organism <- "Homo sapiens"
   if (tolower(organism) == "mouse") organism <- "Mus musculus"
   if (tolower(organism) == "rat") organism <- "Rattus norvegicus"
