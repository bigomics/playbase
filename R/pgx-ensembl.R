##
## This file is part of the Omics Playground project.
## Copyright (c) 2018-2023 BigOmics Analytics SA. All rights reserved.
##

#' Retrieve gene annotation table
#'
#' @description Retrieves a gene annotation table for the given organism
#' from Ensembl using biomaRt. Adds the table to the PGX object.
#'
#' @param pgx PGX object with a counts table.
#' @param organism Char. Organism name. For more info see \code{\link{playbase::SPECIES_TABLE}}.
#' @param annot_table Custom annotation table. See \code{\link{playbase::pgx.custom_annotation}}.
#' @return Updated PGX object with gene annotation table
#'
#' @details Queries the Ensembl database to get a gene annotation table
#' containing external gene IDs mapped to Ensembl IDs. Handles retries in case
#' of temporary Ensembl API errors.
#'
#'
#' @examples
#' \dontrun{
#' pgx <- list()
#' pgx$counts <- matrix(rnorm(4), nrow = 2)
#' rownames(pgx$counts) <- c("ENSG00000142192", "ENSG00000288602")
#' pgx <- pgx.addGeneAnnotation(pgx, "Human")
#' }
#' @export
pgx.addGeneAnnotation <- function(pgx, organism = NULL, annot_table = NULL) {
  # Safety checks
  stopifnot(is.list(pgx))
  probes <- rownames(pgx$counts)

  if (is.null(organism) && !is.null(pgx$organism)) {
    organism <- pgx$organism
  }
  if (is.null(organism)) {
    stop("could not determine organism. please specify")
  }
  # Get gene table
  genes <- ngs.getGeneAnnotation(
    pgx = pgx,
    probes = probes,
    annot_table = annot_table,
    organism = organism
  )

  # Return data
  pgx$genes <- genes

  return(pgx)
}


#' Get gene annotation data using AnnotationHub
#'
#' Retrieves gene annotation information from AnnotationHub for a set of input
#' gene/transcript identifiers.
#'
#' @param probes Character vector of gene/transcript identifiers to retrieve annotation for.
#' @param organism Organism name, e.g. "hsapiens_gene_ensembl".
#' @param probe_type Character specifying the type of input identifiers. If NULL,
#' it will be automatically detected. Options are "ensembl_gene_id", "ensembl_transcript_id", etc.
#' @param mart BioMart object specifying the database to query.
#' @param verbose Logical indicating whether to print status messages.
#'
#' @return Data frame with gene annotation data for the input identifiers. Columns are:
#' \itemize{
#'   \item \code{feature}: The probe identifier.
#'   \item \code{sybmol}: Human readable gene name.
#'   \item \code{human_homolog}: Gene symbol for human. Only present if working with non-human dataset.
#'   \item \code{gene_title}: Gene description
#'   \item \code{gene_biotype}: Gene biotype
#'   \item \code{chr}: Chromosome
#'   \item \code{pos}: Transcript start position
#'   \item \code{tx_len}: Transcript length
#'   \item \code{map}: Chromosome band
#'   \item \code{gene_name}: equivalent to the rownames. Kept for back compatibility
#' }
#'
#' @details This function queries BioMart to retrieve key gene annotation data for
#' a set of input gene/transcript identifiers. It can detect the identifier
#' type automatically if not provided.
#'
#'
#' @examples
#' \dontrun{
#' probes <- c("ENSG00000142192", "ENST00000288602")
#' mart <- biomaRt::useMart("ensembl")
#' result <- ngs.getGeneAnnotation(probes, mart)
#' head(result)
#' }
#' @export
ngs.getGeneAnnotation <- function(
    organism,
    probes,
    probe_type = NULL,
    pgx = NULL,
    annot_table = NULL,
    verbose = TRUE) {
  if (is.null(organism)) {
    warning("[getGeneAnnotation] Please specify organism")
    return(NULL)
  }

  if (verbose) {
    message("[ngs.getGeneAnnotation] Retrieving gene annotation...")
  }

  if (tolower(organism) == "human") organism <- "Homo sapiens"
  if (tolower(organism) == "mouse") organism <- "Mus musculus"
  if (tolower(organism) == "rat") organism <- "Rattus norvegicus"

  genes <- NULL

  ## get correct OrgDb database for this organism
  orgdb <- getOrgDb(organism, ah = NULL)

  if (is.null(probes)) {
    probes <- keys(orgdb)
  }
  probes0 <- probes
  names(probes) <- probes0

  ## clean up probes
  probes <- probes[!is.na(probes) & probes != ""]
  probes <- sapply(strsplit(probes, split = ";"), head, 1) ## take first
  is.ensembl <- mean(grepl("^ENS", probes)) > 0.5
  if (is.ensembl) probes <- sub("[.][0-9]+$", "", probes)

  if (is.null(probe_type)) {
    probe_type <- playbase::detect_probetype(organism, probes, ah = NULL)
  }
  message("detected probe_type = ", probe_type)
  if (is.null(probe_type)) {
    message("ERROR: could not determine probe_type ")
    return(NULL)
  }

  ## --------------------------------------------
  ## retrieve table
  ## --------------------------------------------
  cols <- c("SYMBOL", "GENENAME", "GENETYPE", "MAP")
  cols <- intersect(cols, keytypes(orgdb))

  cat("get gene annotation columns:", cols, "\n")
  message("retrieving annotation for ", length(probes), " ", probe_type, " features...")

  suppressMessages(suppressWarnings(
    annot <- AnnotationDbi::select(orgdb, keys = probes, columns = cols, keytype = probe_type)
  ))

  # some organisms do not provide symbol but rather gene name (e.g. yeast)
  if (!"SYMBOL" %in% colnames(annot)) {
    annot$SYMBOL <- annot$GENENAME
  }

  annot$SYMBOL[is.na(annot$SYMBOL)] <- ""

  ## match annotation table to probes
  cat("got", length(unique(annot$SYMBOL)), "unique SYMBOLs...\n")
  annot <- annot[match(probes, annot[, probe_type]), ]
  annot$PROBE <- names(probes) ## original probe names

  ## --------------------------------------------
  ## get human ortholog using 'orthogene'
  ## --------------------------------------------
  ortho.map <- orthogene::map_species(method = "gprofiler")
  head(ortho.map)
  cat("\ngetting human orthologs...\n")
  has.ortho <- organism %in% ortho.map$scientific_name
  has.symbol <- "SYMBOL" %in% colnames(annot)
  if (organism == "Homo sapiens") {
    annot$ORTHOGENE <- annot$SYMBOL
  } else if (has.ortho && has.symbol) {
    ortho.out <- orthogene::convert_orthologs(
      gene_df = unique(annot$SYMBOL),
      input_species = organism,
      output_species = "human",
      non121_strategy = "drop_both_species",
      method = "gprofiler"
    )

    if (dim(ortho.out)[1] == 0) {
      ortho.out <- orthogene::convert_orthologs(
        gene_df = unique(annot$SYMBOL),
        input_species = organism,
        output_species = "human",
        non121_strategy = "drop_both_species",
        method = "homologene"
      )
    }

    if (dim(ortho.out)[1] == 0) {
      ortho.out <- orthogene::convert_orthologs(
        gene_df = unique(annot$SYMBOL),
        input_species = organism,
        output_species = "human",
        non121_strategy = "drop_both_species",
        method = "babelgene"
      )
    }

    ii <- match(annot$SYMBOL, ortho.out$input_gene)
    annot$ORTHOGENE <- rownames(ortho.out)[ii]
  } else {
    message("WARNING: ", organism, " not found in orthogene database. please check name.")
    annot$ORTHOGENE <- NA
  }

  ## Return as standardized data.frame and in the same order as input
  ## probes.
  annot$SOURCE <- "AnnotationHub/OrgDb"
  annot.cols <- c(
    "PROBE", "SYMBOL", "ORTHOGENE", "GENENAME", "GENETYPE",
    "MAP", "CHR", "POS", "TXLEN", "SOURCE"
  )
  missing.cols <- setdiff(annot.cols, colnames(annot))
  missing.cols
  genes <- annot
  for (a in missing.cols) genes[[a]] <- NA
  genes <- genes[, annot.cols]
  new.names <- c(
    "feature", "symbol", "human_ortholog", "gene_title", "gene_biotype",
    "map", "chr", "pos", "tx_len", "source"
  )
  colnames(genes) <- new.names
  genes <- as.data.frame(genes)

  # gene_name should ALWAYS be assigned to feature for compatibility
  # with gene_name legacy implementation
  genes$gene_name <- genes$feature

  if (!all(probes0 %in% genes$feature)) {
    message("WARNING: not all probes could be annotated")
  }
  genes <- genes[match(probes0, genes$feature), , drop = FALSE]

  # add space after ; to conform with playbase <= 1.3.2
  genes$gene_title <- gsub(";", "; ", genes$gene_title)

  # rename protein-coding to protein_coding to confirm with playbase <= v1.3.2
  genes$gene_biotype <- sub("protein-coding", "protein_coding", genes$gene_biotype)

  # replace NA in gene_ortholog by "" to conform with old pgx objects
  genes$human_ortholog[is.na(genes$human_ortholog)] <- ""

  # if organism is human, human_ortholog should be NA (matching old playbase annot)
  if (is.null(genes$human_ortholog)) {
    genes$human_ortholog <- NA
  }

  rownames(genes) <- probes0

  # annotation table is mandatory for No organism (until server side can handle missing genesets)
  if (organism == "No organism" && !is.null(pgx)) {
    genes <- pgx.custom_annotation(counts = pgx$counts, custom_annot = annot_table)
  }

  if (is.null(genes)) {
    warning("[getGeneAnnotation] ERROR : could not create gene annotation")
    return(NULL)
  }
  return(genes)
}


#' @title Custom Gene Annotation
#'
#' @description Adds custom gene annotation table to a pgx object
#'
#' @param counts A counts matrix
#' @param custom_annot data.frame with custom annotation data. If provided,
#' it has to contain at least the columns "feature", "symbol", "gene_name". Also,
#' the features has to match the rownames of the counts provided.
#'
#'
#' @details This function allows adding a gene annotation data.frame to a pgx object when
#' the user has not provided an organism or it's not known.  The custom_annot data.frame
#' should contain gene IDs that match the pgx object genes, plus any additional columns
#' of annotation data.
#'
#' The id_type parameter specifies the type of ID used in custom_annot to match genes.
#' Possible options are "symbol", "ensembl_gene_id", etc. By default it will try to match
#' on the "symbol" field.
#'
#' Any columns in custom_annot that match existing pgx gene annotation columns will
#' overwrite the original data. New columns will be appended.
#'
#' @return The pgx object with custom gene annotation added/appended. The gene annotation
#' table has the same format as the one returned by pgx.gene_table(). However, the
#' columns human_ortholog, gene_title, gene_biotype, chr, pos, tx_len, map, source are filled
#' with default values.
#'
#' @examples
#' \dontrun{
#' custom_annot <- data.frame(
#'   feature = c("A1", "A2", "A3"),
#'   symbol = c("TP53", "MYC", "EGFR"),
#'   gene_name = c("A1", "A2", "A3")
#' )
#'
#' pgx <- pgx.custom_annotation(counts, custom_annot)
#' }
#' @export
pgx.custom_annotation <- function(counts, custom_annot = NULL) {
  message("[pgx.custom_annotation] Adding custom annotation table...")
  # If the user has provided a custom gene table, check it and use it

  annot_genes <- sum(rownames(counts) %in% custom_annot$feature)

  annot_map <- list(
    "human_ortholog" = "",
    "gene_title" = "unknown",
    "gene_biotype" = "unknown",
    "chr" = "unknown",
    "pos" = 0,
    "tx_len" = 0,
    "map" = "1",
    "source" = "custom"
  )

  required_cols <- c(
    "feature",
    "symbol",
    "gene_name"
  )

  # this will be used at the end to order df columns
  table_col_order <- c(required_cols, names(annot_map))

  # legacy code but maybe this could be removed in the future...
  required_in_annot <- all(required_cols %in% colnames(custom_annot))

  if (!is.null(custom_annot) && annot_genes > 1 && required_in_annot) {
    # remove all NA columns, otherwise the for loop below will not work
    custom_annot <- custom_annot[, !apply(custom_annot, 2, function(x) all(is.na(x)))]

    # identify missing columns and fill them with annot_map
    missing_cols <- setdiff(names(annot_map), names(custom_annot))

    custom_annot[missing_cols] <- annot_map[missing_cols]

    # filter annotated table by counts using match
    custom_annot <- custom_annot[match(rownames(counts), custom_annot$feature), ]

    # if row was missing from annotation table (NA from match call above), input NA based on rownames(counts)

    rownames(custom_annot) <- rownames(counts)

    custom_annot$feature <- ifelse(is.na(custom_annot$feature), rownames(custom_annot), custom_annot$feature)
    custom_annot$symbol <- ifelse(is.na(custom_annot$symbol), rownames(custom_annot), custom_annot$symbol)
    custom_annot$gene_name <- ifelse(is.na(custom_annot$gene_name), rownames(custom_annot), custom_annot$gene_name)

    # Fill NA values with corresponding values from annot_map

    res <- lapply(names(annot_map), function(x) {
      ifelse(is.na(custom_annot[[x]]), annot_map[[x]], custom_annot[[x]])
    })

    names(res) <- names(annot_map)

    res <- as.data.frame(res)

    custom_annot[, names(annot_map)] <- res[, names(annot_map)]
  } else {
    # Create custom gene table from counts rownames
    message("[pgx.custom_annotation] Creating annotation table from counts rownames...")
    custom_annot <- data.frame(
      feature = rownames(counts),
      symbol = rownames(counts),
      gene_name = rownames(counts),
      human_ortholog = "",
      gene_title = "unknown",
      gene_biotype = "unknown",
      chr = "unknown",
      pos = 0,
      tx_len = 0,
      map = "1",
      source = "custom"
    )
    rownames(custom_annot) <- rownames(counts)
  }

  custom_annot <- custom_annot[, table_col_order]

  return(custom_annot)
}


## ================================================================================
## ========================= FUNCTIONS ============================================
## ================================================================================


#' Map probe identifiers to gene symbols
#'
#' This function converts a vector of probe identifiers to
#' standard HGNC gene symbols using an annotation lookup table.
#'
#' @param probes Character vector of probe IDs to convert.
#' @param annot_table Data frame with columns "probe_type" and "hgnc_symbol".
#'   The probe_type matches the type of IDs in probes.
#'
#' @import data.table
#' @return Character vector of mapped HGNC gene symbols.
#'
#' @details The annot_table should contain a column with the probe IDs
#'   (matching type of probes input) and a column with the corresponding HGNC
#'   gene symbols. This function matches the input probes to the table
#'   to retrieve the gene symbols. Unmatched probes are returned as is.
#' @examples
#' \dontrun{
#' probes <- c("ENSG00000142192", "ENST00000288602")
#' annot_table <- data.frame(
#'   ensembl_gene_id = c("ENSG00000142192", "ENSG00000099977"),
#'   hgnc_symbol = c("EGFR", "CDKN2A")
#' )
#' symbols <- probe2symbol(probes, annot_table)
#' }
#' @import data.table
#' @export
probe2symbol <- function(probes, annot_table, query = "symbol", fill_na = FALSE) {
  # Prepare inputs
  query_col <- annot_table[probes, query]

  # Deal with NA
  if (fill_na) {
    query_col <- data.table::fifelse(query_col == "" | is.na(query_col),
      yes = probes,
      no = query_col
    )
  }

  # Return queryed col
  return(query_col)
}


## not exported
getOrgDb <- function(organism, ah = NULL) {
  if (tolower(organism) == "human") organism <- "Homo sapiens"
  if (tolower(organism) == "mouse") organism <- "Mus musculus"
  if (tolower(organism) == "rat") organism <- "Rattus norvegicus"

  if (!is.null(ah)) {
    all_species <- getAllSpecies(ah)
  } else {
    ## If organism is in localHub we select localHub=TRUE because
    ## this is faster. Otherwise switch to online Hub
    suppressMessages(
      ah <- AnnotationHub::AnnotationHub(localHub = TRUE)
    )
    local_species <- getAllSpecies(ah) ## orgDb species only
    if (tolower(organism) %in% tolower(local_species)) {
      message("[selectAnnotationHub] organism '", organism, "' in local Hub")
      all_species <- local_species
    } else {
      message("[selectAnnotationHub] querying online Hub...")
      ah <- AnnotationHub::AnnotationHub(localHub = FALSE)
      all_species <- getAllSpecies(ah)
    }
  }

  if (!tolower(organism) %in% tolower(all_species)) {
    message("WARNING: organism '", organism, "' not in AnnotationHub")
    return(NULL)
  }

  ## correct capitalization
  species <- all_species[which(tolower(all_species) == tolower(organism))]

  suppressMessages({
    message("querying AnnotationHub for '", organism, "'\n")
    ahDb <- AnnotationHub::query(ah, pattern = c(organism, "OrgDb"))

    ## select on exact organism name
    ahDb <- ahDb[which(tolower(ahDb$species) == tolower(organism))]
    k <- length(ahDb) ## latest of multiple
    message("selecting database for '", ahDb$species[k], "'\n")

    message("retrieving annotation...\n")
    orgdb <- tryCatch(
      {
        ahDb[[k]]
      },
      error = function(e) {
        message("An error occurred: ", e, ". Retrying with force=TRUE.")
        ahDb[[k, force = TRUE]]
      }
    )
  })

  return(orgdb)
}


#' @title Detect probe type from probe set
#' @export
detect_probetype <- function(organism, probes, ah = NULL, nprobe = 100) {
  if (tolower(organism) == "human") organism <- "Homo sapiens"
  if (tolower(organism) == "mouse") organism <- "Mus musculus"
  if (tolower(organism) == "rat") organism <- "Rattus norvegicus"
  organism

  ## get correct OrgDb database for organism
  orgdb <- getOrgDb(organism, ah = ah)
  if (is.null(orgdb)) {
    message("ERROR: unsupported organism '", organism, "'\n")
    return(NULL)
  }

  ## get probe types for organism
  keytypes <- c(
    "SYMBOL", "ENSEMBL", "UNIPROT", "ENTREZID",
    "GENENAME", "MGI",
    "ENSEMBLTRANS", "ENSEMBLPROT",
<<<<<<< HEAD
    "ACCNUM", "REFSEQ" 
=======
    "ACCNUM", "REFSEQ"
>>>>>>> a72ee797
  )
  keytypes <- intersect(keytypes, keytypes(orgdb))
  key_matches <- rep(0L, length(keytypes))
  names(key_matches) <- keytypes

  ## clean up probes
  probes <- probes[!is.na(probes) & probes != ""]
  probes <- sapply(strsplit(probes, split = ";"), head, 1) ## take first
  if (sum(duplicated(probes)) > 0) {
    message("WARNING: duplicated probes")
    probes <- unique(probes)
  }

  ## discard version numbers if ENSEMBL
  if (mean(grepl("^ENS", probes)) > 0.5) {
    probes <- sub("[.][0-9]+$", "", probes)
  }

  ## Subset probes if too many
  if (length(probes) > nprobe) {
    if (nprobe > length(probes)) nprobe <- length(probes)
    # get random probes for query
    probes <- sample(probes, nprobe)
  }

  # Iterate over probe types
  key <- keytypes[1]
  for (key in keytypes) {
    probe_matches <- data.frame(NULL)

    # add symbol and genename on top of key as they will be used to
    # count the real number of probe matches
    key2 <- c(key, c("SYMBOL", "GENENAME"))
    key2 <- intersect(key2, keytypes)
    suppressMessages(suppressWarnings(try(
      probe_matches <- AnnotationDbi::select(
        orgdb,
        keys = probes,
        keytype = key,
        columns = key2
      ),
      silent = TRUE
    )))

    # set empty character to NA, as we only count not-NA to define probe type
    probe_matches[probe_matches == ""] <- NA
    # check which probe types (genename, symbol) return the most matches
    n1 <- n2 <- 0
    if ("SYMBOL" %in% colnames(probe_matches)) n1 <- sum(!is.na(probe_matches[, "SYMBOL"]))
    if ("GENENAME" %in% colnames(probe_matches)) n2 <- sum(!is.na(probe_matches[, "GENENAME"]))
    matchratio <- max(n1, n2) / length(probes)
    key_matches[key] <- matchratio

    ## stop search prematurely if matchratio > 95%
    if (matchratio > 0.95) break()
  }

  ## Return top match
  ##  key_matches
  top_match <- NULL
  if (all(key_matches == 0)) {
    message("WARNING:: Probe type not found. Valid probe types: ", paste(keytypes, collapse = " "))
    return(NULL)
  } else {
    top_match <- names(which.max(key_matches))
    message("Guessed probe type = ", top_match)
  }

  return(top_match)
}


#' @title Show some probe types for selected organism
<<<<<<< HEAD
#' 
=======
#'
>>>>>>> a72ee797
#' @export
showProbeTypes <- function(organism, keytypes = NULL, ah = NULL, nprobe = 10) {
  if (tolower(organism) == "human") organism <- "Homo sapiens"
  if (tolower(organism) == "mouse") organism <- "Mus musculus"
  if (tolower(organism) == "rat") organism <- "Rattus norvegicus"
  organism

  ## get correct OrgDb database for organism
  orgdb <- getOrgDb(organism, ah = ah)
  if (is.null(orgdb)) {
    message("ERROR: unsupported organism '", organism, "'\n")
    return(NULL)
  }

  ## get probe types for organism
<<<<<<< HEAD
  if(is.null(keytypes)) {
=======
  if (is.null(keytypes)) {
>>>>>>> a72ee797
    keytypes <- c(
      "SYMBOL", "ENSEMBL", "UNIPROT", "ENTREZID",
      "GENENAME", "MGI",
      "ENSEMBLTRANS", "ENSEMBLPROT",
      "ACCNUM", "REFSEQ"
    )
  }
  keytypes0 <- keytypes
  keytypes <- intersect(keytypes, keytypes(orgdb))

<<<<<<< HEAD
  if(length(keytypes) == 0) {
    message("ERROR: no valid keytypes in: ", keytypes0)
    return(NULL)
  }
  
  ## example probes
  probes <- head(keys(orgdb),nprobe)
=======
  if (length(keytypes) == 0) {
    message("ERROR: no valid keytypes in: ", keytypes0)
    return(NULL)
  }

  ## example probes
  probes <- head(keys(orgdb), nprobe)
>>>>>>> a72ee797

  ## Iterate over probe types
  key_matches <- list()
  key <- keytypes[1]
  for (key in keytypes) {
<<<<<<< HEAD

=======
>>>>>>> a72ee797
    # add symbol and genename on top of key as they will be used to
    # count the real number of probe matches
    suppressMessages(suppressWarnings(try(
      probe_matches <- AnnotationDbi::select(
        orgdb,
        keys = probes,
        keytype = "ENTREZID",
        columns = key
      ),
      silent = TRUE
    )))

    # set empty character to NA, as we only count not-NA to define probe type
    probe_matches[probe_matches == ""] <- NA
<<<<<<< HEAD
    key_matches[[key]] <- probe_matches[,key]
=======
    key_matches[[key]] <- head(probe_matches[, key], nprobe)
>>>>>>> a72ee797
  }

  return(key_matches)
}


#' @title Get all species in AnnotationHub/OrgDB
#'
#' @export
getAllSpecies <- function(ah = NULL) {
  if (is.null(ah)) {
    ah <- AnnotationHub::AnnotationHub() ## make global??
  }
  db <- AnnotationHub::query(ah, "OrgDb")
  sort(unique(AnnotationHub::mcols(db)$species))
}


#' @title Get species table in AnnotationHub/OrgDB
#'
#' @export
getSpeciesTable <- function(ah = NULL) {
  if (is.null(ah)) {
    ah <- AnnotationHub::AnnotationHub() ## make global??
  }
  ah.tables <- AnnotationHub::query(ah, "OrgDb")

  variables <- c(
    "ah_id", "species", "description", "rdatadateadded", "rdataclass",
    "title", "taxonomyid", "coordinate_1_based", "preparerclass", "sourceurl",
    "dataprovider", "genome", "maintainer", "tags", "sourcetype"
  )

  # Iterate through each variable and store it as a table
  tables <- lapply(variables, function(var) {
    table <- eval(parse(text = paste0("ah.tables$", var)))
  })
  tables <- do.call(cbind, tables)

  colnames(tables) <- variables
  names(tables) <- variables
  return(tables)
}

#' @title Check if probes are valid for organism
#'
#' @return TRUE    if probes match any probetype of organism
#' @return FALSE   if probes do not any probetype of organism
#'
#' @export
checkProbes <- function(organism, probes, ah = NULL) {
  probe_type <- detect_probetype(organism, probes, ah = ah)
  if (is.null(probe_type)) {
    message("[checkProbes] WARNING: could not validate probes")
    return(FALSE)
  }
  message("[checkProbes] detected probe_type = ", probe_type)
  return(TRUE)
}<|MERGE_RESOLUTION|>--- conflicted
+++ resolved
@@ -515,11 +515,7 @@
     "SYMBOL", "ENSEMBL", "UNIPROT", "ENTREZID",
     "GENENAME", "MGI",
     "ENSEMBLTRANS", "ENSEMBLPROT",
-<<<<<<< HEAD
     "ACCNUM", "REFSEQ" 
-=======
-    "ACCNUM", "REFSEQ"
->>>>>>> a72ee797
   )
   keytypes <- intersect(keytypes, keytypes(orgdb))
   key_matches <- rep(0L, length(keytypes))
@@ -593,11 +589,7 @@
 
 
 #' @title Show some probe types for selected organism
-<<<<<<< HEAD
 #' 
-=======
-#'
->>>>>>> a72ee797
 #' @export
 showProbeTypes <- function(organism, keytypes = NULL, ah = NULL, nprobe = 10) {
   if (tolower(organism) == "human") organism <- "Homo sapiens"
@@ -613,11 +605,7 @@
   }
 
   ## get probe types for organism
-<<<<<<< HEAD
   if(is.null(keytypes)) {
-=======
-  if (is.null(keytypes)) {
->>>>>>> a72ee797
     keytypes <- c(
       "SYMBOL", "ENSEMBL", "UNIPROT", "ENTREZID",
       "GENENAME", "MGI",
@@ -628,7 +616,6 @@
   keytypes0 <- keytypes
   keytypes <- intersect(keytypes, keytypes(orgdb))
 
-<<<<<<< HEAD
   if(length(keytypes) == 0) {
     message("ERROR: no valid keytypes in: ", keytypes0)
     return(NULL)
@@ -636,24 +623,11 @@
   
   ## example probes
   probes <- head(keys(orgdb),nprobe)
-=======
-  if (length(keytypes) == 0) {
-    message("ERROR: no valid keytypes in: ", keytypes0)
-    return(NULL)
-  }
-
-  ## example probes
-  probes <- head(keys(orgdb), nprobe)
->>>>>>> a72ee797
 
   ## Iterate over probe types
   key_matches <- list()
   key <- keytypes[1]
   for (key in keytypes) {
-<<<<<<< HEAD
-
-=======
->>>>>>> a72ee797
     # add symbol and genename on top of key as they will be used to
     # count the real number of probe matches
     suppressMessages(suppressWarnings(try(
@@ -668,11 +642,7 @@
 
     # set empty character to NA, as we only count not-NA to define probe type
     probe_matches[probe_matches == ""] <- NA
-<<<<<<< HEAD
-    key_matches[[key]] <- probe_matches[,key]
-=======
     key_matches[[key]] <- head(probe_matches[, key], nprobe)
->>>>>>> a72ee797
   }
 
   return(key_matches)
