--- conflicted
+++ resolved
@@ -462,12 +462,7 @@
     ## If organism is in localHub we select localHub=TRUE because
     ## this is faster. Otherwise switch to online Hub
     suppressMessages(
-<<<<<<< HEAD
       ah <- try(AnnotationHub::AnnotationHub(localHub = TRUE))
-=======
-      ## ah <- AnnotationHub::AnnotationHub(localHub = TRUE)
-      ah <- AnnotationHub::AnnotationHub(localHub = FALSE) ## AZ
->>>>>>> 947cd16e
     )
     local_species <- c()
     if(!"try-error" %in% class(ah)) {
