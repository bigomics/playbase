##
## This file is part of the Omics Playground project.
## Copyright (c) 2018-2023 BigOmics Analytics SA. All rights reserved.
##

#' Compute Test Genes
#'
#' This function computes gene tests based on the input data and contrast matrix.
#' It performs different test methods depending on whether the data is single-omics or multi-omics.
#' For single-omics data or when there is only one data type, it uses the \code{compute_testGenesSingleOmics} function.
#' For multi-omics data with the possibility of missing values, it uses the \code{compute_testGenesMultiOmics} function.
#'
#' @param pgx An object containing the input data for analysis.
#' @param contr.matrix The contrast matrix for the gene tests.
#' @param max.features The maximum number of features to consider in the gene tests.
#' @param test.methods The test methods to use for gene testing.
#' @param use.design A logical value indicating whether to use the design matrix in the analysis.
#' @param prune.samples A logical value indicating whether to prune samples with missing data.
#' @param remove.outputs A logical value indicating whether to remove intermediate outputs.
#' @return An updated object with gene test results.
#' @export
compute_testGenes <- function(pgx, contr.matrix, max.features = 1000,
                              test.methods = c("trend.limma", "deseq2.wald", "edger.qlf"),
                              use.design = TRUE, prune.samples = FALSE,
                              remove.outputs = TRUE) {
  single.omics <- mean(grepl("\\[", rownames(pgx$counts))) < 0.1
  single.omics
  data.types <- unique(gsub("\\[|\\].*", "", rownames(pgx$counts)))
  ## data.types
  if (single.omics || length(data.types) == 1) {
    ## single-omics, no missing values
    cat(">>> computing gene tests for SINGLE-OMICS\n")
    pgx <- compute_testGenesSingleOmics(
      pgx = pgx,
      contr.matrix = contr.matrix,
      max.features = max.features,
      test.methods = test.methods,
      use.design = use.design,
      prune.samples = prune.samples,
      remove.outputs = remove.outputs
    )
  } else {
    ## multi-omics, missing values allowed
    cat(">>> computing gene tests for MULTI-OMICS\n")
    pgx <- compute_testGenesMultiOmics(
      pgx = pgx, ## type is inferred
      contr.matrix = contr.matrix,
      max.features = max.features,
      test.methods = test.methods,
      use.design = use.design,
      remove.outputs = remove.outputs
    )
  }
  return(pgx)
}

#' Compute Test Genes for Single-Omics Data
#'
#' This function computes gene tests for single-omics data based on the input data and contrast matrix.
#' It performs various steps such as normalization, creating a design matrix, filtering genes, and fitting the data using different test methods.
#'
#' @param pgx An object containing the input data for analysis.
#' @param contr.matrix The contrast matrix for the gene tests.
#' @param max.features The maximum number of features to consider in the gene tests.
#' @param filter.low A logical value indicating whether to filter low-expressed genes.
#' @param remove.outputs A logical value indicating whether to remove intermediate outputs.
#' @param use.design A logical value indicating whether to use the design matrix in the analysis.
#' @param prune.samples A logical value indicating whether to prune samples with missing data.
#' @param test.methods The test methods to use for gene testing.
#' @return An updated object with gene test results for single-omics data.
#' @export
compute_testGenesSingleOmics <- function(pgx, contr.matrix, max.features = 1000,
                                         filter.low = TRUE, remove.outputs = TRUE,
                                         use.design = TRUE, prune.samples = FALSE,
                                         test.methods = c("trend.limma", "deseq2.wald", "edger.qlf")) {
  ## -----------------------------------------------------------------------------
  ## Check parameters, decide group level
  ## -----------------------------------------------------------------------------
  if (!("counts" %in% names(pgx))) {
    stop("[compute_testGenesSingleOmics] FATAL: cannot find counts in pgx object")
  }
  if (!("X" %in% names(pgx))) {
    stop("[compute_testGenesSingleOmics] FATAL: cannot find normalized expression X in pgx object")
  }

  is.expmatrix <- all(rownames(contr.matrix) %in% rownames(pgx$samples))
  if (!is.expmatrix) {
    stop("[compute_testGenesSingleOmics] FATAL: contrast must be sample-wise")
  }

  stat.group <- NULL
  if (use.design) {
    message("[compute_testGenesSingleOmics] detecting stat groups...")
    stat.group <- playbase::pgx.getConditions(contr.matrix, nmax = 0) ## !!!
    names(stat.group) <- rownames(contr.matrix)
    nlev <- length(unique(stat.group))

    if (nlev >= nrow(contr.matrix)) {
      message("[compute_testGenesSingleOmics] cannot use groups, switching to no design")
      use.design <- FALSE
    }
  }

  if (use.design) {
    message("[compute_testGenesSingleOmics] contrasts on groups (use design)")
    ## convert sample-wise contrasts to group-wise contrasts
    stat0 <- sort(unique(stat.group))
    contr.matrix <- contr.matrix[match(stat0, stat.group), , drop = FALSE]
    rownames(contr.matrix) <- stat0
  } else {
    message("[compute_testGenesSingleOmics] contrasts on samples (no design)")
    stat.group <- rownames(contr.matrix)
    names(stat.group) <- rownames(contr.matrix)
  }

  message("[compute_testGenesSingleOmics] pruning unused contrasts")
  ## take out any empty comparisons
  sel <- which(Matrix::colSums(contr.matrix > 0) & Matrix::colSums(contr.matrix < 0))
  contr.matrix <- contr.matrix[, sel, drop = FALSE]
  contr.matrix[is.na(contr.matrix)] <- 0

  ## -----------------------------------------------------------------------------
  ## normalize contrast matrix to zero mean and signed sums to one
  ## -----------------------------------------------------------------------------
  ## normalize?? why??
  message("[compute_testGenesSingleOmics] normalizing contrasts")
  for (i in seq_len(ncol(contr.matrix))) {
    m <- contr.matrix[, i]
    m[is.na(m)] <- 0
    contr.matrix[, i] <- 1 * (m > 0) / sum(m > 0) - 1 * (m < 0) / sum(m < 0)
  }

  ## -----------------------------------------------------------------------------
  ## create design matrix from defined contrasts (group or clusters)
  ## -----------------------------------------------------------------------------

  no.design <- all(stat.group %in% rownames(pgx$samples)) ## sample-wise design
  design <- NULL

  if (no.design || !use.design) {
    message("[compute_testGenesSingleOmics] 6 : no design matrix ")
    ## SAMPLE-WISE DESIGN
    design <- NULL
    exp.matrix <- contr.matrix
  } else {
    message("[compute_testGenesSingleOmics] 6 : creating model design matrix ")

    ## GROUP DESIGN
    notk <- which(!stat.group %in% rownames(contr.matrix))
    if (length(notk)) {
      stat.group[notk] <- "_"
    }
    design <- stats::model.matrix(~ 0 + stat.group) ## clean design no batch effects...
    colnames(design) <- sub("^stat.group", "", colnames(design))
    if (is.null(names(stat.group))) {
      stop("[compute_testGenesSingleOmics] FATAL:: stat.group must have names")
    }
    rownames(design) <- names(stat.group)

    ## make sure matrix align and compute experiment matrix
    design <- design[, match(rownames(contr.matrix), colnames(design)), drop = FALSE]
    colnames(design) <- rownames(contr.matrix)
    exp.matrix <- (design %*% contr.matrix)

    ## check contrasts for sample sizes (at least 2 in each group) and
    ## remove otherwise
    keep <- rep(TRUE, ncol(contr.matrix))
    keep <- (Matrix::colSums(exp.matrix > 0) >= 1 & Matrix::colSums(exp.matrix < 0) >= 1)
    contr.matrix <- contr.matrix[, keep, drop = FALSE]
    exp.matrix <- exp.matrix[, keep, drop = FALSE]
  }

  model.parameters <- list(
    design = design,
    contr.matrix = contr.matrix,
    exp.matrix = exp.matrix,
    group = stat.group
  )
  pgx$model.parameters <- model.parameters

  if (is.null(names(stat.group))) {
    stop("[compute_testGenesSingleOmics] FATAL2:: stat.group must have names")
  }

  ## -----------------------------------------------------------------------------
  ## Conform data matrices
  ## -----------------------------------------------------------------------------
  ## notice original counts will not be affected
  ss <- names(stat.group)
  gg <- intersect(rownames(pgx$X), rownames(pgx$counts))
  counts <- pgx$counts[gg, ss, drop = FALSE]
  samples <- pgx$samples[ss, ]
  X <- pgx$X[gg, ss, drop = FALSE]

  ## -----------------------------------------------------------------------------
  ## Rescale if too low. Often EdgeR/DeSeq can give errors of total counts
  ## are too low. Happens often with single-cell (10x?). We rescale
  ## to a minimum of 1 million counts (CPM)
  ## -----------------------------------------------------------------------------
<<<<<<< HEAD
  if (is.null(max.features)) max.features <- -1
  if (max.features > 0 && nrow(counts) > max.features) {
    cat("shrinking data matrices: n=", max.features, "\n")
    logcpm <- playbase::logCPM(counts, total = NULL)
    sdx <- apply(logcpm, 1, stats::sd)
    jj <- Matrix::head(order(-sdx), max.features) ## how many genes?
    jj0 <- setdiff(seq_len(nrow(counts)), jj)
    pgx$filtered[["low.variance"]] <- paste(rownames(counts)[jj0], collapse = ";")
    counts <- counts[jj, ]
    genes <- genes[jj, ]
  }
  genes <- unique(genes[, c("gene_name", "gene_title")])
=======
  ## mean.counts <- mean(Matrix::colSums(counts, na.rm = TRUE))
  ## if (mean.counts < 1e6) {
  ##   cat("[compute_testGenesSingleOmics] WARNING:: low total counts = ", mean.counts, "\n")
  ##   cat("[compute_testGenesSingleOmics] applying global mean scaling to 1e6...\n")
  ##   counts <- counts * 1e6 / mean.counts
  ## }
>>>>>>> 50403b76

  ## -----------------------------------------------------------------------------
  ## Do the fitting
  ## -----------------------------------------------------------------------------
  methods <- test.methods
  cat(">>> Testing differential expressed genes (DEG) with methods:", methods, "\n")
  PRIOR.CPM <- 1

  ## Run all test methods
  message("[compute_testGenesSingleOmics] 12 : start fitting... ")
  gx.meta <- playbase::ngs.fitContrastsWithAllMethods(
    counts = counts,
    X = X,
    samples = samples,
    genes = NULL,
    methods = methods,
    design = design,
    contr.matrix = contr.matrix,
    prune.samples = prune.samples,
    prior.cpm = PRIOR.CPM, ## prior count regularization
    remove.batch = FALSE, ## we do explicit batch correction instead
    conform.output = TRUE,
    do.filter = FALSE,
    correct.AveExpr = TRUE,
    custom = NULL, custom.name = NULL
  )

  message("[compute_testGenesSingleOmics] 13 : fitting done!")

  ## --------------------------------------------------------------------------------
  ## set default matrices
  ## --------------------------------------------------------------------------------

  rownames(gx.meta$timings) <- paste0("[test.genes]", rownames(gx.meta$timings))
  pgx$timings <- rbind(pgx$timings, gx.meta$timings)
  gx.meta$timings <- NULL
  gx.meta$X <- NULL
  pgx$model.parameters <- model.parameters
  pgx$X <- X ## adopt
  pgx$gx.meta <- gx.meta

  ## remove large outputs.
  if (remove.outputs) {
    pgx$gx.meta$outputs <- NULL
  }

  message("[compute_testGenesSingleOmics] done!")

  return(pgx)
}


#' Compute Multi-Omics Test Genes
#'
#' Computes test genes for multi-omics data.
#'
#' @param pgx A data object representing multi-omics data.
#' @param contr.matrix A contrast matrix specifying the experimental design.
#' @param max.features Maximum number of features to consider.
#' @param test.methods Methods to use for testing.
#' @param use.design Logical indicating whether to use the experimental design.
#' @param prune.samples Logical indicating whether to prune samples.
#' @param remove.outputs Logical indicating whether to remove outputs.
#'
#' @return The updated \code{pgx} object with computed test genes.
#'
#' @export
compute_testGenesMultiOmics <- function(pgx, contr.matrix, max.features = 1000,
                                        test.methods = c("trend.limma", "deseq2.wald", "edger.qlf"),
                                        use.design = TRUE, prune.samples = FALSE,
                                        remove.outputs = TRUE) {
  pgx$gx.meta <- NULL
  pgx$model.parameters <- NULL
  pgx$gx.meta$meta <- vector("list", ncol(contr.matrix))
  pgx$X <- c()
  pgx$timings <- c()
  for (j in 1:4) {
    nk <- ncol(contr.matrix)
    pgx$gx.meta$sig.counts[[j]] <- vector("list", nk)
  }

  data.type <- gsub("\\[|\\].*", "", rownames(pgx$counts))
  data.types <- unique(data.type)
  data.types
  dt <- "cn"
  dt <- "gx"
  dt <- data.types[1]
  for (dt in data.types) {
    ## get data block
    pgx1 <- pgx
    jj <- which(data.type == dt)
    pgx1$counts <- pgx1$counts[jj, ]
    pgx1$genes <- pgx1$genes[jj, ]

    ## determine if datatype are counts or not
    type <- "not.counts"
    if (min(pgx1$counts, na.rm = TRUE) >= 0 &&
      max(pgx1$counts, na.rm = TRUE) >= 50) {
      type <- "counts"
    }
    dt
    type

    ## do test
    pgx1 <- compute_testGenesSingleOmics(
      pgx = pgx1,
      contr.matrix = contr.matrix,
      max.features = max.features,
      test.methods = test.methods
    )

    ## copy results
    pgx$model.parameters <- pgx1$model.parameters
    names(pgx1$gx.meta)
    for (k in seq_len(ncol(contr.matrix))) {
      pgx$gx.meta$meta[[k]] <- rbind(
        pgx$gx.meta$meta[[k]],
        pgx1$gx.meta$meta[[k]]
      )
    }
    names(pgx$gx.meta$meta) <- names(pgx1$gx.meta$meta)
    for (j in 1:4) {
      nk <- ncol(contr.matrix)
      for (k in 1:nk) {
        cnt1 <- pgx1$gx.meta$sig.counts[[j]][[k]]
        cnt0 <- pgx$gx.meta$sig.counts[[j]][[k]]
        rownames(cnt1) <- paste0("[", dt, "]", rownames(cnt1))
        pgx$gx.meta$sig.counts[[j]][[k]] <- rbind(cnt0, cnt1)
      }
      names(pgx$gx.meta$sig.counts[[j]]) <- names(pgx1$gx.meta$sig.counts[[j]])
    }
    names(pgx$gx.meta$sig.counts) <- names(pgx1$gx.meta$sig.counts)
    pgx$timings <- rbind(pgx$timings, pgx1$timings)
    pgx$X <- rbind(pgx$X, pgx1$X)
  }

  gg <- rownames(pgx$counts)
  pgx$X <- pgx$X[match(gg, rownames(pgx$X)), ]
  pgx$model.parameters <- pgx1$model.parameters
  return(pgx)
}<|MERGE_RESOLUTION|>--- conflicted
+++ resolved
@@ -196,28 +196,6 @@
   ## Rescale if too low. Often EdgeR/DeSeq can give errors of total counts
   ## are too low. Happens often with single-cell (10x?). We rescale
   ## to a minimum of 1 million counts (CPM)
-  ## -----------------------------------------------------------------------------
-<<<<<<< HEAD
-  if (is.null(max.features)) max.features <- -1
-  if (max.features > 0 && nrow(counts) > max.features) {
-    cat("shrinking data matrices: n=", max.features, "\n")
-    logcpm <- playbase::logCPM(counts, total = NULL)
-    sdx <- apply(logcpm, 1, stats::sd)
-    jj <- Matrix::head(order(-sdx), max.features) ## how many genes?
-    jj0 <- setdiff(seq_len(nrow(counts)), jj)
-    pgx$filtered[["low.variance"]] <- paste(rownames(counts)[jj0], collapse = ";")
-    counts <- counts[jj, ]
-    genes <- genes[jj, ]
-  }
-  genes <- unique(genes[, c("gene_name", "gene_title")])
-=======
-  ## mean.counts <- mean(Matrix::colSums(counts, na.rm = TRUE))
-  ## if (mean.counts < 1e6) {
-  ##   cat("[compute_testGenesSingleOmics] WARNING:: low total counts = ", mean.counts, "\n")
-  ##   cat("[compute_testGenesSingleOmics] applying global mean scaling to 1e6...\n")
-  ##   counts <- counts * 1e6 / mean.counts
-  ## }
->>>>>>> 50403b76
 
   ## -----------------------------------------------------------------------------
   ## Do the fitting
