##
## This file is part of the Omics Playground project.
## Copyright (c) 2018-2023 BigOmics Analytics SA. All rights reserved.
##

## Batch correction methods
##
##


#' @title Supervised batch correction
#'
#' @description Performs supervised batch correction on a gene
#'   expression matrix, using known technical factors and biological
#'   covariates.
#'
#' @param X Gene expression matrix, genes in rows, samples in columns.
#' @param pheno Dataframe containing sample metadata/covariates. Must match colnames of \code{X}.
#' @param model.par Vector of column names of biological covariates in \code{pheno}.
#' @param batch.par Vector of column names of batch covariates in \code{pheno}.
#'
#' @param method Batch correction method to apply ("combat", "limma", "sva", etc).
#'
#' @details This function performs supervised batch correction, using known batch groups and biological covariates.
#' It constructs a design matrix containing batch groups and covariates.
#' The \code{method} batch correction is then applied to the expression matrix \code{X}, using this design matrix.
#'
#' Technical effects are estimated from the data as follows:
#' \enumerate{
#' \item Compute average expression within each batch
#' \item Perform PCA on the batch means
#' \item Extract PCs explaining at least 80\% variance
#' }
#'
#' Biological effects are included using the specified \code{model.par} covariates.
#'
#' @return The batch corrected gene expression matrix.
#'
#' @export
pgx.superBatchCorrect <- function(X, pheno,
                                  model.par,
                                  partype = NULL,
                                  batch.par = "*",
                                  lib.correct = TRUE,
                                  bio.correct = c("mito", "ribo", "cell_cycle", "gender"),
                                  sva.correct = TRUE,
                                  pca.correct = TRUE,
                                  hc.correct = TRUE,
                                  mnn.correct = NULL,
                                  nnm.correct = TRUE,
                                  bc.methods = NULL,
                                  max.rho = 0.3, max.iter = 10, hc.top = 50) {
  getModelMatrix <- function(v) {
    y <- as.character(pheno[, v])
    y[is.na(y)] <- "NA" ## or impute???
    m1 <- stats::model.matrix(~y)[, -1, drop = FALSE]
    colnames(m1) <- sub("^y", paste0(v, "="), colnames(m1))
    m1
  }
  if (is.null(model.par) && is.null(batch.par)) {
    stop("ERROR:: model and batch cannot be both NULL")
  }

  ## override old-style
  if (!is.null(bc.methods)) {
    bc.methods <- tolower(bc.methods)
  } else {
    bc <- c()
    if (!is.null(mnn.correct)) bc <- c(bc, "mnn")
    if (nnm.correct) bc <- c(bc, "npm")
    if (sva.correct) bc <- c(bc, "sva")
    if (pca.correct) bc <- c(bc, "pca")
    if (hc.correct) bc <- c(bc, "hc")
    bc.methods <- bc
  }

  ## tidy up pheno matrix?? get correct parameter types
  pheno <- utils::type.convert(pheno, as.is = TRUE)

  ## setup model matrix
  mod1 <- NULL
  if (!is.null(model.par) && length(model.par) > 0) {
    model.par <- intersect(model.par, colnames(pheno))
    mod1 <- do.call(cbind, lapply(model.par, getModelMatrix))
    rownames(mod1) <- rownames(pheno)
  }
  model.par

  ## get technical/biological effects
  Y <- pgx.computeBiologicalEffects.DEPRECATED(X)
  colnames(Y) <- paste0(".", colnames(Y))

  ## add to phenotype matrix
  pheno <- cbind(pheno, Y)
  not.na <- colMeans(is.na(pheno)) < 1
  nlev <- apply(pheno, 2, function(x) length(unique(x[!is.na(x)])))
  pheno <- pheno[, which(nlev > 1 & not.na), drop = FALSE]
  partype <- sapply(pheno, class)

  ## --------------------------------------------------------------------
  ## select parameters
  ## --------------------------------------------------------------------

  ## select all non-model variables
  if (!is.null(batch.par) && batch.par[1] == "*") {
    batch.par <- setdiff(colnames(pheno), model.par)
  }

  if ("mito" %in% bio.correct) {
    b1 <- grep("^mito", colnames(pheno), value = TRUE)
    batch.par <- c(batch.par, b1)
  }
  if ("ribo" %in% bio.correct) {
    b1 <- grep("^ribo", colnames(pheno), value = TRUE)
    batch.par <- c(batch.par, b1)
  }
  if ("cell_cycle" %in% bio.correct) {
    b1 <- grep("^cc[.]|^cellcycle", colnames(pheno), value = TRUE) ## only s.score and g2m.score
    batch.par <- c(batch.par, b1)
  }
  if ("gender" %in% bio.correct) {
    b1 <- grep("^gender", colnames(pheno), value = TRUE)
    batch.par <- c(batch.par, b1)
  }

  batch.par <- intersect(batch.par, colnames(pheno))
  batch.par <- setdiff(batch.par, model.par)
  batch.par <- setdiff(batch.par, c("group", "cluster", "condition")) ## never???

  ## --------------------------------------------------------------------
  ## guess parameter type
  ## --------------------------------------------------------------------

  ## select which are (continuous) covariates or (discrete) factors
  sel1 <- which(partype %in% c("factor", "character", "discrete", "logical"))
  batch.prm <- intersect(batch.par, names(partype[sel1]))
  sel2 <- which(partype %in% c("integer", "numeric"))
  batch.cov <- intersect(batch.par, names(partype[sel2]))


  model.par <- intersect(model.par, colnames(pheno))
  batch.prm <- intersect(batch.prm, colnames(pheno))
  batch.cov <- intersect(batch.cov, colnames(pheno))
  if (length(model.par) == 0) model.par <- NULL
  if (length(batch.prm) == 0) batch.prm <- NULL
  if (length(batch.cov) == 0) batch.cov <- NULL

  ## --------------------------------------------------------------------
  ## Check confounding
  ## --------------------------------------------------------------------
  if (!is.null(batch.prm) && !is.null(mod1)) {
    mod0 <- do.call(cbind, lapply(batch.prm, getModelMatrix))
    rho <- stats::cor(mod0, mod1)
    rho[is.na(rho)] <- 0
    if (max(abs(rho), na.rm = TRUE) > max.rho) {
      idx <- which(abs(rho) > max.rho, arr.ind = TRUE)
      idx
      for (i in 1:nrow(idx)) {
        v0 <- colnames(mod0)[idx[i, 1]]
        v1 <- colnames(mod1)[idx[i, 2]]
        dbg(paste0(
          "WARNING:: '", v0, "' is confounded with '", v1, "' ",
          ": rho= ", round(rho[idx[i, 1], idx[i, 2]], 3), "\n"
        ))
      }
      confounding.pars <- colnames(mod0)[idx[, 1]]
      confounding.pars <- unique(gsub("=.*", "", confounding.pars))
      dbg("WARNING:: removing confounding batch factors:", confounding.pars, "\n")
      batch.prm <- setdiff(batch.prm, confounding.pars)
    }
  }

  if (!is.null(batch.cov) && !is.null(mod1)) {
    cvar <- data.matrix(pheno[, batch.cov])
    rho1 <- stats::cor(cvar, mod1, use = "pairwise")
    rho1
    rho1[is.na(rho1)] <- 0
    if (max(abs(rho1), na.rm = TRUE) > max.rho) {
      idx <- which(abs(rho1) > max.rho, arr.ind = TRUE)
      for (i in 1:nrow(idx)) {
        v0 <- colnames(cvar)[idx[i, 1]]
        v1 <- colnames(mod1)[idx[i, 2]]
        dbg(paste0(
          "WARNING:: '", v0, "' is confounded with '", v1, "' ",
          ": rho= ", round(rho1[idx[i, 1], idx[i, 2]], 3), "\n"
        ))
      }
      confounding.cov <- colnames(cvar)[idx[, 1]]
      confounding.cov <- unique(gsub("=.*", "", confounding.cov))
      dbg("WARNING:: removing confounding batch covariates:", confounding.cov, "\n")
      batch.cov <- setdiff(batch.cov, confounding.cov)
    }
  }

  cX <- X
  mod1x <- matrix(1, ncol(cX), 1)
  if (!is.null(mod1)) mod1x <- cbind(1, mod1)

  B <- mod1x[, 0] ## accumulate batch-correction matrix

  ## --------------------------------------------------------------------
  ## Remove (unwanted) technical experiment effects (libsize, nfeature, etc.)
  ## --------------------------------------------------------------------
  if (lib.correct) {
    sel <- grep("libsize|nfeature", colnames(pheno), value = TRUE)
    if (length(sel)) {
      dbg("[pgx.superBatchCorrect] Correcting for unwanted library effects:", sel, "\n")
      exp.pheno <- as.matrix(pheno[, sel, drop = FALSE])
      exp.pheno <- apply(exp.pheno, 2, function(x) {
        x[is.na(x)] <- stats::median(x, na.rm = TRUE)
        x
      })
      cX <- limma::removeBatchEffect(cX, covariates = exp.pheno, design = mod1x)
      B <- cbind(B, exp.pheno)
    }
  }

  ## --------------------------------------------------------------------
  ## Remove (unwanted) biological effects
  ## --------------------------------------------------------------------
  if (!is.null(bio.correct) && length(bio.correct) > 0 && bio.correct[1] != FALSE) {
    p1 <- intersect(batch.prm, colnames(Y))
    dbg("[pgx.superBatchCorrect] Correcting for unwanted biological factors:", p1, "\n")
    if (length(p1)) {
      i <- 1
      for (i in 1:length(p1)) {
        b1 <- as.character(pheno[, p1[i]])
        b1[is.na(b1)] <- "NA" ## NA is third group?? better to impute??
        cX <- limma::removeBatchEffect(cX, batch = b1, design = mod1x)
        b1x <- stats::model.matrix(~b1)[, -1, drop = FALSE]
        colnames(b1x) <- sub("^b1", paste0(p1[i], "."), colnames(b1x))
        B <- cbind(B, b1x)
      }
    }

    p2 <- intersect(batch.cov, colnames(Y))
    if (length(p2)) {
      dbg("[pgx.superBatchCorrect] Correcting for unwanted biological covariates:", p2, "\n")
      b2 <- as.matrix(pheno[, p2, drop = FALSE])
      b2 <- apply(b2, 2, function(x) {
        x[is.na(x)] <- stats::median(x, na.rm = TRUE)
        x
      })
      cX <- limma::removeBatchEffect(cX, covariates = b2, design = mod1x)
      B <- cbind(B, b2)
    }

    ## out <- pgx.removeBiologicalEffect(cX, pheno, model.par=model.par,
    ##                                  correct=bio.correct, force=force)
  }

  ## --------------------------------------------------------------------
  ## batch correct other parameters with limma
  ## --------------------------------------------------------------------
  if (!is.null(batch.prm) && length(batch.prm) > 0) {
    batch.prm1 <- setdiff(batch.prm, colnames(Y))
    dbg("[pgx.superBatchCorrect] Batch correction for factors:", batch.prm1, "\n")
    b <- batch.prm1[1]
    for (b in batch.prm1) {
      batch <- as.character(pheno[, b])
      nna <- sum(is.na(batch))
      if (nna > 0) {
        ## impute missing values
        batch[is.na(batch)] <- sample(batch[!is.na(batch)], nna, replace = TRUE)
      }
      mod1x <- matrix(1, ncol(cX), 1)
      if (!is.null(mod1)) mod1x <- cbind(1, mod1)
      cX <- limma::removeBatchEffect(cX, batch = batch, design = mod1x)

      b1x <- stats::model.matrix(~batch)[, -1, drop = FALSE]
      colnames(b1x) <- sub("^batch", paste0(b, "."), colnames(b1x))
      B <- cbind(B, b1x)
    }
  }

  if (!is.null(batch.cov) && length(batch.cov) > 0) {
    batch.cov
    batch.cov1 <- setdiff(batch.cov, colnames(Y))
    dbg("[pgx.superBatchCorrect] Batch correction for covariates:", batch.cov1, "\n")
    for (b in batch.cov1) {
      batch <- as.numeric(pheno[, b])

      nna <- sum(is.na(batch))
      if (nna > 0) {
        batch[is.na(batch)] <- sample(batch[!is.na(batch)], nna, replace = TRUE)
      }
      mod1x <- matrix(1, ncol(cX), 1)
      if (!is.null(mod1)) mod1x <- cbind(1, mod1)
      cX <- limma::removeBatchEffect(cX, covariates = batch, design = mod1x)
      B <- cbind(B, batch)
    }
  }

  ## iterate over bc.methods in this order
  for (bc in bc.methods) {
    if (bc == "mnn") {
      ## --------------------------------------------------------------------
      ## MNN correction (e.g. for single-cell)
      ## --------------------------------------------------------------------
      if (!is.null(mnn.correct)) {
        mnn.correct <- intersect(mnn.correct, colnames(pheno))
        if (length(mnn.correct) == 0) mnn.correct <- NULL
      }
      if (!is.null(mnn.correct)) {
        dbg("[pgx.superBatchCorrect] Mutual Nearest Neighbour (MNN) correction on", mnn.correct, "\n")
        b <- pheno[, mnn.correct]
        ## out <- mnnCorrect(cX, batch = b, cos.norm.out = FALSE)
        ## cX <- out@assays@data[["corrected"]]
        cX <- MNNcorrect(cX, batch = b)
      }
    }

    if (bc == "npm") {
      ## --------------------------------------------------------------------
      ## Nearest-neighbour matching (NNM)
      ## --------------------------------------------------------------------
      dbg("[pgx.superBatchCorrect] Correcting with nearest-neighbour matching (NPM)")
      dbg("[pgx.superBatchCorrect] model.par = ", model.par)
      y1 <- pheno[, model.par, drop = FALSE]
      y1 <- apply(y1, 1, paste, collapse = ":")
      cX <- gx.nnmcorrect(cX, y1, center.x = TRUE, center.m = TRUE)$X
    }

    if (bc == "sva") {
      ## --------------------------------------------------------------------
      ## SVA correction (removing unwanted variation)
      ## --------------------------------------------------------------------
      if (!is.null(mod1)) {
        message("[pgx.superBatchCorrect] Calculating SVA...")
        ##
        ## This is a combination of methods from SVA and SmartSVA
        ## because of speed.
        mod1x <- cbind(1, mod1)
        mod0x <- mod1x[, 1, drop = FALSE] ## just ones...

        ## fast method using SmartSVA
        pp <- paste0(model.par, collapse = "+")
        lm.expr <- paste0("lm(t(cX) ~ ", pp, ", data=pheno)")
        X.r <- t(stats::resid(eval(parse(text = lm.expr))))
        n.sv <- isva::EstDimRMT(X.r, FALSE)$dim + 1

        cX1 <- Matrix::head(cX[order(-apply(cX, 1, stats::sd, na.rm = TRUE)), ], 1000) ## top 1000 genes only (faster)
        sv <- try(sva::sva(cX1, mod1x, mod0 = mod0x, n.sv = n.sv)$sv)

        if (any(class(sv) == "try-error")) {
          ## try again with little bit of noise...
          a <- 0.01 * mean(apply(cX, 1, stats::sd, na.rm = TRUE), na.rm = TRUE)
          cX1 <- cX + a * matrix(stats::rnorm(length(cX)), nrow(cX), ncol(cX))
          cX1 <- Matrix::head(cX1[order(-apply(cX1, 1, stats::sd, na.rm = TRUE)), ], 1000) ## top 1000 genes only (faster)
          sv <- try(sva::sva(cX1, mod1x, mod0 = mod0x, n.sv = pmax(n.sv - 1, 1))$sv)
        }
        if (!any(class(sv) == "try-error")) {
          message("[pgx.superBatchCorrect] Performing SVA correction...")

          rownames(sv) <- colnames(cX)
          colnames(sv) <- paste0("SV.", 1:ncol(sv))
          cX <- limma::removeBatchEffect(cX, covariates = sv, design = mod1x)

          B <- cbind(B, sv)
        }
      }
    }


    if (bc == "pca") {
      ## --------------------------------------------------------------------
      ## PCA correction: remove remaining batch effect using PCA
      ## (iteratively, only SV larger than max correlated SV)
      ## --------------------------------------------------------------------
      if (!is.null(mod1)) {
        ii <- 1:99
        niter <- 0
        nremoved <- 0
        pX <- NULL
        while (length(ii) > 0 && niter < max.iter) {
          nv <- min(10, ncol(cX) - 1)
          suppressWarnings(suppressMessages(
            pc <- irlba::irlba(cX, nv = nv)$v
          ))
          pc.rho <- stats::cor(pc, mod1)
          pc.rho <- apply(abs(pc.rho), 1, max)
          ii <- which(pc.rho < max.rho)
          ii <- ii[ii < which.max(pc.rho)]
          if (length(ii) > 0) {
            mod1x <- cbind(1, mod1)
            cX <- limma::removeBatchEffect(cX, covariates = pc[, ii], design = mod1x)
            pX <- cbind(pX, pc[, ii, drop = FALSE])
            nremoved <- nremoved + 1
          }
          niter <- niter + 1
        }
        niter
        if (niter == max.iter) {
          dbg("WARNING:: PCA correction did not converge after", nremoved, "iterations\n")
        } else {
          dbg("PCA batch correction: removed", nremoved, "principal components\n")
        }
        if (!is.null(pX)) {
          colnames(pX) <- paste0("PC.", 1:ncol(pX))
          B <- cbind(B, pX) ## update batch correction matrix
        }
      }
    }

    if (bc == "hc") {
      ## --------------------------------------------------------------------
      ## HC correction: remove remaining batch effect iteratively using
      ## hclust
      ## --------------------------------------------------------------------
      if (!is.null(mod1)) {
        ii <- 1:99
        niter <- 0
        nremoved <- 0
        pX <- NULL
        while (length(ii) > 0 && niter < max.iter) {
          xx <- Matrix::head(cX[order(-apply(cX, 1, stats::sd, na.rm = TRUE)), ], hc.top)
          hc <- stats::cutree(fastcluster::hclust(stats::dist(t(xx)), method = "ward.D2"), 2)
          hc.rho <- stats::cor(hc, mod1)
          hc.rho <- apply(abs(hc.rho), 1, max)
          ii <- which(hc.rho < max.rho)
          if (length(ii) > 0) {
            mod1x <- cbind(1, mod1)
            hc <- scale(hc)
            cX <- limma::removeBatchEffect(cX, covariates = hc, design = mod1x)
            pX <- cbind(pX, hc)
            nremoved <- nremoved + 1
          }
          niter <- niter + 1
        }
        if (niter == max.iter) {
          dbg("WARNING:: HC correction did not converge after", nremoved, "iterations\n")
        } else {
          dbg("Performed", nremoved, "iterations of HC batch correction\n")
        }
        if (!is.null(pX)) B <- cbind(B, pX) ## update batch correction matrix
      }
    }
  } ## end of for bc.methods

  ## --------------------------------------------------------------------
  ## important: means seems to be affected!!! regressed out??
  ## --------------------------------------------------------------------
  cX <- cX - rowMeans(cX, na.rm = TRUE) + rowMeans(X, na.rm = TRUE)

  ## matrix B contains the active batch correction vectors
  res <- list(X = cX, Y = pheno, B = B)

  dbg("[pgx.superBatchCorrect] done!\n")

  return(res)
}


#' @title Check for confounders
#'
#' @description
#' Performs a correlation analysis on a phenotype matrix to detect possible confounding factors.
#'
#' @param pheno Dataframe containing sample metadata/covariates.
#' @param model.par Vector of column names of covariates of interest \code{pheno}.
#' @param max.rho Maximum allowed correlation.
#'
#' @details This function performs a correlation analysis on the factor with respect to the factor
#' of interest. Correlation is compute on each level of all factors and a factor is deemed confounding
#' if any level has a correlation larger than max.rho. For example, such factors should not be used
#' for batch correction as they may remove 'genuine' signal correlated with the factor of interest.
#'
#' @return List of confounding and not-confounding factors. Correlation matrix rho.
#'
#' @export
checkConfounders <- function(pheno, model.par, max.rho = 0.3) {
  getModelMatrix <- function(v) {
    y <- as.character(pheno[, v])
    y[is.na(y)] <- "NA" ## or impute???
    m1 <- stats::model.matrix(~y)[, -1, drop = FALSE]
    colnames(m1) <- sub("^y", paste0(v, "="), colnames(m1))
    m1
  }

  mod1 <- do.call(cbind, lapply(model.par, getModelMatrix))
  rownames(mod1) <- rownames(pheno)
  mod1

  ## --------------------------------------------------------------------
  ## Check confounding
  ## --------------------------------------------------------------------
  batch.pars <- setdiff(colnames(pheno), model.par)
  if (is.null(batch.pars) || length(batch.pars) == 0) {
    return(c())
  }

  mod0 <- do.call(cbind, lapply(batch.pars, getModelMatrix))
  rho <- stats::cor(mod0, mod1)
  rho[is.na(rho)] <- 0
  confounding.pars <- c()

  if (max(abs(rho), na.rm = TRUE) > max.rho) {
    idx <- which(abs(rho) > max.rho, arr.ind = TRUE)
    idx
    for (i in 1:nrow(idx)) {
      v0 <- colnames(mod0)[idx[i, 1]]
      v1 <- colnames(mod1)[idx[i, 2]]
      dbg(paste0(
        "WARNING:: '", v0, "' is confounded with '", v1, "' ",
        ": rho= ", round(rho[idx[i, 1], idx[i, 2]], 3), "\n"
      ))
    }
    confounding <- colnames(mod0)[idx[, 1]]
    confounding <- unique(gsub("=.*", "", confounding))
    dbg("WARNING:: removing confounding batch factors:", confounding, "\n")
    confounding.pars <- c(confounding.pars, confounding)
    batch.pars <- setdiff(batch.pars, confounding.pars)
  }

  list(
    confounding = confounding.pars,
    not.confounding = batch.pars,
    rho = rho
  )
}


#' Correlate principal components with phenotypes
#'
#' @param X Expression matrix
#' @param Y Data frame of sample phenotypes
#' @param nv Number of principal components to use
#' @param stat Statistic for categorical phenotypes ("F" or "t").
#' @param plot Logical, whether to generate a PCA plot.
#' @param main Title for PCA plot.
#'
#' @return Named vector of correlation coefficients
#'
#' @description
#' Calculates the correlation between principal components of the expression matrix X
#' and sample phenotypes in Y.
#'
#' @details
#' This function calculates the top nv principal components of the expression matrix X
#' using irlba::irlba. It then correlates each PC with each phenotype in the Y data frame.
#'
#' For categorical phenotypes, it converts to a factor and calculates the correlation with
#' the model matrix. For numeric phenotypes it calculates the standard correlation coefficient.
#'
#' It returns a named vector of correlation coefficients, with names corresponding to
#' the phenotypes.
#'
#' @export
pgx.PC_correlation <- function(X, Y, nv = 3, stat = "F",
                               expand = FALSE, collapse = TRUE,
                               plot = TRUE, horiz = FALSE,
                               main = NULL, text.cex = 1) {
  getF <- function(x, y) {
    x <- t(scale(t(x))) ## rowscale
    ii <- which(!is.na(y))
    y1 <- y[ii]
    if (inherits(y1, c("factor", "character", "logical"))) {
      y1 <- factor(as.character(y1))
    } else {
      y1 <- y1 + 1e-8 * stats::rnorm(length(y1))
      y1 <- (y1 > stats::median(y1, na.rm = TRUE))
    }
    design <- stats::model.matrix(~y1)
    fit <- limma::lmFit(x[, ii], design)
    suppressWarnings(fit <- try(limma::eBayes(fit, trend = FALSE)))
    if (inherits(fit, "try-error")) {
      return(NULL)
    }
    suppressMessages(top <- limma::topTableF(fit, number = nrow(x), sort.by = "none"))
    list(val = top$F, pv = top$P.Value)
  }
  getCor <- function(x, y) {
    ii <- which(!is.na(y))
    y1 <- y[ii]
    if (inherits(y1, "factor")) y1 <- factor(as.character(y1))
    design <- stats::model.matrix(~ 0 + y1)
    r1 <- stats::cor(t(x[, ii]), design, use = "pairwise")
    r1 <- rowMeans(abs(r1), na.rm = TRUE)
    pv <- cor.pvalue(r1, length(y1))
    list(val = r1, pv = pv)
  }

  if (expand) {
    Y <- expandPhenoMatrix(Y, drop.ref = FALSE)
  }
  X <- X - rowMeans(X, na.rm = TRUE) ## center features
  X[is.na(X)] <- mean(X, na.rm = TRUE) ## no missing allowed
  nv <- min(nv, dim(X) - 1)
  if (nv < ncol(X) / 2) {
    V <- irlba::irlba(X, nv = nv, nu = 0)$v
  } else {
    V <- svd(X, nv = nv, nu = 0)$v
  }
  rownames(V) <- colnames(X)
  colnames(V) <- paste0("PC", 1:ncol(V))

  rho <- list()
  pv <- list()
  p <- "Chemotherapy"
  for (p in c("<random>", colnames(Y))) {
    if (p == "<random>") {
      y <- sample(c("a", "b"), ncol(X), replace = TRUE)
    } else {
      y <- Y[, p]
    }
    nlevels <- length(unique(y[!is.na(y)]))
    if (nlevels > 1) {
      if (stat == "cor") {
        res <- getCor(x = t(V), y)
        rho[[p]] <- res$val
        pv[[p]] <- res$pv
      }
      if (stat == "F") {
        res <- getF(x = t(V), y)
        rho[[p]] <- res$val
        pv[[p]] <- res$pv
      }
    }
  }
  R <- do.call(rbind, rho)
  P <- do.call(rbind, pv)
  colnames(R) <- paste0("PC", 1:ncol(R))
  colnames(P) <- paste0("PC", 1:ncol(P))

  if (!horiz && stat == "F") {
    R <- t(t(R) / colMeans(R, na.rm = TRUE))
  }

  if (collapse) {
    params <- gsub("[=:].*", "", rownames(R))
    #    params <- sub("^[.]","_",params)
    #    params <- sub("[.].*","",params)

    rr <- tapply(1:nrow(R), params, function(i) colMeans(R[i, , drop = FALSE]))
    R <- do.call(rbind, rr)
    ##    pp <- tapply(1:nrow(P), params, function(i) apply(P[i,,drop=FALSE],2,min))
    pp <- tapply(1:nrow(P), params, function(i) exp(colMeans(log(1e-20 + P[i, , drop = FALSE]))))
    P <- do.call(rbind, pp)
  }

  if (plot) {
    stat0 <- c("correlation", "F-statistic")[1 + 1 * (stat == "F")]
    tt0 <- c("PC correlation", "PC variation")[1 + 1 * (stat == "F")]
    if (is.null(main)) main <- tt0
    if (horiz) {
      plt <- plot_ggbarplot((R),
        ylab = "", srt = 0, horiz = TRUE,
        legend.cex = 1.0 * text.cex,
        label.cex = 1.15 * text.cex,
        axis.cex = 1.05 * text.cex,
        group.name = ""
      )
      plt <- plt + ggplot2::theme(
        plot.margin = ggplot2::margin(t = 0, r = 4, b = 0, l = 8, "pt"),
        plot.title = ggplot2::element_text(size = 13 * text.cex)
      ) +
        ggplot2::xlab(stat0) + ggplot2::ggtitle(main)
    } else {
      plt <- plot_ggbarplot(t(R),
        ylab = stat0, srt = 45, horiz = FALSE,
        legend.cex = 1.0 * text.cex,
        label.cex = 1.15 * text.cex,
        axis.cex = 1.05 * text.cex,
        group.name = ""
      ) +
        ggplot2::theme(
          plot.margin = ggplot2::margin(t = 0, r = 4, b = 0, l = 8, "pt"),
          plot.title = ggplot2::element_text(size = 13 * text.cex)
        ) +
        ggplot2::xlab("") + ggplot2::ggtitle(main)
    }
    plt
    return(plt)
  }
  list(R = R, P = P, V = V)
}


#' @title Estimate biological variation
#'
#' @param X Gene expression matrix, with genes in rows and samples in columns
#' @param is.count Logical indicating if X contains counts (TRUE) or log-expression values (FALSE)
#'
#' @return List containing:
#' \itemize{
#'  \item{pct.mito}{Percent mitochondrial genes}
#'  \item{pct.ribo}{Percent ribosomal genes}
#'  \item{biological}{Biological coefficient of variation}
#' }
#'
#' @description
#' Estimates the biological variation and fraction of mitochondrial and ribosomal genes from a gene expression matrix.
#'
#' @details
#' This function calculates the biological variation (BCV) for each gene as the coefficient of variation of expression across samples.
#'
#' It also calculates the percentage of mitochondrial and ribosomal genes based on gene symbols.
#'
#' If the input matrix X contains counts, it will be transformed to log2-CPM.
#' If X contains log-expression values, it will be shifted to start at the 1% quantile.
#' @examples
#' \dontrun{
#' data(sample.ExpressionSet)
#' results <- pgx.computeBiologicalEffects(sample.ExpressionSet)
#' head(results$biological)
#' }
#' @export
pgx.computeBiologicalEffects.DEPRECATED <- function(X, is.count = FALSE) {
  message("[pgx.computeBiologicalEffects] estimating biological effects...")

  ## shift zero to 1% percentile
  if (!is.count) {
    q0 <- quantile(X[X > 0], probs = 0.01, na.rm = TRUE)
    q0
    tx <- pmax(X - q0, 0) ## log expression
    cx <- pmax(2**tx - 1, 0) ## counts
  } else {
    cx <- X
    tx <- log2(cx + 1)
  }
  nfeature <- Matrix::colSums(cx > 0) + 1
  libsize <- Matrix::colSums(cx)

  mt.genes <- grep("^MT-", rownames(X), ignore.case = TRUE, value = TRUE)
  rb.genes <- grep("^RP[SL]", rownames(X), ignore.case = TRUE, value = TRUE)
  mito <- ribo <- NA
  pct.mito <- pct.ribo <- NA
  mt.genes
  rb.genes
  if (length(mt.genes) >= 10) {
    mito <- Matrix::colMeans(tx[mt.genes, , drop = FALSE])
    pct.mito <- Matrix::colSums(cx[mt.genes, , drop = FALSE], na.rm = TRUE) / libsize
  }
  if (length(rb.genes) >= 10) {
    ii <- rb.genes[order(-apply(tx[rb.genes, , drop = FALSE], 1, sd, na.rm = TRUE))]
    sel20 <- Matrix::head(ii, 20)
    ribo <- Matrix::colMeans(tx[rb.genes, , drop = FALSE])
    ribo20 <- Matrix::colMeans(tx[sel20, , drop = FALSE])
    pct.ribo <- Matrix::colSums(cx[rb.genes, , drop = FALSE], na.rm = TRUE) / libsize
  }
  pheno <- data.frame(
    mito = mito,
    ribo = ribo,
    ## ribo20 = ribo20,
    ## pct.mito = pct.mito,
    ## pct.ribo = pct.ribo,
    libsize = log2(libsize + 1),
    ## nfeature = log2(nfeature+1),
    check.names = FALSE
  )

  cc.score <- try(pgx.scoreCellCycle(cx))
  Matrix::head(cc.score)
  if (!any(class(cc.score) == "try-error")) {
    ## cc.score <- cc.score[,c("s_score","g2m_score","diff_score")]
    cc.score <- cc.score[, c("s_score", "g2m_score")]
    colnames(cc.score) <- paste0("cc.", colnames(cc.score))
    pheno <- cbind(pheno, cc.score)
  }
  pheno$gender <- pgx.inferGender(cx)

  Matrix::head(pheno)
  return(pheno)
}


#' @title Estimate technical effects variation
#'
#' @param X Gene expression matrix, with genes in rows and samples in columns
#' @param is.count Logical indicating if X contains counts (TRUE) or log-expression values (FALSE)
#'
#' @return List containing:
#' \itemize{
#'  \item{pct.mito}{Percent mitochondrial genes}
#'  \item{pct.ribo}{Percent ribosomal genes}
#'  \item{biological}{Biological coefficient of variation}
#' }
#'
#' @description
#' Estimates the biological variation and fraction of mitochondrial and ribosomal genes from a gene expression matrix.
#'
#' @details
#' This function calculates the biological variation (BCV) for each gene as the coefficient of variation of expression across samples.
#'
#' It also calculates the percentage of mitochondrial and ribosomal genes based on gene symbols.
#'
#' If the input matrix X contains counts, it will be transformed to log2-CPM.
#' If X contains log-expression values, it will be shifted to start at the 1% quantile.
#' @examples
#' \dontrun{
#' data(sample.ExpressionSet)
#' results <- pgx.computeTechnicalEffects(sample.ExpressionSet)
#' head(results$biological)
#' }
#' @export
pgx.computeTechnicalEffects <- function(X, is.count = FALSE, nmin = 3, nv = 1) {
  ## estimate biological variation
  ##
  ## X:     log-expression matrix
  ##

  ##  is.count = FALSE; nmin = 3;nv=2
  ##  nmin=3:nv=2

  message("[pgx.computeTechnicalEffects] estimating technical effects...")
  nv <- min(nmin, nv)
  nv <- min(nv, ncol(X) / 2)

  ## shift zero to 1% percentile
  if (!is.count) {
    counts <- pmax(2**X - 1, 0, na.rm = TRUE) ## counts
  } else {
    counts <- X
    X <- log2(counts + 1e-8)
  }

  ## technical covariates
  nfeature <- Matrix::colSums(counts > 0, na.rm = TRUE) + 1
  libsize <- Matrix::colSums(counts, na.rm = TRUE)
  libmedian <- apply(X, 2, median, na.rm = TRUE)
  sel.big3 <- head(order(-rowMeans(counts, na.rm = TRUE)), 3)
  counts.big3 <- colSums(counts[sel.big3, , drop = FALSE], na.rm = TRUE)
  big3 <- log2((1 + counts.big3) / (1 + libsize))

  ## mito/ribo genes
  mt.genes <- grep("^MT-|^ATP[68]$|^COX[1-2]$|^ND[1-6]$|^CYTB$",
    rownames(X),
    ignore.case = TRUE, value = TRUE
  )
  rb.genes <- grep("^RP[SL]", rownames(X), ignore.case = TRUE, value = TRUE)
  mito <- ribo <- NA
  pct.mito <- pct.ribo <- NA

  pheno <- data.frame(
    lib.size = log2(libsize + 1e-8),
    lib.median = libmedian,
    lib.big3 = big3,
    #    mito = mito.pc,
    #    ribo = ribo.pc,
    check.names = FALSE
  )
  ## colnames(pheno) <- c("libsize",colnames(mito.pc),colnames(ribo.pc))
  mt.genes
  rb.genes

  if (length(mt.genes) >= nmin) {
    mt.genes <- mt.genes[order(-apply(X[mt.genes, , drop = FALSE], 1, stats::sd, na.rm = TRUE))]
    mt.genes <- head(mt.genes, 20)
    mito <- Matrix::colMeans(X[mt.genes, , drop = FALSE], na.rm = TRUE)
    pct.mito <- Matrix::colSums(counts[mt.genes, , drop = FALSE], na.rm = TRUE) / libsize

    mito.pc <- svd(X[mt.genes, ])$v[, 1:nv]
    if (NCOL(mito.pc) > 1) {
      colnames(mito.pc) <- paste0("PC", 1:ncol(mito.pc))
      rownames(mito.pc) <- colnames(X)
    }
    pheno <- cbind(pheno, mito = mito.pc)
  }

  if (length(rb.genes) >= nmin) {
    rb.genes <- rb.genes[order(-apply(X[rb.genes, , drop = FALSE], 1, stats::sd, na.rm = TRUE))]
    rb.genes <- head(rb.genes, 20)
    ribo <- Matrix::colMeans(X[rb.genes, , drop = FALSE], na.rm = TRUE)
    pct.ribo <- Matrix::colSums(counts[rb.genes, , drop = FALSE], na.rm = TRUE) / libsize

    ribo.pc <- svd(X[rb.genes, ])$v[, 1:nv]
    if (NCOL(ribo.pc) > 1) {
      colnames(ribo.pc) <- paste0("PC", 1:ncol(ribo.pc))
      rownames(ribo.pc) <- colnames(X)
    }
    pheno <- cbind(pheno, ribo = ribo.pc)
  }

  cc.score <- try(pgx.scoreCellCycle(counts))
  if (!any(class(cc.score) == "try-error")) {
    cc.score <- cc.score[, c("s_score", "g2m_score")]
    colnames(cc.score) <- c("S", "G2M")
    if (nv == 1) cc.score <- rowMeans(cc.score, na.rm = TRUE)
    pheno <- cbind(pheno, cellcycle = cc.score)
  }

  ## create gender model matrix
  gender. <- pgx.inferGender(counts)
  if (length(table(gender.)) > 1) {
    gender.[is.na(gender.)] <- "NA"
    mod.gender <- model.matrix(~ 0 + gender.)
    mod.gender <- mod.gender[, setdiff(colnames(mod.gender), "gender.NA"), drop = FALSE]
    pheno <- cbind(pheno, mod.gender)
  }

  ## take out constant columns
  sel <- which(apply(pheno, 2, sd, na.rm = TRUE) > 0)
  pheno <- pheno[, sel, drop = FALSE]

  return(pheno)
}


#' @export
detectBatchEffects <- function(X, samples, pheno, contrasts = NULL,
                               params = c("statistical", "technical", "pca"),
                               p.pca = 0.5, p.pheno = 0.05, force = FALSE,
                               k.pca = 10, nv = 1, xrank = NULL) {
  if (0) {
    p.pca <- 0.5
    p.pheno <- 0.05
    k.pca <- 10
    nv <- 2
    contrasts <- NULL
    params <- c("statistical", "technical", "pca")
    params <- c("statistical")
    params <- c("technical")
  }

  if (force == TRUE) {
    p.pca <- 1
    p.pheno <- 0
    ## params = c("statistical", "technical", "pca")
  }

  if (!all(params %in% c("statistical", "technical", "pca"))) {
    params1 <- setdiff(params, c("statistical", "technical", "pca"))
    stop("[detectBatchEffects] unknown parameter type: ", params1)
  }

  Y <- samples[, 0]
  if ("statistical" %in% params) {
    Y <- samples
  }
  if ("technical" %in% params) {
    B <- pgx.computeTechnicalEffects(X, nv = nv)
    Y <- cbind(Y, B)
  }

  V <- NULL
  if ("pca" %in% params) {
    ## add PC components
    cX <- X - rowMeans(X, na.rm = TRUE)
    k.pca <- ceiling(min(k.pca, dim(cX) - 1))
    if (k.pca < min(dim(cX)) / 3) {
      V <- irlba::irlba(cX, nv = k.pca, nu = 0)$v
    } else {
      V <- svd(cX, nv = k.pca, nu = 0)$v
    }
    rownames(V) <- colnames(cX)
    colnames(V) <- paste0("pca.PC", 1:ncol(V))
    Y <- cbind(Y, V)
  }
  dim(Y)

  if (!is.null(contrasts) && is.null(pheno)) {
    pheno <- contrasts2pheno(contrasts, samples)
  } else if (length(pheno) == 1 && pheno[1] %in% colnames(samples)) {
    pheno <- samples[, pheno]
  } else if (length(pheno) == nrow(samples)) {
  } else {
    stop("invalid pheno argument type: need pheno vector or contrast matrix")
  }

  ## add pheno vector
  dpheno <- model.matrix(~ 0 + pheno)
  colnames(dpheno) <- sub("^pheno", "*pheno*=", colnames(dpheno))
  dY <- cbind(dpheno, expandPhenoMatrix(Y))
  Y <- cbind("*pheno*" = pheno, Y)

  ## detect possible batch covariates (not correlated with phenotype)
  ## determine batch covariates
  dY <- scale(dY)

  res <- gx.limmaF(t(dY), pheno, fdr = 1, lfc = 0, compute.means = FALSE, verbose = 0)
  param <- sub("=.*", "", rownames(res))
  pv.pheno <- tapply(res$P.Value, param, min)

  ## compute correlation with PC components
  pc <- pgx.PC_correlation(X, dY, nv = k.pca, collapse = FALSE, plot = FALSE)
  pca.pars <- sub("=.*", "", rownames(pc$P))
  P0 <- apply(pc$P, 2, function(x) tapply(x, pca.pars, min))
  pp <- intersect(rownames(P0), names(pv.pheno))
  P0 <- P0[pp, , drop = FALSE]

  ## determine phenotype rank
  if (is.null(xrank)) {
    xrank <- which.min(P0["*pheno*", ])
  }
  xrank <- min(xrank, ncol(P0))
  xrank

  ##  pv.pca.min <- apply(cbind(1, P0)[, 1:xrank, drop = FALSE], 1, min, na.rm = TRUE)
  pv.pca.min <- apply(P0[, 1:xrank, drop = FALSE], 1, min, na.rm = TRUE)
  pv.pca.min

  ## select parameters with significant correlation with PC and
  ## not-significant with phenotype.
  pp <- setdiff(pp, "*pheno*")
  P <- cbind(p.pca = pv.pca.min[pp], p.pheno = pv.pheno[pp])
  P

  params <- names(which(P[, 1] < p.pca & P[, 2] > p.pheno))
  params

  batch.matrix <- NULL
  batch.vec <- NULL
  if (length(params) > 0) {
    batch.matrix <- Y[, params, drop = FALSE]
    batch.matrix <- expandPhenoMatrix(batch.matrix, keep.numeric = TRUE)
    ## determine batch covariates
    B <- 1 * expandPhenoMatrix(batch.matrix)
    B[is.na(B)] <- "x"
    batch.vec <- apply(B, 1, paste, collapse = "")
    table(batch.vec)
  }

  ## divide parameters by technical and statistical
  if (length(params)) {
    stats.params <- intersect(params, colnames(samples))
    pca.params <- grep("^pca.PC", params, value = TRUE)
    tech.params <- setdiff(params, c(pca.params, stats.params))
    params <- list(
      "statistical" = stats.params,
      "technical" = tech.params,
      "pca" = pca.params
    )
  }

  ## covariate plus phenotype
  #  Y2 <- expandPhenoMatrix(Y, keep.numeric = TRUE)
  M <- expandPhenoMatrix(cbind(pheno))
  batch.matrix_plus <- cbind(batch.matrix, pheno = M)

  list(
    params = params,
    batch = batch.vec,
    covariates = batch.matrix,
    covariates_plus = batch.matrix_plus,
    pheno = pheno,
    p.values = P,
    p.pca = P0,
    v.pca = pc$V,
    xrank = xrank,
    Y = Y,
    pc = pc
  )
}

#' @export
bc.plotCovariateHeatmap <- function(bc.res) {
  ## bc <- detectBatchEffects(X, samples, pheno, contrasts = NULL,
  ##                          params = c("statistical", "technical", "pca"),
  ##                          p.pca = 0.5, p.pheno = 0.05,
  ##                          k.pca = 10, nv = 1, xrank = NULL)
  B <- bc.res$covariates_plus
  rho <- cor(apply(B, 2, rank))
  colnames(rho) <- rep("", ncol(rho))
  gx.heatmap(rho,
    sym = TRUE, mar = c(1, 15), keysize = 0.4, cexCol = 0.0001,
    scale = "none", key = FALSE
  )
}


#' @export
removeTechnicalEffects <- function(X, samples, y, p.pheno = 0.05, p.pca = 0.5,
                                   params = c("lib", "mito", "ribo", "cellcycle", "gender"),
                                   force = FALSE, nv = 1, k.pca = 10, xrank = NULL) {
  ##  p.pheno = 0.05;p.pca = 0.5;force = FALSE; nv = 2;k.pca = 10;xrank = NULL
  ##  params = c("lib","mito","ribo","cellcycle","gender")

  X1 <- X
  X1 <- svdImpute2(X1) ## temporary hack. need to refactor: allowing for real NA!!
  if (force) {
    bc <- detectBatchEffects(X1, samples, y,
      params = "technical",
      p.pca = 1, p.pheno = 0, k.pca = k.pca, nv = nv, xrank = 999
    )
  } else {
    bc <- detectBatchEffects(X1, samples, y,
      params = "technical",
      p.pca = p.pca, p.pheno = p.pheno, k.pca = k.pca,
      nv = nv, xrank = xrank
    )
  }
  bc$params

  message("[removeTechnicalEffect] params = ", paste(params, collapse = " "))
  message("[removeTechnicalEffect] length(bc.params) = ", length(bc$params))
  message("[removeTechnicalEffect] bc.params = ", paste(unlist(bc$params), collapse = " "))

  if (!is.null(params)) {
    B <- bc$covariates
    sel <- lapply(params, function(p) grep(paste0("^", p, "[.]"), colnames(B)))
    sel <- sort(unique(unlist(sel)))
    bc$covariates <- B[, sel, drop = FALSE]
    dim(bc$covariates)
  }

  if (!is.null(bc$covariates)) {
    ## perform regression
    B <- scale(bc$covariates)
    B[is.nan(B) | is.na(B)] <- 0
    B[is.infinite(B)] <- 0
    bb <- paste(colnames(B), collapse = "+")
    message("[removeTechnicalEffect] correcting for parameters: ", bb)
    design <- model.matrix(~y)
    bX <- limma::removeBatchEffect(X1, batch = NULL, covariates = B, design = design)
  } else {
    message("[removeTechnicalEffect] no significant technical batch effects. correction skipped.")
    bX <- X
  }

  ## put back missing values
  bX[is.na(X)] <- NA

  ## put back on original row means
  bX <- bX - rowMeans(bX, na.rm = TRUE) + rowMeans(X, na.rm = TRUE)
  bX
}

## =============================================================================
## Run/compare multiple batch-correction methods
## =============================================================================


#' @export
runBatchCorrectionMethods <- function(X, batch, y, controls = NULL, ntop = 2000,
                                      sc = FALSE, prefix = "",
                                      methods = NULL, remove.failed = TRUE) {
  if (0) {
    controls <- NULL
    ntop <- 2000
    sc <- FALSE
    prefix <- ""
    methods <- NULL
    remove.failed <- TRUE
  }

  mod <- model.matrix(~y)
  nlevel <- length(unique(y[!is.na(y)]))
  if (ntop < Inf) {
    X <- head(X[order(-matrixStats::rowSds(X, na.rm = TRUE)), ], ntop) ## faster
  }

  if (is.null(methods)) {
    methods <- c(
      "uncorrected", "normalized_to_control", "ComBat",
      "limma", "superBC", "PCA", "RUV", "SVA", "NPM", "MNN", "Harmony"
    )
  }

  xlist <- list()

  if ("uncorrected" %in% methods) {
    xlist[["uncorrected"]] <- X
  }

  ## --------------------------------------------------------------
  ## SUPERVISED METHODS (need batch parameter)
  ## --------------------------------------------------------------

  ## normalize to control
  if (!is.null(controls) && "normalized_to_control" %in% methods) {
    nX <- normalizeToControls(X, batch, y, controls)
    xlist[["normalized_to_control"]] <- nX
  }

  ## limma -------------------------------------------------------
  if ("limma" %in% methods) {
    if (is.null(batch)) {
      xlist[["limma"]] <- X
    } else {
      cX <- try(limma::removeBatchEffect(X,
        batch = batch, covariates = NULL, mod = mod1
      ))
      xlist[["limma"]] <- cX
      cX <- try(limma::removeBatchEffect(X,
        batch = batch, covariates = NULL
      ))
      xlist[["limma.no_mod"]] <- cX
    }
  }

  ## ComBat ------------------------------------------------------
  if ("ComBat" %in% methods) {
    if (is.null(batch)) {
      xlist[["ComBat"]] <- X
    } else {
      if (max(table(batch), na.rm = TRUE) > 1) {
        mod1 <- model.matrix(~ factor(y))
        bX <- try(sva::ComBat(X, batch = batch, mod = mod1, par.prior = TRUE))
        if (!"try-error" %in% class(bX)) {
          xlist[["ComBat"]] <- bX
        }
        bX <- try(sva::ComBat(X, batch = batch, mod = NULL, par.prior = TRUE))
        if (!"try-error" %in% class(bX)) {
          xlist[["ComBat.no_mod"]] <- bX
        }
      }
    }
  }

  ## superbatchcorrect
  if ("superBC" %in% methods) {
    df <- data.frame(y = y)
    if (!is.null(batch)) df <- cbind(df, batch = batch)
    xlist[["superBC"]] <- pgx.superBatchCorrect(X, df, model.par = "y", batch.par = "*")$X
  }

  ## --------------------------------------------------------------
  ## UNSUPERVISED METHODS (need pheno vector)
  ## --------------------------------------------------------------

  ## PCA
  if ("PCA" %in% methods) {
    xlist[["PCA"]] <- try(pcaCorrect(X, y = y, p.notsig = 0.20))
  }

  ## RUV and SVA
  if ("RUV" %in% methods) {
    xlist[["RUV"]] <- try(ruvCorrect(X, y, k = NULL, type = "III"))
    ##  xlist[["RUVg"]] <- try(ruvCorrect(X, y, k = NULL, type = "g"))
  }

  if ("SVA" %in% methods) {
<<<<<<< HEAD
=======
    dbg("[runBatchCorrectionMethods] y =", y)
>>>>>>> 16e14a7c
    xlist[["SVA"]] <- try(svaCorrect(X, y))
  }

  if ("NPM" %in% methods) {
    ## xlist[["NNM"]] <- gx.nnmcorrect(X, y)$X
    xlist[["NPM"]] <- nnmCorrect(X, y, use.design = TRUE)
    ## xlist[["NNM2"]] <- nnmCorrect2(X, y, use.design = TRUE)
    ##    xlist[["NNM.no_mod"]] <- nnmCorrect2(X, y, use.design = FALSE)
  }

  ## --------------------------------------------------------------
  ## scRNA-seq methods
  ## --------------------------------------------------------------

  if (sc) {
    ## MNN ---------------------------------------------------------
    if ("MNN" %in% methods) {
      xlist[["MNN"]] <- try(MNNcorrect(X, batch))

      ## restricted MNN ----------------------------------------------
      if (!is.null(controls)) {
        kk <- (y %in% controls)
        xlist[["rMNN"]] <- try(MNNcorrect(X, batch, controls = kk))
      }
    }

    ## Harmony ----------------------------------------------------
    if ("Harmony" %in% methods) {
      res <- try(runHarmony(X, batch = batch))
      if (!"try-error" %in% class(res)) {
        xlist[["Harmony"]] <- as.matrix(res$corrected)
      }
    }
  }

  if (remove.failed) {
    is.error <- sapply(xlist, function(x) ("try-error" %in% class(x)))
    is.nullrow <- sapply(sapply(xlist, nrow), is.null)
    is.xnull <- sapply(xlist, is.null)
    xlist <- xlist[which(!is.xnull & !is.nullrow & !is.error)]
  }

  names(xlist) <- paste0(prefix, names(xlist))
  xlist
}

#' @export
runTechCorrectionMethods <- function(X, samples, y, p.pca = 0.5, p.pheno = 0.05, nv = 1,
                                     xrank = NULL, force = FALSE,
                                     remove.failed = TRUE, ntop = Inf) {
  ##  p.pca = 0.5;p.pheno = 0.05;nv = 2;remove.failed = TRUE;ntop = Inf

  mod <- model.matrix(~y)
  nlevel <- length(unique(y[!is.na(y)]))
  X <- head(X[order(-matrixStats::rowSds(X, na.rm = TRUE)), ], ntop) ## faster

  xlist <- list()
  xlist[["uncorrected"]] <- X

  params <- c("lib", "gender", "mito", "ribo", "cellcycle")

  xlist[["lib"]] <- removeTechnicalEffects(
    X, samples,
    y = y, params = c("lib"),
    p.pheno = p.pheno, p.pca = p.pca, nv = nv,
    xrank = xrank, force = force
  )

  xlist[["gender"]] <- removeTechnicalEffects(
    X, samples,
    y = y, params = c("gender"),
    p.pheno = p.pheno, p.pca = p.pca, nv = nv,
    xrank = xrank, force = force
  )

  xlist[["mito"]] <- removeTechnicalEffects(
    X, samples,
    y = y, params = c("mito"),
    p.pheno = p.pheno, p.pca = p.pca, nv = nv,
    xrank = xrank, force = force
  )

  xlist[["ribo"]] <- removeTechnicalEffects(
    X, samples,
    y = y, params = c("ribo"),
    p.pheno = p.pheno, p.pca = p.pca, nv = nv,
    xrank = xrank, force = force
  )

  xlist[["cellcycle"]] <- removeTechnicalEffects(
    X, samples,
    y = y, params = c("cellcycle"),
    p.pheno = p.pheno, p.pca = p.pca, nv = nv,
    xrank = xrank, force = force
  )

  xlist[["<all>"]] <- removeTechnicalEffects(
    X, samples,
    y = y,
    params = c("lib", "gender", "mito", "ribo", "cellcycle"),
    p.pheno = p.pheno, p.pca = p.pca, nv = nv,
    xrank = xrank, force = force
  )

  if (remove.failed) {
    xlist <- xlist[!sapply(sapply(xlist, nrow), is.null)]
  }

  xlist
}

#' @export
bc.evaluateResults <- function(xlist, pheno, lfc = 0.2, q = 0.2, pos = NULL,
                               add.sil = TRUE, plot = TRUE, trend = TRUE,
                               ref = "uncorrected", clust = "tsne") {
  if (0) {
    lfc <- 0.2
    q <- 0.2
    pos <- NULL
    add.sil <- TRUE
    plot <- TRUE
    trend <- TRUE
    clust <- "tsne"
  }

  if (!ref %in% names(xlist)) ref <- names(xlist)[1]

  ## compute and make table
  message("[bc.evaluateResults] computing statistics...")
  numsig <- lapply(xlist, stats.numsig,
    y = pheno, lfc = lfc, q = q,
    trend = trend, verbose = FALSE
  )

  res <- t(sapply(numsig, function(r) {
    c(sapply(r[1:2], length), avg.fc = mean(abs(r[[3]]), na.rm = TRUE))
  }))

  sdx <- sapply(xlist, function(x) mean(matrixStats::rowSds(x, na.rm = TRUE)))
  snr <- res[, "avg.fc"] / sdx
  res <- cbind(res, avg.sd = sdx, SNR = snr)

  ## compute relative genes/geneset overlap
  message("[bc.evaluateResults] computing overlap...")
  g1 <- numsig[[ref]]$genes
  n1 <- sapply(numsig, function(s) length(intersect(s$genes, g1)))
  ##  n2 <- sapply(numsig, function(s) length(union(s$genes, g1)))
  n2 <- sapply(numsig, function(s) length(g1))
  ##  res <- cbind(res, r.genes=r1, r.gsets=r2, s.genes=s1, s.gsets=s2)
  r.genes <- n1 / (1e-3 + n2)
  res <- cbind(res, r.genes)

  any.gsets <- any(sapply(numsig, function(s) length(s$gsets) > 0))
  if (any.gsets) {
    s1 <- numsig[[ref]]$gsets
    m1 <- sapply(numsig, function(s) length(intersect(s$gsets, s1)))
    ##    m2 <- sapply(numsig, function(s) length(union(s$gsets, s1)))
    m2 <- sapply(numsig, function(s) length(s1))
    r.gsets <- m1 / (1e-3 + m2)
    res <- cbind(res, r.gsets)
  }

  ## centered top
  xlist1 <- lapply(xlist, function(x) {
    x <- head(x[order(-matrixStats::rowSds(x, na.rm = TRUE)), ], 1000)
    x <- as.matrix(x)
    (x - rowMeans(x, na.rm = TRUE))
  })

  message("[bc.evaluateResults] computing silhouette scores...")
  silhouette <- rep(1, nrow(res))
  if (add.sil) {
    if (is.null(pos)) {
      if (clust == "tsne") {
        nb <- max(1, min(30, round(ncol(xlist[[1]]) / 5)))
        ## CLUSTFUN <- function(x) uwot::tumap(scale(t(x), scale = FALSE), n_neighbors = nb)
        CLUSTFUN <- function(x) {
          Rtsne::Rtsne(scale(t(x)),
            check_duplicates = FALSE,
            perplexity = nb
          )$Y
        }
      } else {
        CLUSTFUN <- function(x) svd(scale(t(x), scale = FALSE))$u[, 1:2]
      }
      pos <- lapply(xlist1, function(x) CLUSTFUN(x))
    }
    pheno0 <- as.character(pheno)
    pheno0[is.na(pheno0)] <- "NA"
    silhouette <- sapply(pos, function(p) {
      score <- cluster::silhouette(as.integer(factor(pheno0)), stats::dist(p))
      mean(score[, "sil_width"], na.rm = TRUE)
    })
    silhouette <- pmax(silhouette, 1e-4)

    ## PCA score
    nu <- max(2, min(10, dim(xlist[[1]]) / 4))
    pca10 <- lapply(xlist1, function(x) {
      ## svd(scale(t(x), scale = FALSE), nu=nu, nv=0)$u
      svd(t(x), nu = nu, nv = 0)$u
    })
    Y <- model.matrix(~pheno)[, -1]
    rho <- lapply(pca10, function(x) cor(x, Y))
    rho <- lapply(rho, function(x) rowMeans(abs(x), na.rm = TRUE))
    pc1.ratio <- sapply(rho, function(r) abs(r[1]) / sum(abs(r)))

    res <- cbind(res, silhouette, pc1.ratio)
  }

  ## use only these for score
  sel <- c("genes", "gsets", "SNR", "pc1.ratio", "silhouette")
  sel <- intersect(sel, colnames(res))

  ##  score <- res.score * (silhouette / silhouette[1])**1
  overall.score <- t(t(1e-4 + res[, sel]) / (1e-4 + res[ref, sel]))
  overall.score[, "silhouette"] <- overall.score[, "silhouette"]**2 ## give more weight
  overall.score <- exp(rowMeans(log(overall.score), na.rm = TRUE)) ## geometric mean

  res1 <- cbind(score = overall.score, res)
  res1 <- res1[order(-res1[, "score"]), ]
  pos <- pos[rownames(res1)]

  if (plot) {
    nc <- ceiling(1.2 * sqrt(length(pos)))
    nr <- ceiling(length(pos) / nc)
    i <- 1
    xdim <- nrow(pos[[1]])
    cex1 <- cut(xdim, breaks = c(0, 20, 100, 400, 1000, 999999), c(1.8, 1.5, 1.2, 0.9, 0.6))
    cex1 <- as.numeric(as.character(cex1))

    par(mfrow = c(nr, nc))
    for (i in 1:length(pos)) {
      plot(pos[[i]][, 1:2],
        col = factor(pheno), pch = 20, cex = cex1,
        main = names(pos)[i], cex.main = 1.6
      )
      tt <- paste("score = ", round(res1[i, "score"], 3))
      legend("topright", legend = tt, cex = 1.1)
    }
  }

  p.genes <- lapply(numsig, function(s) s$p.genes)
  p.gsets <- lapply(numsig, function(s) s$p.gsets)

  list(scores = res1, pos = pos, p.genes = p.genes, p.gsets = p.gsets)
}

#' @export
bc.plotResults <- function(X, xlist, pos, pheno, samples = NULL, scores = NULL,
                           type = "umap", nmax = 1000, cex = 1, text.cex = 1,
                           ncol = NULL, par = TRUE) {
  ## samples=NULL;scores = NULL;type='umap';nmax=1000;cex=1;text.cex = 1
  if (par) {
    if (is.null(ncol)) {
      ncol <- ceiling(sqrt(length(xlist)))
    }
    nr <- ceiling(length(xlist) / ncol)
    par(mfrow = c(nr, ncol))
  }

  methods <- names(xlist)
  if (!is.null(pos)) {
    methods <- intersect(methods, names(pos))
  }

  if (!is.null(scores)) {
    methods <- intersect(methods, rownames(scores))
    m.score <- scores[methods, "score"]
    methods <- methods[order(-m.score)]
    scores <- scores[methods, ]
    xlist <- xlist[methods]
    pos <- pos[methods]
  }

  cex1 <- ifelse(length(pheno) > 20, 3, 4)
  cex1 <- ifelse(length(pheno) > 100, 2.5, cex1)
  cex1 <- ifelse(length(pheno) > 400, 2, cex1)
  cex1 <- ifelse(length(pheno) > 1000, 1, cex1)
  cex1 <- 0.7 * cex * cex1

  if (tolower(type) == "umap") {
    par(mar = c(2.4, 3, 2, 1))
    i <- 1
    for (m in methods) {
      plot(pos[[m]], col = factor(pheno), pch = 20, cex = cex1)
      title(main = m, cex.main = 1.4, line = 0.5)
      ## tt <- paste("score = ",round(res$results[m,"score"],2))
      ## legend("topleft", legend=tt, cex=1.4)
    }
  }

  if (type == "heatmap") {
    par(mar = c(2, 3, 1.8, 1))
    i <- 1
    for (m in methods) {
      xx <- xlist[[m]]
      xx <- head(xx[order(-apply(xx, 1, sd, na.rm = TRUE)), ], nmax)
      xx <- xx - rowMeans(xx, na.rm = TRUE)
      xx <- abs(xx)**0.5 * sign(xx)
      gx.imagemap(xx, main = m, cex.main = 1.4, cex = 0)
      mtext("samples", 1, line = 0.5, las = 1)
      mtext("genes", 2, line = 0.5, las = 3)
    }
  }

  if (tolower(type) %in% c("pc", "pc2")) {
    if (is.null(samples)) message("samples in NULL!")
    B <- pgx.computeTechnicalEffects(X, nv = 1)
    bcat <- sub("[.].*", "", colnames(B))
    colnames(B) <- paste0(bcat, ":", colnames(B)) ## for collapsing
    if (!is.null(samples)) B <- cbind(B, samples)
    horiz <- ifelse(tolower(type) == "pc2", TRUE, FALSE)

    plist <- list()
    i <- 1
    for (m in methods) {
      xx <- xlist[[m]]
      plist[[m]] <- pgx.PC_correlation(xx, B,
        nv = 3, stat = "F",
        plot = TRUE, main = m, expand = FALSE, collapse = TRUE,
        horiz = horiz, text.cex = text.cex
      )
    }

    gridExtra::grid.arrange(grobs = plist, ncol = ncol, padding = unit(0.0, "line"))
  }

  if (type == "hist") {
    par(mar = c(3, 3, 4, 2))
    i <- 1
    for (m in methods) {
      xx <- xlist[[m]]
      hist(xx, breaks = 100, main = m, cex.main = 1.8)
    }
  }

  if (type == "scores" && !is.null(scores)) {
    m <- 1
    plt <- list()
    ylabs <- c(
      "score" = "overall score",
      "genes" = "significant genes",
      "gsets" = "significant genesets",
      "avg.fc" = "average abs.logFC",
      "avg.sd" = "average SD",
      "r.genes" = "gene.coverage",
      "r.gsets" = "gset coverage",
      "SNR" = "signal-to-noise",
      "pc1.ratio" = "PC1 ratio",
      "silhouette" = "silhoutte score"
    )
    for (i in 1:ncol(scores)) {
      nn <- colnames(scores)[i]
      xx <- scores[, i]
      plt[[i]] <- plot_ggbarplot(
        t(xx),
        ylab = ylabs[nn],
        srt = 45,
        legend.cex = 1.2 * text.cex,
        label.cex = 1.2 * text.cex,
        axis.cex = 1.2 * text.cex,
        group.name = ""
      ) +
        ggplot2::theme(
          plot.margin = ggplot2::margin(t = 0, r = 4, b = 0, l = 8, "pt"),
          plot.title = ggplot2::element_text(size = 15 * text.cex)
        ) +
        ggplot2::xlab("") + ggplot2::ggtitle(nn)
    }

    gridExtra::grid.arrange(grobs = plt, ncol = ncol, padding = unit(0.0, "line"))
  }
}

#' @export
bc.CovariateAnalysisPlot <- function(bc.results, k = 1:3, par = TRUE, col = 1) {
  bc <- bc.results
  if (par == TRUE) par(mfrow = c(2, 2), mar = c(4, 4, 3, 2))
  pp <- intersect(rownames(bc$p.pca), rownames(bc$p.values))
  pp <- grep("^pca", pp, value = TRUE, invert = TRUE)
  k <- k[which(k <= ncol(bc$p.pca))]
  pxx <- bc$p.pca[pp, k, drop = FALSE]
  py <- bc$p.value[pp, 2]
  x1 <- -log10(1e-04 + py)
  col <- rep(col, length(k))
  for (i in c(0, k)) {
    if (i == 0) {
      plot.new()
      abline(h = 0.5, lty = 2)
      abline(v = 0.5, lty = 2)
      mtext("correlation with PC   →", side = 2, line = 1.3, cex = 0.85)
      mtext("correlation with phenotype   →", side = 1, line = 1.3, cex = 0.85)
      ##      axis(side=1, tick='n', cex.axis=0.001)
      ##      axis(side=2, tick='n', cex.axis=0.001)
      text(
        x = 0.2, y = 0.80, adj = 0.5,
        labels = "strong batch-effects\nor\nstratification factors"
      )
      text(
        x = 0.75, y = 0.80, adj = 0.5,
        labels = "well designed model-parameters\nor\nstrong confouders"
      )
      text(
        x = 0.2, y = 0.20, adj = 0.5,
        labels = 'nuisance parameters\nor\n"noise"'
      )
      text(
        x = 0.75, y = 0.20, adj = 0.5,
        labels = "weak model-parameters\nor\nweak confouders"
      )
    } else {
      y1 <- -log10(1e-04 + pxx[, i])
      ylim <- c(-0.1 * max(y1, na.rm = TRUE), 1.1 * max(y1, na.rm = TRUE))
      col1 <- col[i]
      plot(x1, y1,
        pch = 20, cex = 1.5, col = col1,
        xlab = "significance with phenotype (-log10p)",
        ylab = "significance with PC (-log10p)",
        xlim = c(-0.4, 4.4), ylim = ylim
      )
      title(paste0("PC", i), cex.main = 1.4)
      text(x1, y1, pp, pos = c(1:4), cex = 1.3, col = col1)
    }
  }
}

#' @export
get_model_parameters <- function(X, samples, pheno = NULL, contrasts = NULL) {
  if (is.null(pheno) && is.null(contrasts)) {
    stop("must give either pheno vector or contrasts matrix")
  }
  if (!is.null(contrasts)) {
    pheno <- playbase::contrasts2pheno(contrasts, samples)
  }

  bc <- playbase::detectBatchEffects(X, samples, pheno,
    params = "statistical",
    k.pca = 10, p.pca = 0.5, p.pheno = 0.05, xrank = 10
  )

  bc$p.values

  ## pheno.pars <- names(which(bc$p.values[,'p.pheno'] < 1e-20))
  p.pheno <- bc$p.values[, "p.pheno"]
  if (nrow(bc$p.values) == 1) names(p.pheno)[1] <- rownames(bc$p.values)
  p.pheno
  pheno.pars <- names(which(p.pheno == min(p.pheno, na.rm = TRUE) | p.pheno < 1e-80))
  pheno.pars <- pheno.pars[order(p.pheno[pheno.pars])]
  pheno.pars

  batch.pars <- NULL
  if ("statistical" %in% names(bc$params)) {
    batch.pars <- bc$params$statistical
    batch.pars
    batch.pars <- setdiff(batch.pars, pheno.pars)
    batch.pars2 <- grep("batch", colnames(samples), ignore.case = TRUE, value = TRUE)
    if (length(batch.pars2)) batch.pars <- c(batch.pars, batch.pars2)
    batch.pars <- sort(batch.pars)
  }

  batch.vec <- NULL
  if (length(batch.pars)) {
    batch.vec <- apply(samples[, batch.pars, drop = FALSE], 1, paste, collapse = "_")
  }
  pheno.vec <- NULL
  if (length(pheno.pars)) {
    pheno.vec <- apply(samples[, pheno.pars, drop = FALSE], 1, paste, collapse = "_")
  }

  list(
    batch.pars = batch.pars,
    pheno.pars = pheno.pars,
    batch = batch.vec,
    pheno = pheno.vec
  )
}


#' @export
compare_batchcorrection_methods <- function(X, samples, pheno, contrasts,
                                            methods = c(
                                              "uncorrected", "ComBat",
                                              "limma", "RUV", "SVA", "NPM"
                                            ),
                                            clust.method = "tsne",
                                            ntop = 4000, xlist.init = list(),
                                            ref = NULL, evaluate = TRUE) {
  ## methods <- c("uncorrected","ComBat", "limma","RUV","SVA","NPM")
  ## ntop = 4000; xlist.init = list()
  batch <- NULL
  pars <- get_model_parameters(X, samples, pheno = pheno, contrasts = contrasts)

  nmissing <- sum(is.na(X))
  if (nmissing) message("WARNING: missing values in X. some methods may fail")

  message("Running batch-correction methods...")
  xlist <- runBatchCorrectionMethods(
    X = X,
    batch = pars$batch,
    y = pars$pheno,
    controls = NULL,
    methods = methods,
    ntop = ntop,
    sc = FALSE,
    remove.failed = TRUE
  )
  names(xlist)
  if (length(xlist.init) > 0) xlist <- c(xlist.init, xlist)

  ## PCA is faster than UMAP
  pos <- NULL
  t2 <- function(x) as.matrix(t(scale(t(scale(t(x), scale = FALSE)))))
  if (clust.method == "tsne" && nmissing == 0) {
    message("Computing t-SNE clustering...")
    nb <- max(2, round(min(30, dim(X) / 5)))
    pos <- lapply(xlist, function(x) {
      Rtsne::Rtsne(t2(x), perplexity = nb, check_duplicates = FALSE)$Y
    })
  } else {
    message("Computing PCA clustering...")
    pos <- lapply(xlist, function(x) {
      irlba::irlba(t2(x), nu = 2, nv = 2)$u[, 1:2]
    })
  }
  for (i in 1:length(pos)) {
    rownames(pos[[i]]) <- colnames(X)
  }

  res <- NULL
  best.method <- ref

  if (evaluate) {
    ## compare results using scoring
    res <- playbase::bc.evaluateResults(
      xlist,
      pheno = pars$pheno,
      lfc = 0.2,
      q = 0.05,
      pos = pos,
      add.sil = TRUE,
      plot = FALSE,
      trend = TRUE
    )
    ## shiny::removeModal()
    score <- res$scores[, "score"]
    if (is.null(ref)) ref <- names(xlist)[1]
    best.method <- names(which.max(score))

    ## if the improvement is small, we rather choose the uncorrected solution
    score.ratio <- score[best.method] / score[ref]
    best.method <- ifelse(score.ratio < 1.20, ref, best.method)
    message("[select_batchcorrect_method] best.method = ", best.method)
  }

  list(
    xlist = xlist,
    pos = pos,
    scores = res$scores,
    pheno = pars$pheno,
    pars = pars,
    best.method = best.method
  )
}

## =============================================================================
## Single batch-correction methods wrappers
## =============================================================================


#' @export
superBC2 <- function(X, samples, y, batch = NULL,
                     ## methods = c("technical","batch","statistical","pca","sva","npm"),
                     methods = c("batch", "technical", "statistical", "sva", "npm"),
                     p.pca = 0.5, p.pheno = 0.05, k.pca = 10, nv = 1,
                     xrank = NULL, use.design = TRUE) {
  if (y[1] %in% colnames(samples)) {
    y <- samples[, y[1]]
  }
  if (!is.null(batch) && grepl("batch", colnames(samples), ignore.case = TRUE)) {
    batch.col <- grep("batch", colnames(samples), ignore.case = TRUE)[1]
    message("[superBC2] found batch column in sample info: ", colnames(samples)[batch.col])
    batch <- samples[, batch.col]
  }
  if (!is.null(batch) && batch[1] %in% colnames(samples)) {
    message("[superBC2] using batch column in sample info: ", batch[1])
    batch <- samples[, batch[1]]
  }

  cX <- X
  methods <- intersect(methods, c(
    "technical", "batch", "statistical", "pca", "sva",
    "ruv", "npm", "npm2"
  ))

  for (m in methods) {
    ## correct explicit batch effect
    if (!is.null(batch) && m == "batch") {
      message("[superBC2] correcting for: batch")
      if (use.design) {
        mod1 <- model.matrix(~y)
        cX <- limma::removeBatchEffect(cX, batch = batch, design = mod1)
      } else {
        cX <- limma::removeBatchEffect(cX, batch = batch)
      }
    }

    ## this removes typical batch effects
    if (m %in% c("statistical", "technical", "pca")) {
      bc <- detectBatchEffects(
        ## cX,
        X, ## on original matrix??
        samples, y,
        params = m,
        p.pca = p.pca, p.pheno = p.pheno, k.pca = k.pca,
        nv = nv, xrank = xrank
      )
      if (!is.null(bc$covariates)) {
        message("[superBC2] correcting for: ", m)
        B <- scale(bc$covariates)
        B[is.nan(B) | is.na(B)] <- 0
        B[is.infinite(B)] <- 0
        if (use.design) {
          mod1 <- model.matrix(~ bc$pheno)
          cX <- limma::removeBatchEffect(cX, covariates = B, design = mod1)
        } else {
          cX <- limma::removeBatchEffect(cX, covariates = B)
        }
      }
    }

    ## 5. additional unsupervised correction
    if (m == "sva") {
      message("[superBC2] correcting for: SVA")
      cX <- svaCorrect(cX, y)
    }
    if (m == "ruv") {
      message("[superBC2] correcting for: RUV")
      cX <- ruvCorrect(cX, y)
    }
    if (m == "npm") {
      message("[superBC2] correcting for: NPM")
      cX <- gx.nnmcorrect(cX, y, use.design = use.design)$X
    }
    if (m == "npm2") {
      message("[superBC2] correcting for: NPM2")
      cX <- gx.nnmcorrect2(cX, y, r = 0.35, use.design = use.design)$X
    }
  }

  cX <- cX - rowMeans(cX, na.rm = TRUE) + rowMeans(X, na.rm = TRUE)
  cX
}


#' @export
svaCorrect <- function(X, y) {
  ##
  ## This is a combination of methods from SVA and SmartSVA
  ## because of speed.

  if (any(is.na(X))) {
    stop("[svaCorrect] cannot handle missing values in X")
  }
  dimx <- ncol(X)

  ## sva doesn't like if the dimension is too small
  if (ncol(X) < 10) {
    X <- cbind(X, X, X)
    y <- rep(y, 3)
  }

  mod1x <- model.matrix(~ 1 + y)
  mod0x <- mod1x[, 1, drop = FALSE] ## just ones...

  ## fast method using SmartSVA
  #  pp <- paste0(model.par, collapse = "+")
  #  lm.expr <- paste0("lm(t(X) ~ ", pp, ", data=pheno)")
  X.r <- t(stats::resid(lm(t(X) ~ y)))
  n.sv <- isva::EstDimRMT(X.r, FALSE)$dim + 1
  ## top 1000 genes only (faster)
  X1 <- Matrix::head(X[order(-matrixStats::rowSds(X, na.rm = TRUE)), ], 1000)
  ## add a little bit of noise to avoid singular error
  a <- 0.01 * mean(apply(X1, 1, stats::sd, na.rm = TRUE), na.rm = TRUE)
  X1 <- X1 + a * matrix(stats::rnorm(length(X1)), nrow(X1), ncol(X1))
  sv <- try(sva::sva(X1, mod1x, mod0 = mod0x, n.sv = pmax(n.sv - 1, 1))$sv)
  class(sv)

  if (!any(class(sv) == "try-error")) {
    message("[svaCorrect] Performing SVA correction...")
    rownames(sv) <- colnames(X)
    colnames(sv) <- paste0("SV.", 1:ncol(sv))
    X <- limma::removeBatchEffect(X, covariates = sv, design = mod1x)
  } else {
    message("[svaCorrect] WARNING could not get covariates. no correction.")
  }
  X <- X[, 1:dimx] ## reduce to original dim
  X
}

fsvaCorrect <- function(X, y) {
  ## Frozen SVA

  if (any(is.na(X))) {
    stop("[svaCorrect] cannot handle missing values in X")
  }
  dimx <- ncol(X)
  xnames <- colnames(X)

  ## sva doesn't like if the dimension is too small
  if (ncol(X) < 10) {
    X <- cbind(X, X, X)
    y <- rep(y, 3)
  }

  ## get not-missing
  ii <- which(!is.na(y))
  has.na <- any(is.na(y))
  y1 <- y[ii]
  X1 <- X[, ii]
  y0 <- y[-ii]
  X0 <- X[, -ii]
  names(y0) <- colnames(X0)
  names(y1) <- colnames(X1)

  ##
  mod1x <- model.matrix(~ 1 + y1)
  mod0x <- mod1x[, 1, drop = FALSE] ## just ones...

  ## fast method using SmartSVA
  #  pp <- paste0(model.par, collapse = "+")
  #  lm.expr <- paste0("lm(t(X) ~ ", pp, ", data=pheno)")
  X.r <- t(stats::resid(lm(t(X1) ~ y1)))
  n.sv <- isva::EstDimRMT(X.r, FALSE)$dim + 1
  ## top 1000 genes only (faster)
  X1a <- Matrix::head(X1[order(-matrixStats::rowSds(X1, na.rm = TRUE)), ], 1000)
  ## add a little bit of noise to avoid singular error
  a <- 0.01 * mean(apply(X1a, 1, stats::sd, na.rm = TRUE), na.rm = TRUE)
  X1a <- X1a + a * matrix(stats::rnorm(length(X1a)), nrow(X1a), ncol(X1a))
  sv <- try(sva::sva(X1a, mod1x, mod0 = mod0x, n.sv = pmax(n.sv - 1, 1)))

  cX <- NULL
  if (!any(class(sv) == "try-error")) {
    message("[svaCorrect] Performing SVA correction...")
    cX <- limma::removeBatchEffect(X1, covariates = sv$sv, design = mod1x)
  } else {
    message("[svaCorrect] WARNING could not get covariates. no correction.")
  }

  if (has.na) {
    dim(X0)
    fsvaobj <- fsva(X1, mod1x, sv, X0)
    data1 <- list(x = X1, y = y1)
    model <- pamr::pamr.train(data1)
    pred_y0 <- pamr::pamr.predict(model, fsvaobj$new, threshold = 1)
    pred_y0 <- as.character(pred_y0)
    table(pred_y0)

    ## redo SVA with predicted labels
    XX <- cbind(X0, X1)
    yy <- c(pred_y0, y1)
    names(yy) <- colnames(XX)
    mod1x <- model.matrix(~ 1 + yy)
    mod0x <- mod1x[, 1, drop = FALSE] ## just ones...

    XXa <- Matrix::head(XX[order(-matrixStats::rowSds(XX, na.rm = TRUE)), ], 1000)
    a <- 0.01 * mean(apply(XXa, 1, stats::sd, na.rm = TRUE), na.rm = TRUE)
    XXa <- XXa + a * matrix(stats::rnorm(length(XXa)), nrow(XXa), ncol(XXa))
    sv <- try(sva::sva(XXa, mod1x, mod0 = mod0x, n.sv = pmax(n.sv - 1, 1))$sv)
    cX <- limma::removeBatchEffect(XX, covariates = sv, design = mod1x)
    cX <- cX[, colnames(X)]
    y0 <- yy[colnames(X0)]
  }

  if (is.null(cX)) {
    return(NULL)
  }
  cX <- cX[, match(xnames, colnames(cX))] ## reduce to original size
  predy <- c(y0, y1)
  predy <- predy[match(xnames, names(predy))]
  list(X = cX, y = predy)
}

#' @export
ruvCorrect <- function(X, y, k = NULL, type = c("III", "g"), controls = 0.10) {
  if (any(is.na(X))) {
    stop("[ruvCorrect] cannot handle missing values in X.")
  }

  ## F-test using limma just variables
  if (!is.null(y) && length(controls) == 1 && is.numeric(controls[1])) {
    ii <- which(!duplicated(rownames(X)))
    jj <- which(!is.na(y))
    F <- gx.limmaF(X[ii, jj], y[jj], lfc = 0, fdr = 1, method = 1, sort.by = "none", compute.means = FALSE, verbose = 0)
    nc <- pmax(nrow(X) * as.numeric(controls), 1)
    sel <- head(order(-F$P.Value), nc)
    controls <- rownames(F)[sel]
    controls <- intersect(controls, rownames(X))
  }
  message(paste("[ruvCorrect] Number of control features:", length(controls)))

  if (is.null(k)) {
    ## this is from SVA
    jj <- which(!is.na(y))
    fit <- lm(t(X[controls, jj, drop = FALSE]) ~ y[jj]) ## only within controls???
    X.r <- t(stats::resid(fit))
    k <- try(isva::EstDimRMT(X.r, FALSE)$dim + 1)
    if ("try-error" %in% class(k)) {
      k0 <- isva::EstDimRMT(X, FALSE)$dim
      k <- ncol(X) - k0
    }
  }
  message(paste("[ruvCorrect] Number of significant surrogate variables is:", k))

  # Actually run correction
  # Set number of threads for CRAN
  ctl <- which(controls %in% rownames(X))
  type <- type[1]
  if (type == "III") {
    ## setup model matrix
    M <- model.matrix(~ 0 + y) ## how deal with missing values??
    rownames(M) <- colnames(X)
    ruvX <- t(ruv::RUVIII(Y = t(X), M = M, ctl = ctl, k = k, eta = NULL))
    ruvX <- ruvX - mean(ruvX, na.rm = TRUE) + mean(X, na.rm = TRUE) ## ??
  } else if (type == "g") {
    ruvX <- RUVSeq::RUVg(x = X, cIdx = ctl, k = k, isLog = TRUE)$normalizedCounts
  } else {
    stop("[ruvCorrect] unknown RUV type", type)
  }
  ruvX
}

#' @export
pcaCorrect <- function(X, y, k = 10, p.notsig = 0.20) {
  ## --------------------------------------------------------------------
  ## PCA correction: remove remaining batch effect using PCA
  ## (iteratively, only SV larger than max correlated SV)
  ## --------------------------------------------------------------------
  mod1 <- model.matrix(~ 0 + y)
  k <- min(k, ncol(X) - 1)
  suppressWarnings(suppressMessages({
    if (k < min(dim(X)) / 3) {
      V <- irlba::irlba(X, nv = k, nu = 0)$v
    } else {
      V <- svd(X, nv = k, nu = 0)$v
    }
  }))
  rownames(V) <- colnames(X)
  colnames(V) <- paste0("PC", 1:ncol(V))
  res <- gx.limmaF(t(V), y, lfc = 0, fdr = 1, sort.by = "none", compute.means = FALSE, verbose = 0)
  res <- res[colnames(V), ]
  round(res$P.Value, 4)

  ## select pc comps that are not correlated with pheno and are
  ## smaller than strongest pheno PC component
  xrank <- which.min(res$P.Value)
  sel <- which(res$P.Value > p.notsig & 1:nrow(res) < xrank)
  sel
  cX <- X
  if (length(sel)) {
    V <- V[, sel, drop = FALSE]
    ## remove batch-suspected PC vectors
    mod1 <- model.matrix(~ 0 + y)
    cX <- limma::removeBatchEffect(X, covariates = V, design = mod1)
    nremoved <- ncol(V)
    dbg("[pcaCorrect] removed", nremoved, "principal components\n")
  } else {
    dbg("[pcaCorrect] no correction\n")
  }

  ## bring back mean
  cX <- cX - rowMeans(cX, na.rm = TRUE) + rowMeans(X, na.rm = TRUE)
  cX
}

#' @export
pcaCorrect3 <- function(X, y, k = 10, xrank = NULL, p.notsig = 0.20) {
  ## this removes typical batch effects
  cX <- X
  bc <- detectBatchEffects(cX, samples, y,
    params = "pca",
    p.pca = 0.5, p.pheno = p.notsig, k.pca = k, xrank = xrank
  )
  if (!is.null(bc$covariates)) {
    mod1 <- model.matrix(~y)
    B <- scale(bc$covariates)
    B[is.nan(B) | is.na(B)] <- 0
    B[is.infinite(B)] <- 0
    cX <- limma::removeBatchEffect(cX, covariates = B, design = mod1)
  }
  cX
}


#' @export
runHarmony <- function(X, batch) {
  library(Seurat)
  library(harmony)
  nx <- ncol(X)
  cn <- colnames(X)
  X1 <- X
  if (ncol(X) < 10) {
    X1 <- cbind(X, X, X)
    batch <- rep(batch, 3)
  }
  colnames(X1) <- paste0("col", 1:ncol(X1), "_", colnames(X1))
  M <- data.frame(batch = batch)
  rownames(M) <- colnames(X1)
  if (is.null(rownames(X1))) rownames(X1) <- paste0("row", 1:nrow(X1))
  obj <- CreateSeuratObject(2**X1, meta.data = M)
  obj <- NormalizeData(obj)
  obj <- FindVariableFeatures(obj)
  obj <- ScaleData(obj, verbose = FALSE)
  sX <- t(scale(t(X1)))
  hvg <- VariableFeatures(obj)
  sX <- sX[hvg, ]
  obj[["RNA"]]@layers[["scale.data"]] <- sX
  npcs <- min(30L, ncol(X1) / 2)
  npcs
  nn <- npcs
  obj <- RunPCA(obj, npcs = npcs, verbose = FALSE)
  obj <- RunUMAP(obj, reduction = "pca", dims = 1:npcs, n.neighbors = nn)
  pos0 <- obj@reductions[["umap"]]@cell.embeddings
  ## DimPlot(obj, reduction="umap", group.by='batch',pt.size=5)
  hm.obj <- harmony::RunHarmony(obj, "batch", verbose = TRUE, sigma = 0.1)
  hm.obj <- RunUMAP(hm.obj, reduction = "harmony", dims = 1:npcs, n.neighbors = nn)
  ## DimPlot(hm.obj, reduction="umap", group.by="batch", pt.size=4)
  pos1 <- hm.obj@reductions[["umap"]]@cell.embeddings
  ## reconstruct corrected matrix
  u2 <- Loadings(hm.obj, "harmony")
  u2[is.nan(u2) | is.na(u2)] <- 0 ## sometimes...
  u2 <- t(t(u2) / sqrt(1e-4 + colSums(u2**2)))
  v2 <- Embeddings(hm.obj, "harmony")
  X2 <- as.matrix(u2 %*% t(v2))

  X2 <- X2[, 1:nx]
  pos0 <- pos0[1:nx, ]
  pos1 <- pos1[1:nx, ]
  colnames(X2) <- rownames(pos0) <- rownames(pos0) <- cn
  list(corrected = X2, umap = pos1, umap.orig = pos0)
}


#' @export
MNNcorrect <- function(X, batch, controls = NULL) {
  if (is.null(controls)) {
    hvg <- head(rownames(X)[order(-apply(X, 1, sd, na.rm = TRUE))], 1000)
    res <- batchelor::fastMNN(X, batch = batch, subset.row = hvg, correct.all = TRUE)
  } else {
    xx <- tapply(1:ncol(X), batch, function(i) X[, i, drop = FALSE])
    rr <- tapply(1:ncol(X), batch, function(i) which(controls[i]))
    res <- batchelor::fastMNN(xx, restrict = rr)
  }
  cX <- as.matrix(SummarizedExperiment::assay(res))
  cX
}

#' @export
normalizeToControls <- function(X, batch, y, controls) {
  ii <- which(y %in% controls)
  batch.ctl <- tapply(ii, batch[ii], function(k) rowMeans(X[, k, drop = FALSE], na.rm = TRUE))
  batch.ctl <- do.call(cbind, batch.ctl)
  nX <- (X - batch.ctl[, batch]) + rowMeans(X, na.rm = TRUE)
  ## nX <- limma::normalizeQuantiles(X)
  nX
}


##' @name bbknn State Matrix
##' @rdname bbknn
##'
##' @title Run bbknn clustering algorithm
##'
##' @description Implements the bbknn clustering algorithm in R using
##'   reticulate to run the Python version. Requires the python
##'   "bbknn" and "igraph" modules to be installed. Returns a vector
##'   of partition indices. From: https://rdrr.io/github/TomKellyGenetics/bbknn/src/R/bbknn.R
##'
##' @param data_matrix A matrix (genes x samples or cells) for expression data
##' @param batch An integer vector of batches to correct for (converts factors or numeric vectors)
##' @param pca whether to compute pca (defaults to TRUE) or apply correction to the raw matrix (FALSE)
##' @param compute_pca whether to compute PCA in Python (defaults to TRUE, requires scanpy library) or with R functions (FALSE)
##' @param nPcs number of principal components to compute (defaults to 50 if more than 50 genes)
##'
##' @return returns a list with the following components
##'   \item{corrected matrix}{matrix of data corrected by the BBKNN
##'   (batch based K nearest neighbours)}\item{pca}{principal
##'   components(matrix with row for every sample and column for each
##'   component)}\item{tsne}{t-distributed stochastic neighbour
##'   embedding (matrix with row for every sample)}\item{umap}{uniform
##'   manifold approximation and projection (matrix with row for every
##'   sample)}
##'
##' @keywords graph network igraph mvtnorm simulation
##' @import reticulate
##' @importFrom stats prcomp
##' @export
bbknn <- function(data_matrix, batch, pca = TRUE, compute_pca = "python", nPcs = NULL) {
  ## reticulate::py_install("anndata")
  ## reticulate::py_install("bbknn")

  # import python modules with reticulate
  if (!is.matrix(data_matrix)) {
    warning("matrix expected for data_matrix")
    data_matrix <- as.matrix(data_matrix)
  }
  if (is.null(nPcs)) {
    nPcs <- min(50, nrow(data_matrix), ncol(data_matrix))
  }
  if (nPcs > nrow(data_matrix)) {
    warning("number of genes less than nPcs")
    print(paste("using", nrow(data_matrix), "components"))
    ## nPcs <- nrow(data_matrix)
    nPcs <- min(nPcs, dim(data_matrix) - 1)
  }
  # reticulate::use_python("/usr/local/bin/python3")
  ##  reticulate::py_install("anndata")
  ##  reticulate::py_install("bbknn")
  ##  reticulate::py_install("scanpy")

  anndata <- reticulate::import("anndata", convert = FALSE)
  bbknn <- reticulate::import("bbknn", convert = FALSE)
  ##  sc <- reticulate::import("scanpy.api",convert=FALSE)
  sc <- reticulate::import("scanpy", convert = FALSE)

  # set up annotation data for batches
  if (is.character(batch)) batch <- as.factor(batch)
  if (is.factor(batch)) batch <- as.numeric(batch)
  if (is.numeric(batch)) batch <- as.integer(batch)

  # perform PCA
  if (pca) {
    # sc$tl$pca(adata)
    if (compute_pca == "python") {
      # use PCA computed in Python
      pca <- sc$pp$pca(t(data_matrix))
    } else if (compute_pca != "python") {
      # use PCA computed in R
      print("test")
      pca <- reticulate::r_to_py(t(prcomp(data_matrix)$x[1:nPcs, ]))
    }
    adata <- anndata$AnnData(X = pca, obs = batch)
    sc$tl$pca(adata)
    adata$obsm$X_pca <- pca
  } else {
    # use full matrix
    adata <- anndata$AnnData(X = t(data_matrix), obs = batch)
    sc$tl$pca(adata)
  }
  # perform BBKNN to derive corrected components
  bbknn$bbknn(adata, batch_key = 0)
  corrected_matrix <- t(reticulate::py_to_r(adata$X))
  sc$tl$pca(adata)
  pca <- reticulate::py_to_r(adata$obsm["X_pca"])
  sc$tl$tsne(adata)
  tsne <- reticulate::py_to_r(adata$obsm["X_tsne"])
  sc$tl$umap(adata)
  umap <- reticulate::py_to_r(adata$obsm["X_umap"])
  output <- list(corrected_matrix = corrected_matrix, pca = pca, tsne = tsne, umap = umap)
  return(output)
}


#' Nearest neighbor matching batch correction
#'
#' Correct for batch effects in a gene expression matrix using nearest neighbor matching.
#'
#' @param X Numeric matrix of gene expression values (genes in rows, samples in columns).
#' @param y Factor vector indicating batch for each sample.
#' @param dist.method Distance metric to use for matching ('cor' or 'euclidean').
#' @param center.x Logical for whether to center gene expression by row means.
#' @param center.m Logical for whether to center expression by batch means.
#' @param sdtop Number of top variable genes to use for correlation.
#'
#' @return List containing:
#' \itemize{
#'   \item X - Batch corrected gene expression matrix
#'   \item pairings - Matrix of sample pairings used for correction
#' }
#'
#' @details This function performs batch correction using the following steps:
#' \enumerate{
#'   \item Compute distance matrix between all samples
#'   \item Find nearest neighbor matches between batches
#'   \item Construct full paired dataset with matches
#'   \item Apply limma batch correction to paired data
#'   \item Average paired samples back to original samples
#' }
#'
#'
#' @seealso
#' \code{\link[limma]{removeBatchEffect}} for the batch correction method used.
#'
#' @examples
#' # TODO
#'
#' @export
nnmCorrect <- function(X, y, dist.method = "cor", center.x = TRUE, center.m = TRUE,
                       knn = 1, sdtop = 2000, return.B = FALSE,
                       use.design = TRUE, use.cov = FALSE) {
  ## Nearest-neighbour matching for batch correction. This
  ## implementation creates a fully paired dataset with nearest
  ## matching neighbours when pairs are missing.

  ## use.design=TRUE;dist.method="cor";center.x=TRUE;center.m=TRUE;sdtop=1000;knn=2

  ## compute distance matrix for NNM-pairing
  y1 <- paste0("y=", y)
  dX <- X

  ## reduce for speed
  sdx <- apply(dX, 1, stats::sd, na.rm = TRUE)
  ii <- Matrix::head(order(-sdx), sdtop)
  dX <- dX[ii, ]

  if (center.x) {
    dX <- dX - rowMeans(dX, na.rm = TRUE)
  }
  if (center.m) {
    ## center per condition group (takes out batch differences)
    mX <- tapply(1:ncol(dX), y1, function(i) rowMeans(dX[, i, drop = FALSE], na.rm = TRUE))
    mX <- do.call(cbind, mX)
    dX <- dX - mX[, y1]
  }

  if (dist.method == "cor") {
    message("[nnmCorrect] computing correlation matrix D...")
    ## D <- 1 - crossprod(scale(dX)) / (nrow(dX) - 1) ## faster
    D <- 1 - cor(dX)
  } else {
    message("[nnmCorrect] computing distance matrix D...\n")
    D <- as.matrix(stats::dist(t(dX)))
  }
  ## remove(dX)
  D[is.na(D)] <- 0 ## might have NA

  ## find neighbours
  if (knn > 1) {
    message(paste0("[nnmCorrect] finding ", knn, "-nearest neighbours..."))
    bb <- apply(D, 1, function(r) tapply(r, y1, function(s) head(names(sort(s)), knn)))
    B <- do.call(rbind, lapply(bb, function(x) unlist(x)))
    colnames(B) <- unlist(mapply(rep, names(bb[[1]]), sapply(bb[[1]], length)), use.names = FALSE)
  } else {
    message("[nnmCorrect] finding nearest neighbours...")
    B <- t(apply(D, 1, function(r) tapply(r, y1, function(s) names(which.min(s)))))
  }
  rownames(B) <- colnames(X)

  ## ensure sample is always present in own group
  idx <- cbind(1:nrow(B), match(y1, colnames(B)))
  B[idx] <- rownames(B)
  ##  B <- cbind(rownames(B), B)

  ## imputing full paired data set
  kk <- match(as.vector(B), rownames(B))
  full.y <- y1[kk]
  full.pairs <- rep(rownames(B), ncol(B))
  full.X <- X[, kk]
  dim(full.X)

  ## remove pairing effect
  message("[nnmCorrect] correcting for pairing effects...")
  if (use.cov == FALSE) {
    design <- stats::model.matrix(~full.y)
    if (!use.design) design <- matrix(1, ncol(full.X), 1)
    full.X <- limma::removeBatchEffect(
      full.X,
      batch = full.pairs,
      design = design
    )
  } else {
    V <- model.matrix(~ 0 + full.pairs)
    design <- stats::model.matrix(~full.y)
    if (!use.design) design <- matrix(1, ncol(full.X), 1)
    full.X <- limma::removeBatchEffect(
      full.X,
      covariates = scale(V),
      design = design
    )
  }

  ## now contract to original samples
  message("[nnmCorrect] matching result...")
  full.idx <- rownames(B)[kk]
  cX <- do.call(cbind, tapply(
    1:ncol(full.X), full.idx,
    function(i) rowMeans(full.X[, i, drop = FALSE], na.rm = TRUE)
  ))
  cX <- cX[, colnames(X)]

  ## retain original row means
  cX <- cX - rowMeans(cX, na.rm = TRUE) + rowMeans(X, na.rm = TRUE)
  res <- cX
  if (return.B) {
    res <- list(X = cX, pairings = B)
  }
  return(res)
}


#' @export
nnmCorrect2 <- function(X, y, r = 0.35, center.x = TRUE, center.m = TRUE,
                        scale.x = FALSE, center.y = TRUE, mode = "sym",
                        knn = 1, sdtop = 2000, return.B = FALSE,
                        use.design = TRUE, delete.kin = TRUE) {
  ##  center.x=TRUE;center.m=TRUE;scale.x=FALSE;sdtop=1000;r=0.35;knn=5

  ## compute distance matrix for NNM-pairing
  y1 <- paste0("y=", y)
  dX <- X

  ## reduce for speed
  sdx <- apply(dX, 1, stats::sd, na.rm = TRUE)
  ii <- Matrix::head(order(-sdx), sdtop)
  dX <- dX[ii, ]
  if (center.x) {
    dX <- dX - rowMeans(dX, na.rm = TRUE)
  }
  if (scale.x) {
    row.sdx <- matrixStats::rowSds(dX, na.rm = TRUE)
    dX <- dX / (row.sdx + 1e-4 * mean(row.sdx, na.rm = TRUE))
  }
  if (center.m) {
    ## center per condition group (takes out batch differences)
    mX <- tapply(1:ncol(dX), y1, function(i) rowMeans(dX[, i, drop = FALSE], na.rm = TRUE))
    mX <- do.call(cbind, mX)
    dX <- dX - mX[, y1]
  }
  if (center.y) {
    ## finally sample scaling
    dX <- scale(dX)
    dX[is.na(dX)] <- 0 ## zero SD can cause NA
  }

  ## find neighbours using fast KNN search
  message("[nnmCorrect2] finding nearest neighbours...")
  a <- y1[1]
  bb <- list()
  nn <- list()
  for (a in sort(unique(y1))) {
    x1 <- dX[, which(y1 == a), drop = FALSE]
    knn1 <- min(knn, ncol(x1))
    res <- FNN::get.knnx(t(x1), query = t(dX), k = knn1)
    bb[[a]] <- apply(res$nn.index, 2, function(i) colnames(x1)[i])
    nn[[a]] <- knn1
  }
  B <- do.call(cbind, bb)
  colnames(B) <- as.vector(unlist(mapply(rep, names(bb), nn)))
  rownames(B) <- colnames(dX)

  if (delete.kin) {
    ## delete neighbours in own group (???)
    jj <- lapply(y1, function(a) which(colnames(B) == a))
    ii <- mapply(rep, 1:length(y1), sapply(jj, length))
    idx <- cbind(as.vector(unlist(ii)), as.vector(unlist(jj)))
    B[idx] <- NA
  }

  ## ensure sample is always present in own group
  idx <- cbind(1:nrow(B), match(y1, colnames(B)))
  B[idx] <- rownames(B)

  ## create pairing design matrix manually
  idx <- apply(B, 1, function(x) match(x, rownames(B)))
  jj <- as.vector(idx)
  ii <- as.vector(mapply(rep, 1:ncol(idx), nrow(idx)))
  ii <- ii[!is.na(jj)]
  jj <- jj[!is.na(jj)]
  P <- Matrix::sparseMatrix(
    i = jj, j = ii, x = rep(1, length(ii)),
    dims = c(nrow(B), nrow(B))
  )
  P <- as.matrix(P)
  P <- 1 * (P > 0) ## dupcliated got summed

  ## correct for pairing effect
  message("[nnmCorrect2] correcting for pairing effects...")
  P1 <- P
  if (mode == "sym") P1 <- P + Matrix::t(P) ## make symmetric
  if (mode == "tr") P1 <- Matrix::t(P) ## transposed

  ## take out duplicate columns
  P1 <- P1[, !duplicated.matrix(t(as.matrix(P1))), drop = FALSE]
  dim(P1)

  if (r < 1) {
    k <- round(min(r * dim(P), dim(P) - 1)) ## critical
    k <- max(k, 1)
    if (r > 0.2) {
      sv <- svd(P1, nu = k, nv = k)
    } else {
      sv <- irlba::irlba(P1, nu = k, nv = k)
    }
    P1 <- sv$u
  }

  design <- stats::model.matrix(~y1)
  if (!use.design) design <- matrix(1, ncol(X), 1)
  cX <- limma::removeBatchEffect(X, covariates = scale(P1), design = design)

  ## retain original row means
  cX <- cX - rowMeans(cX, na.rm = TRUE) + rowMeans(X, na.rm = TRUE)
  res <- cX
  if (return.B) {
    res <- list(X = cX, pairings = B)
  }
  return(res)
}

#' Nearest neighbor matching batch correction
#'
#' Correct for batch effects in a gene expression matrix using nearest neighbor matching.
#'
#' @param x Numeric matrix of gene expression values (genes in rows, samples in columns).
#' @param y Factor vector indicating batch for each sample.
#' @param k Number of nearest neighbors to use (default 3).
#'
#' @return Batch corrected gene expression matrix.
#'
#' @details This function performs batch correction by matching each sample to its
#' k-nearest neighbors from other batches based on expression profile correlation.
#' The batch effect for a sample is estimated as the mean difference between it and its
#' matched neighbors. This difference is subtracted from the sample's expression profile.
#'
#' @seealso
#' \code{\link[limma]{removeBatchEffect}} for an alternative batch correction method
#'
#' @examples
#' \dontrun{
#' x <- matrix(rnorm(100 * 30), 100, 30) # random expression matrix
#' y <- gl(3, 10) # 3 batches of 10 samples each
#' xcorr <- nnmCorrect.SAVE(x, y)
#' }
#' @export
nnmCorrect.SIMPLE <- function(x, y, k = 3) {
  ## -----------------------------------------------------
  ## nearest-neighbour matching for batch correction
  ## -----------------------------------------------------
  xcor <- stats::cor(x)
  diag(xcor) <- 0
  nx <- x
  j <- 1
  for (j in 1:ncol(x)) {
    nj <- which(y != y[j])
    nn <- intersect(order(-xcor[j, ]), nj)
    nn <- Matrix::head(nn, k)
    nx[, j] <- x[, j] - rowMeans(x[, nn, drop = FALSE], na.rm = TRUE)
  }
  nx <- nx + rowMeans(x, na.rm = TRUE)
  return(nx)
}


## compatibility

#' @export
gx.nnmcorrect <- function(...) nnmCorrect(..., return.B = TRUE)

#' @export
gx.nnmcorrect2 <- function(...) nnmCorrect2(..., return.B = TRUE)


## ----------------------------------------------------------------------
## -------------- EXPERIMENTAL (not exported) ---------------------------
## ----------------------------------------------------------------------

#' Supervised MNN correction. Finds mutual neighbours with same label
#' between two datasets and returns corresponding correction vectors.
#'
sMNN <- function(X, batch, y, nv = 0.33, nn = 3, return.idx = FALSE) {
  getMNN <- function(x1, x2) {
    res <- batchelor::findMutualNN(t(x1), t(x2), k1 = nn)
    cbind(colnames(x1)[res$first], colnames(x2)[res$second])
  }

  ## if no phenotype is given, just do one group
  if (is.null(y)) {
    y <- rep("y", ncol(X))
  }

  ## For all combinations of batches, get correction vector
  nbatch <- length(unique(batch))
  comb <- combn(unique(batch), 2)
  i <- 1
  y0 <- y[1]
  B <- c()
  all.idx <- c()
  message("[sMNN] searching in ", ncol(comb), " batch pairs...")
  for (i in 1:ncol(comb)) {
    for (y0 in unique(y)) {
      x1 <- X[, which(batch == comb[1, i] & y == y0), drop = FALSE]
      x2 <- X[, which(batch == comb[2, i] & y == y0), drop = FALSE]
      if (ncol(x1) > 0 && ncol(x2) > 0) {
        idx <- getMNN(x1, x2)
        dx <- x2[, idx[, 2]] - x1[, idx[, 1]]
        B <- cbind(B, dx)
        all.idx <- rbind(all.idx, idx)
      }
    }
  }
  dim(B)
  message("[sMNN] dim(B) = ", paste(dim(B), collapse = "x"))
  message("[sMNN] Found total ", ncol(B), " MNN pairs")

  ## remove batch effects in transposed gene space
  if (nv < 1) nv <- floor(nv * min(dim(B), na.rm = TRUE))
  nv <- max(1, min(nv, dim(B) - 1))
  message("[sMNN] nv = ", nv)
  B <- scale(B)
  dU <- irlba::irlba(B, nu = nv, nv = nv)$u
  ##  dU <- scale(dU) ## no???
  cX <- t(limma::removeBatchEffect(t(X), covariates = dU))

  ## restore original mean
  cX <- cX - rowMeans(cX, na.rm = TRUE) + rowMeans(X, na.rm = TRUE)

  if (return.idx) {
    res <- list(X = cX, idx = all.idx)
    return(res)
  }

  cX
}


#' Mutual Farthest Neighbour correction
#'
mfnCorrect <- function(X, y, nv = 3, nn = 3, return.idx = FALSE) {
  ## nv=0.33;nn=10
  B <- NULL
  all.idx <- c()
  a <- y[2]
  for (a in unique(y)) {
    X1 <- X[, which(y == a)]
    ## X1 <- X1 - rowMeans(X1)
    R1 <- cor(X1)
    mfn <- c()
    ## determine mutual farthest neighbors
    idx <- apply(R1, 1, function(x) head(order(x), nn))
    if (nn == 1) idx <- cbind(idx)
    if (nn > 1) idx <- t(idx)

    mfn.match <- sapply(1:nrow(idx), function(j) j %in% as.vector(idx[idx[j, ], ]))
    table(mfn.match)
    mfn <- which(mfn.match)
    message("Found ", length(mfn), " farthest neighbors for y= ", a)

    ## get correction vectors
    if (length(mfn) > 0) {
      idx <- idx[mfn, , drop = FALSE]
      X2 <- apply(idx, 1, function(i) rowMeans(X1[, i, drop = FALSE], na.rm = TRUE))
      dX <- X1[, rownames(idx)] - X2
      B <- cbind(B, dX)
      idx1 <- apply(idx, 2, function(i) colnames(X1)[i])
      idx1 <- cbind(rownames(idx), as.vector(idx1))
      all.idx <- rbind(all.idx, idx1)
    }
  }
  dim(B)

  if (NCOL(B) > 0) {
    ## apply correction
    if (nv < 1) nv <- max(1, floor(nv * min(dim(B))))
  }
  dU <- svd(B, nu = nv, nv = nv)$u
  message("Correcting with ", ncol(dU), " MFN components")
  cX <- t(limma::removeBatchEffect(t(X), covariates = dU))

  ## restore original mean
  cX <- cX - rowMeans(cX, na.rm = TRUE) + rowMeans(X, na.rm = TRUE)

  if (return.idx) {
    res <- list(X = cX, idx = all.idx)
    return(res)
  }

  cX
}




## =================================================================================
## ======================= END OF FILE =============================================
## =================================================================================<|MERGE_RESOLUTION|>--- conflicted
+++ resolved
@@ -1220,10 +1220,6 @@
   }
 
   if ("SVA" %in% methods) {
-<<<<<<< HEAD
-=======
-    dbg("[runBatchCorrectionMethods] y =", y)
->>>>>>> 16e14a7c
     xlist[["SVA"]] <- try(svaCorrect(X, y))
   }
 
