##
## This file is part of the Omics Playground project.
## Copyright (c) 2018-2023 BigOmics Analytics SA. All rights reserved.
##

#' Retrieve gene annotation table
#'
#' @description Retrieves a gene annotation table for the given organism
#' from Ensembl using biomaRt. Adds the table to the PGX object.
#'
#' @param pgx PGX object with a counts table.
#' @param organism Char. Organism name. For more info see \code{\link{playbase::SPECIES_TABLE}}.
#' @param annot_table Custom annotation table. See \code{\link{playbase::pgx.custom_annotation}}.
#' @return Updated PGX object with gene annotation table
#'
#' @details Queries the Ensembl database to get a gene annotation table
#' containing external gene IDs mapped to Ensembl IDs. Handles retries in case
#' of temporary Ensembl API errors.
#'
#'
#' @examples
#' \dontrun{
#' pgx <- list()
#' pgx$counts <- matrix(rnorm(4), nrow = 2)
#' rownames(pgx$counts) <- c("ENSG00000142192", "ENSG00000288602")
#' pgx <- pgx.addGeneAnnotation(pgx, "Human")
#' }
#' @export
pgx.addGeneAnnotation <- function(pgx, annot_table = NULL) {
  # Safety checks
  stopifnot(is.list(pgx))

  dbg("[pgx.addGeneAnnotation] *** DEPRECATED ***")

  probes <- rownames(pgx$counts)
  datatype <- pgx$datatype
  organism <- pgx$organism
  probe_type <- pgx$probe_type

  genes <- getProbeAnnotation(
    organism,
    probes,
    datatype,
    probetype = probe_type,
    annot_table = annot_table
  )

  ## cleanup entries and reorder columns
  genes <- cleanupAnnotation(genes)

  # Add to pgx object
  pgx$genes <- genes

  return(pgx)
}

# old function call
ngs.getGeneAnnotation <- function(...) {
  getGeneAnnotation(...)
}

#' Merges any missing annotation in df with non-missing annotation of
#' annot_table.
#'
merge_annot_table <- function(df, df2, priority = 1) {
  #  df2 <- df2[match(rownames(df), rownames(df2)), ]
  #  rownames(df2) <- rownames(df)
  if (nrow(df) != nrow(df2)) stop("df and df2 not same size")
  if (inherits(df2, "matrix")) {
    df2 <- as.data.frame(df2)
  }
  ## add columns by filling missing values in df or df2
  cols <- union(colnames(df), colnames(df2))
  for (k in setdiff(cols, colnames(df))) df[[k]] <- NA
  for (k in setdiff(cols, colnames(df2))) df2[[k]] <- NA

  ## merge common columns by filling missing values in df2
  for (k in cols) {
    a <- df[, k]
    b <- df2[, k]
    na.chars <- c(NA, "NA", "", "-", "---", "unknown")
    if (priority == 1) {
      replace.a <- (a %in% na.chars) & !(b %in% na.chars)
    } else {
      replace.a <- !(b %in% na.chars) ## always replace
    }
    if (any(replace.a)) df[, k] <- ifelse(replace.a, b, a)
  }

  return(df)
}


#' Get probetype annotation for organism and datatype. For multi-omics
#' probe names must be prefixed with data type.
#'
#' @export
getProbeAnnotation <- function(organism,
                               probes,
                               datatype,
<<<<<<< HEAD
                               #probetype = "",
                               probetype = NULL,
                               annot_table = NULL
                               ) {

  ##probetype = NULL;annot_table=NULL
  
  if(is.null(datatype)) datatype <- "unknown"  
  if(is.null(probetype) || probetype=="") probetype <- "unknown"

  unknown.organism <- (tolower(organism) %in% c("no organism","custom","unkown"))
  unknown.datatype <- (datatype %in% c("custom","unkown"))
  unknown.probetype <- (probetype %in% c("custom","unkown",""))  
=======
                               probetype = "",
                               annot_table = NULL) {
  if (is.null(datatype)) datatype <- "unknown"
  if (is.null(probetype)) probetype <- "unknown"

  unknown.organism <- (tolower(organism) %in% c("no organism", "custom", "unkown"))
  unknown.datatype <- (datatype %in% c("custom", "unkown"))
  unknown.probetype <- (probetype %in% c("custom", "unkown"))
>>>>>>> 623f6966
  annot.unknown <- unknown.organism || unknown.datatype || unknown.probetype
  annot.unknown
  
  ## clean probe names
  probes <- trimws(probes)
<<<<<<< HEAD
  probes[probes=="" | is.na(probes)] <- 'NA'
  probes0 <- make_unique(probes)  ## make unique but do not clean
  if(!is.null(annot_table)) {
    rownames(annot_table) <- make_unique(rownames(annot_table))
  }

  dbg("[getProbeAnnotation] organism = ", organism)
  dbg("[getProbeAnnotation] annotating ", length(probes)," probes")
  
=======
  probes[probes == "" | is.na(probes)] <- "NA"
  probes0 <- make_unique(probes) ## make unique but do not clean
  #  probes <- make_unique(clean_probe_names(probes0))  ## NEED RETHINK!! really???
  if (!is.null(annot_table)) {
    rownames(annot_table) <- make_unique(rownames(annot_table))
  }

>>>>>>> 623f6966
  genes <- NULL
  if (annot.unknown) {
    # annotation table is mandatory for 'No organism' (until server side
    # can handle missing genesets)
    info("[getProbeAnnotation] annotating with custom annotation")
<<<<<<< HEAD
    genes <- getCustomAnnotation2( probes0, annot_table )
  } else if (datatype %in% c("metabolomics","lipidomics")) {
    genes <- getMetaboliteAnnotation(probes, extra_annot=TRUE,
      annot_table=NULL)
    if(!is.null(genes)) genes$data_type <- datatype
=======
    genes <- getCustomAnnotation2(probes0, annot_table)
  } else if (datatype == "metabolomics") {
    dbg("[getProbeAnnotation] annotating for metabolomics")
    mx.check <- mx.check_mapping(
      probes,
      all.db = c("playdata", "annothub", "refmet"), check.first = TRUE
    )
    mx.check <- mean(!is.na(mx.check)) > 0.01
    mx.check
    if (mx.check) {
      ## Directly annotate if probes are recognized
      genes <- getMetaboliteAnnotation(probes,
        add_id = TRUE, extra_annot = TRUE,
        annot_table = NULL
      )
    } else {
      ## Fallback on custom
      dbg("[getProbeAnnotation] WARNING: not able to map metabolomics probes")
    }
>>>>>>> 623f6966
  } else if (datatype == "multi-omics") {
    dbg("[getProbeAnnotation] annotating for multi-omics")
    genes <- getMultiOmicsProbeAnnotation(organism, probes)
  } else {
    dbg("[getProbeAnnotation] annotating for transcriptomics")
    genes <- getGeneAnnotation(organism = organism, probes = probes)
  }

  ## final fallback is genes==NULL
  if (is.null(genes)) {
    dbg("[getProbeAnnotation] WARNING: fallback to UNKNOWN probes")
    genes <- getCustomAnnotation(probes0, custom_annot = NULL)
  }
  
  ## if annot_table is provided we (priority) override our annotation
  ## and append any extra columns.
  if (!is.null(genes) && !is.null(annot_table)) {
    dbg("[getProbeAnnotation] merging custom annotation table")
    colnames(annot_table) <- sub("^ortholog$", "human_ortholog",
      colnames(annot_table),
      ignore.case = TRUE
    )
    colnames(annot_table) <- sub("^Symbol$|^gene$|^gene_name$", "symbol",
      colnames(annot_table),
      ignore.case = TRUE
    )
    genes <- merge_annot_table(genes, annot_table, priority = 2)
  }

  ## ensure full dimensions
  genes <- genes[match(probes, genes$feature),]

  ## restore original probe names
  rownames(genes) <- probes0

  ## cleanup entries and reorder columns
  genes <- cleanupAnnotation(genes)
<<<<<<< HEAD
  
  return(genes)
=======

  #  if (all(c("ortholog", "human_ortholog") %in% colnames(genes))) {
  #    jj <- which(colnames(genes) == "ortholog")
  #    genes <- genes[, -jj, drop = FALSE]
  #  }
>>>>>>> 623f6966

  return(genes)
}

#' Get gene annotation data using annothub or orthogene.
#'
#' @export
getGeneAnnotation <- function(
    organism,
    probes,
    use.ah = NULL,
    verbose = TRUE,
    methods = c("annothub", "gprofiler")) {
  if (tolower(organism) == "human") organism <- "Homo sapiens"
  if (tolower(organism) == "mouse") organism <- "Mus musculus"
  if (tolower(organism) == "rat") organism <- "Rattus norvegicus"
  if (tolower(organism) == "dog") organism <- "Canis familiaris"

  probes <- trimws(probes)
  probes[probes == "" | is.na(probes)] <- "NA"

  if (mean(grepl("[:]", probes)) > 0.98) {
    message("[getGeneAnnotation] WARNING. stripping multi-omics prefix")
    probes <- sub("^[a-zA-Z0-9]+:", "", probes)
  }

  # init empty (all missings)
  annot <- data.frame(feature = probes, stringsAsFactors = FALSE)
  missing <- rep(TRUE, length(probes))

  for (method in methods) {
    if (any(missing)) {
      # annotation for current method
      missing_probes <- probes[which(missing)]
      missing_annot <- try(switch(method,
        "annothub" = getGeneAnnotation.ANNOTHUB(
          organism = organism,
          probes = missing_probes,
          use.ah = use.ah,
          verbose = verbose
        ),
        "gprofiler" = getGeneAnnotation.ORTHOGENE(
          organism = organism,
          probes = missing_probes,
          verbose = verbose
        ),
        stop("Unknown method: ", method)
      ))

      annot_ok <- !inherits(missing_annot, "try-error") &&
        !is.null(missing_annot) && nrow(missing_annot) > 0
      if (annot_ok) {
        # not all methods have the same columns
        new_cols <- setdiff(colnames(missing_annot), colnames(annot))
        if (length(new_cols) > 0) {
          for (col in new_cols) annot[[col]] <- NA
        }
        mm <- merge_annot_table(annot[missing, ], missing_annot)
        annot[missing, ] <- mm[, colnames(annot)]
        missing <- is.na(annot$symbol) | annot$symbol == ""
      }
    }
  }

  if (all(missing)) { # unsuccessful annotation
    message("[getGeneAnnotation] WARNING. all missing??? missing.ratio=", mean(missing))
    annot <- NULL
  }

  ## clean up
  if (!is.null(annot)) {
    annot <- cleanupAnnotation(annot)
  }

  return(annot)
}


#' Get gene annotation data using AnnotationHub
#'
#' Retrieves gene annotation information from AnnotationHub for a set of input
#' gene/transcript identifiers.
#'
#' @param probes Character vector of gene/transcript identifiers to retrieve annotation for.
#' @param organism Organism name, e.g. "hsapiens_gene_ensembl".
#' @param probe_type Character specifying the type of input identifiers. If NULL,
#' it will be automatically detected. Options are "ensembl_gene_id", "ensembl_transcript_id", etc.
#' @param verbose Logical indicating whether to print status messages.
#'
#' @return Data frame with gene annotation data for the input identifiers. Columns are:
#' \itemize{
#'   \item \code{feature}: The probe identifier.
#'   \item \code{sybmol}: Human readable gene name.
#'   \item \code{human_homolog}: Gene symbol for human. Only present if working with non-human dataset.
#'   \item \code{gene_title}: Gene description
#'   \item \code{gene_biotype}: Gene biotype
#'   \item \code{chr}: Chromosome
#'   \item \code{pos}: Transcript start position
#'   \item \code{tx_len}: Transcript length
#'   \item \code{map}: Chromosome band
#'   \item \code{gene_name}: equivalent to the rownames. Kept for back compatibility
#' }
#'
#' @details This function queries AnnotHub to retrieve key gene annotation data for
#' a set of input gene/transcript identifiers. It can detect the identifier
#' type automatically if not provided.
#'
#'
#' @examples
#' \dontrun{
#' probes <- c("ENSG00000142192", "ENST00000288602")
#' result <- getGeneAnnotation(organism, probes)
#' head(result)
#' }
#' @export
getGeneAnnotation.ANNOTHUB <- function(
    organism,
    probes,
    use.ah = NULL,
    probe_type = NULL,
    second.pass = TRUE,
    verbose = TRUE) {
  if (is.null(organism)) {
    warning("[getGeneAnnotation.ANNOTHUB] Please specify organism")
    return(NULL)
  }

  if (verbose) {
    message("[getGeneAnnotation.ANNOTHUB] Retrieving gene annotation...")
  }

  if (tolower(organism) == "human") organism <- "Homo sapiens"
  if (tolower(organism) == "mouse") organism <- "Mus musculus"
  if (tolower(organism) == "rat") organism <- "Rattus norvegicus"

  genes <- NULL

  ## get correct OrgDb database for this organism
  orgdb <- getOrgDb(organism, use.ah = use.ah)
  if (is.null(orgdb)) {
    message("[getGeneAnnotation.ANNOTHUB] ERROR: orgdb == NULL: ", is.null(orgdb))
    return(NULL)
  } else {
    message("[getGeneAnnotation.ANNOTHUB] OrgDb database retrieved...")
  }

  if (is.null(probes)) probes <- AnnotationDbi::keys(orgdb)

  ## Backup probes as probes0, give names of probes the original name.
  probes[is.na(probes) | probes == ""] <- "NA"
  probes0 <- make.unique(probes)
  names(probes) <- probes0

  ## clean up probe names from suffixes
  probes <- clean_probe_names(probes)

  if (is.null(probe_type)) {
    probe_type <- detect_probetype(organism, probes, orgdb = orgdb)
    if (is.null(probe_type) || is.na(probe_type)) {
      message("ERROR: could not determine probe_type.")
      message("WARNING. returning empty annotation.")
      annot <- data.frame(feature = probes, symbol = "")
      annot <- cleanupAnnotation(annot)
      return(annot)
    }
  }

  if (probe_type == "GPROFILER") {
    dbg("[getGeneAnnotation.ANNOTHUB] probe_type = GPROFILER; skipping annothub")
    return(NULL)
  }

  ## Match to clean probe names (???)
  probes <- match_probe_names(probes, orgdb, probe_type)

  ## --------------------------------------------
  ## retrieve table
  ## --------------------------------------------
  cols <- c("SYMBOL", "GENENAME", "GENETYPE", "MAP", "ALIAS", "UNIPROT")
  # cols <- c("SYMBOL", "GENENAME", "GENETYPE", "MAP")
  cols <- intersect(cols, AnnotationDbi::keytypes(orgdb))

  if (organism %in% c("Mus musculus", "Rattus norvegicus")) {
    cols <- unique(c(cols, "ENTREZID"))
  }

  dbg("[getGeneAnnotation.ANNOTHUB] annotation columns:", cols)
  dbg("[getGeneAnnotation.ANNOTHUB] probe_type =  ", probe_type)
  dbg("[getGeneAnnotation.ANNOTHUB] retrieving annotation for ", length(probes), "features.")
  suppressMessages(suppressWarnings(
    annot <- AnnotationDbi::select(
      orgdb,
      keys = probes,
      columns = cols,
      keytype = probe_type
    )
  ))

  # some organisms do not provide symbol but rather gene name (e.g. yeast)
  if ("SYMBOL" %in% cols) {
    symbols <- AnnotationDbi::keys(orgdb, keytype = "SYMBOL")
  } else if ("GENENAME" %in% cols) {
    symbols <- AnnotationDbi::keys(orgdb, keytype = "GENENAME")
  }

  if (!"SYMBOL" %in% colnames(annot)) {
    annot$SYMBOL <- annot$GENENAME
    annot$GENENAME <- annot$ALIAS
  } else {
    not.symbols <- !(annot$SYMBOL %in% symbols)
    if (length(not.symbols)) annot$SYMBOL[not.symbols] <- NA
  }

  ##  annot$ALIAS <- NULL
  annot$SYMBOL[is.na(annot$SYMBOL)] <- ""

  ## Attempt to retrieve chr map via org.Mm.egCHRLOC / org.Rn.egCHRLOC.
  if (organism %in% c("Mus musculus", "Rattus norvegicus")) {
    if (organism == "Mus musculus") {
      require(org.Mm.eg.db)
      chrloc <- org.Mm.eg.db::org.Mm.egCHRLOC
    }
    if (organism == "Rattus norvegicus") {
      require(org.Rn.eg.db)
      chrloc <- org.Rn.eg.db::org.Rn.egCHRLOC
    }
    mapped_genes <- as.list(chrloc[AnnotationDbi::mappedkeys(chrloc)])
    cm <- intersect(as.character(annot$ENTREZID), names(mapped_genes))
    mapped_genes <- mapped_genes[cm]
    locs <- unlist(lapply(mapped_genes, function(x) names(x[1])))
    jj <- match(names(locs), annot$ENTREZID)
    annot$MAP <- NA
    annot$MAP[jj] <- unname(locs)
    cls <- setdiff(colnames(annot), "ENTREZID")
    annot <- annot[, cls, drop = FALSE]
  }

  ## match annotation table to probes
  info("got", length(unique(annot$SYMBOL)), "unique SYMBOLs")
  key <- annot[, probe_type]
  dfA <- apply(annot, 2, function(a) {
    tapply(a, key, function(b) {
      paste(setdiff(unique(b), c(NA, "")), collapse = ";")
    })
  })
  annot <- data.frame(dfA, check.names = FALSE)
  annot <- annot[match(probes, rownames(annot)), ]
  rownames(annot) <- names(probes)
  annot$PROBE <- names(probes) ## original probe names

  ## -----------------------------------------------------------------------------
  ## Second pass for missing symbols. Still trying annothub but
  ## missing symbols may map to different keytype. NEED RETHINK:
  ## DO WE REALLY NEED THIS???
  ## -----------------------------------------------------------------------------
  is.missing <- (is.na(annot$SYMBOL) | annot$SYMBOL == "")
  missing.probes <- probes[which(is.missing)] ## probes match annot!
  missing.probes <- missing.probes[!is.na(missing.probes)]
  length(missing.probes)
  if (second.pass && length(missing.probes)) {
    dbg(
      "[getGeneAnnotation.ANNOTHUB] second pass: retrying missing",
      length(missing.probes), "symbols..."
    )
    suppressWarnings(suppressMessages(
      missing.probe_type <- detect_probetype(organism, missing.probes, orgdb = orgdb)
    ))
    dbg("[getGeneAnnotation.ANNOTHUB] missing.probe_type=", missing.probe_type)

    ## only do second try if missing.probetype is different

    if (!is.null(missing.probe_type) &&
      !is.na(missing.probe_type) &&
      missing.probe_type != probe_type &&
      missing.probe_type %in% AnnotationDbi::keytypes(orgdb)
    ) {
      missing.probes1 <- match_probe_names(missing.probes, orgdb, missing.probe_type)
      suppressMessages(suppressWarnings(
        missing.annot <- AnnotationDbi::select(orgdb,
          keys = missing.probes1,
          columns = cols,
          keytype = missing.probe_type
        )
      ))
      missing.key <- missing.annot[, missing.probe_type]
      dfA <- apply(missing.annot, 2, function(a) {
        tapply(a, missing.key, function(b) {
          paste(setdiff(unique(b), c(NA, "")), collapse = ";")
        })
      })
      missing.annot <- data.frame(dfA, check.names = FALSE)
      missing.annot <- missing.annot[match(missing.probes1, rownames(missing.annot)), ]
      rownames(missing.annot) <- names(missing.probes)
      missing.annot$PROBE <- names(missing.probes)

      # some organisms do not provide SYMBOL but rather GENENAME (e.g. yeast)
      if (!"SYMBOL" %in% colnames(missing.annot)) {
        missing.annot$SYMBOL <- missing.annot$GENENAME
        missing.annot$GENENAME <- missing.annot$ALIAS
      }
      if ("SYMBOL" %in% colnames(missing.annot)) {
        not.symbols <- !(missing.annot$SYMBOL %in% symbols)
        if (length(not.symbols)) missing.annot$SYMBOL[not.symbols] <- NA
      }

      for (k in setdiff(colnames(annot), colnames(missing.annot))) {
        missing.annot[[k]] <- NA
      }
      kk <- match(colnames(annot), colnames(missing.annot))
      missing.annot <- missing.annot[, kk, drop = FALSE]
      jj <- match(missing.annot$PROBE, probes)
      ii <- which(!is.na(jj))
      annot[jj[ii], ] <- missing.annot[ii, ]
    }
  }

  ## get human ortholog using 'orthogene'
  message("[getGeneAnnotation.ANNOTHUB] getting human orthologs...")
  ortho_organism <- getOrthoSpecies(organism, use = "map")
  annot$ORTHOGENE <- getHumanOrtholog(ortho_organism, annot$SYMBOL)$human

  ## Return as standardized data.frame and in the same order as input
  ## probes.
  pkgname <- orgdb$packageName
  if (length(pkgname) == 0) pkgname <- "OrgDb"
  annot$SOURCE <- pkgname[1]

  annot.cols <- c(
    "PROBE", "SYMBOL", "ORTHOGENE", "UNIPROT", "GENENAME",
    ## "GENETYPE", "MAP", "CHR", "POS", "TXLEN", "SOURCE"
    "MAP", "SOURCE"
  )
  missing.cols <- setdiff(annot.cols, colnames(annot))
  missing.cols

  ## create genes data.frame
  genes <- annot
  for (a in missing.cols) genes[[a]] <- NA
  genes <- genes[, annot.cols]
  new.names <- c(
    "feature", "symbol", "human_ortholog", "uniprot", "gene_title",
    ## "gene_biotype", "map", "chr", "pos", "tx_len", "source"
    "chr", "source"
  )
  colnames(genes) <- new.names
  genes <- as.data.frame(genes)
  if (!all(probes0 %in% genes$feature)) {
    message("WARNING: not all probes could be annotated")
  }
  genes <- genes[match(probes0, genes$feature), , drop = FALSE]
  if (is.null(genes)) {
    warning("[getGeneAnnotation] ERROR : could not create gene annotation")
    return(NULL)
  }

  ## in case there were duplicated probe names we _must_ make them
  ## unique??? IK: really?? or should we remove duplicates?
  rownames(genes) <- make_unique(probes0) ## in pgx-functions.R
  return(genes)
}

getOrthoSpecies <- function(organism, use = c("table", "map")[1]) {
  if (use == "map") {
    species <- try(orthogene::map_species(organism, method = "gprofiler", verbose = FALSE))
  }
  if (use == "table") {
    S <- playbase::SPECIES_TABLE
    df <- data.frame(rownames(S), S[, c("species", "species_name", "ortho_species")])
    match <- colSums(apply(df, 2, tolower) == tolower(organism), na.rm = TRUE)
    if (all(match == 0)) {
      return(NULL)
    }
    k <- which.max(match)
    sel <- match(tolower(organism), tolower(df[, k]))
    if (length(sel) == 0) {
      return(NULL)
    }
    species <- df[sel, "ortho_species"]
  }
  species
}

#' @export
gene2uniprot <- function(genes, organism) {
  gp.organism <- orthogene::map_species(
    species = organism, method = "gprofiler", output_format = "id", verbose = FALSE
  )
  out <- try(gprofiler2::gconvert(genes, organism = gp.organism, target = "UNIPROT_GN_ACC"))
  if (is.null(out) || "try-error" %in% class(out)) {
    return(NULL)
  }
  res <- tapply(out$target, out$input, function(s) {
    paste(setdiff(unique(s), c(NA, "")), collapse = ";")
  })
  ii <- match(genes, names(res))
  ## seems input is uppercase!
  ii <- ifelse(is.na(ii), match(toupper(genes), toupper(names(res))), ii)
  res[ii]
}

#' @export
uniprot2gene <- function(uniprots, organism) {
  gp.organism <- orthogene::map_species(
    species = organism, method = "gprofiler", output_format = "id", verbose = FALSE
  )
  out <- try(gprofiler2::gconvert(uniprots, organism = gp.organism, target = "ENSG"))
  if (is.null(out) || "try-error" %in% class(out)) {
    return(NULL)
  }
  res <- tapply(out$name, out$input, function(s) paste(setdiff(unique(s), c(NA, "")), collapse = ";"))
  res[uniprots]
}

## #' Clean up inline duplicated features: eg: feature1;feature1;....
## #'
## #' @export
## clean_dups_inline_probenames <- function(probes) {
##   probes[is.na(probes)] <- ""
##   probes <- sapply(strsplit(probes,split="[;,._]"),function(s) paste(unique(s),collapse=";"))
##   return (probes)
## }

#' non-greedy removal of numerical postfix. Postfix is defined as (1)
#' last numerical substring after - (minus), or (2) any substring
#' after special separators [_.].
#'
strip_postfix <- function(s) {
  stripFUN <- function(s) {
    sub(paste0("[._].*$|[-][0-9.]+$"), "", s)
  }
  ss <- strsplit(s, split = ";")
  ss <- lapply(ss, function(s) stripFUN(s))
  sapply(ss, paste, collapse = ";")
}


#' non-greedy removal of prefixes. Prefix is defined as any
#' alphanumerical substring (no spaces, no special chars) before the
#' matching colon character :.
#'
strip_prefix <- function(s) {
  stripFUN <- function(s) {
    sub("^[0-9a-zA-Z]+:", "", s)
  }
  ss <- strsplit(s, split = ";")
  ss <- lapply(ss, function(s) stripFUN(s))
  sapply(ss, paste, collapse = ";")
}

#' Cleanup symbols names from postfixes and prefixes. Take only first
#' symbol. This is mostly used for symbol lookup tables that need one
#' clean symbol.
#'
#' @export
clean_symbols <- function(symbols) {
  strip_prefix(strip_postfix(sub(";.*", "", trimws(symbols))))
}

#' Cleanup probe names from postfixes or version numbers. Retains
#' prefix needed for multi-omics.
#'
#' @export
clean_probe_names <- function(probes, sep = "_.-") {
  probes0 <- trimws(probes)
  probes[is.na(probes)] <- ""
  ## strip multiple probes
  probes <- sub("[;].*", "", probes)
  ## strip away anything postfix after a 'dot' or 'underscore'
  probes <- sub(paste0("[", sep, "].*"), "", probes)
  ## probes <- strip_postfix(probes)
  return(probes)
}

#' Match dirty probe names to clean key names
#'
#' @export
match_probe_names <- function(probes, orgdb, probe_type = NULL) {
  if (is.character(orgdb)) orgdb <- getOrgDb(orgdb)
  if (is.null(orgdb)) {
    message("[match_probe_names] ERROR could not get orgdb!")
    return(NULL)
  }
  if (is.null(probe_type)) {
    probe_type <- detect_probetype(organism = "custom", probes, orgdb = orgdb)
  }
  ## bail out if not annothub keytypes
  if (!probe_type %in% AnnotationDbi::keytypes(orgdb)) {
    return(probes)
  }

  probe.names <- names(probes)
  all.keys <- AnnotationDbi::keys(orgdb, probe_type)
  tsub <- function(s) gsub("[-:;.]|\\[|\\]", ".", s)
  ii <- match(toupper(tsub(probes)), toupper(tsub(all.keys)))
  table(is.na(ii))
  new.probes <- all.keys[ii]
  if (sum(is.na(new.probes))) {
    jj <- which(is.na(new.probes))
    new.probes[jj] <- probes[jj]
    jj.probes <- clean_probe_names(probes[jj], sep = ".-")
    ii <- match(toupper(tsub(jj.probes)), toupper(tsub(all.keys)))
    if (any(!is.na(ii))) {
      k <- which(!is.na(ii))
      new.probes[jj[k]] <- all.keys[ii[k]]
    }
  }
  names(new.probes) <- probe.names
  new.probes
}


#' Cleanup annotation
#'
cleanupAnnotation <- function(genes) {
  if (is.null(genes)) {
    return(NULL)
  }

  ## add missing columns if needed, then reorder
  columns <- c(
    "feature", "symbol", "human_ortholog", "gene_title", ## "gene_biotype",
    ## "map", "pos", "tx_len",
    "chr", "source", "gene_name"
  )
  missing.cols <- setdiff(columns, colnames(genes))
  missing.cols
  for (a in missing.cols) genes[[a]] <- NA
  #  genes <- genes[, columns]
  #  colnames(genes) <- columns

  # gene_name should ALWAYS be assigned to feature for compatibility
  # with gene_name legacy implementation
  genes$gene_name <- genes$feature

  # add space after ; to conform with playbase <= 1.3.2
  genes$gene_title <- gsub(";[ ]*", "; ", genes$gene_title)

  # trim whitespace
  char.cols <- which(sapply(genes,class) == "character")
  for(k in char.cols) {
    genes[[k]] <- trimws(genes[[k]])
  }
  
  # rename protein-coding to protein_coding to confirm with playbase <= v1.3.2
  ## genes$gene_biotype <- sub("protein-coding", "protein_coding", genes$gene_biotype)

  # replace NA in symbol and gene_ortholog by "" to conform with old
  # pgx objects. For collapsing to symbol this is important.
  genes$human_ortholog[is.na(genes$human_ortholog)] <- ""
  genes$symbol[is.na(genes$symbol)] <- ""

  # if organism is human, human_ortholog should be NA (matching old
  # playbase annot). NEED RETHINK (this is not very consistent).
  if (is.null(genes$human_ortholog)) genes$human_ortholog <- NA

  ## reorder
  ordered.cols <- c(columns, setdiff(colnames(genes), columns))
  genes <- genes[, ordered.cols]

  ## Attempt: remove "pos", "tx_len"
  ##  keep <- colnames(genes)[!colnames(genes) %in% c("pos", "tx_len")]
  ##  genes <- genes[, keep]

  genes
}


#' @title Custom Gene Annotation
#'
#' @description Adds custom gene annotation table to a pgx object
#'
#' @param counts A counts matrix
#' @param custom_annot data.frame with custom annotation data. If provided,
#' it has to contain at least the columns "feature", "symbol", "gene_name". Also,
#' the features has to match the rownames of the counts provided.
#'
#'
#' @details This function allows adding a gene annotation data.frame to a pgx object when
#' the user has not provided an organism or it's not known.  The custom_annot data.frame
#' should contain gene IDs that match the pgx object genes, plus any additional columns
#' of annotation data.
#'
#' The id_type parameter specifies the type of ID used in custom_annot to match genes.
#' Possible options are "symbol", "ensembl_gene_id", etc. By default it will try to match
#' on the "symbol" field.
#'
#' Any columns in custom_annot that match existing pgx gene annotation columns will
#' overwrite the original data. New columns will be appended.
#'
#' @return The pgx object with custom gene annotation added/appended. The gene annotation
#' table has the same format as the one returned by pgx.gene_table(). However, the
#' columns human_ortholog, gene_title, gene_biotype, chr, pos, tx_len, map, source are filled
#' with default values.
#'
#' @examples
#' \dontrun{
#' custom_annot <- data.frame(
#'   feature = c("A1", "A2", "A3"),
#'   symbol = c("TP53", "MYC", "EGFR"),
#'   gene_name = c("A1", "A2", "A3")
#' )
#'
#' pgx <- getCustomAnnotation(counts, custom_annot)
#' }
#' @export
getCustomAnnotation <- function(probes, custom_annot) {
  message("[getCustomAnnotation] Adding custom annotation table...")
  # If the user has provided a custom gene table, check it and use it
  custom_annot <- data.frame(custom_annot, check.names = FALSE)

  if (!"feature" %in% colnames(custom_annot) && !is.null(rownames(custom_annot))) {
    custom_annot$feature <- rownames(custom_annot)
  }

  annot_map <- list(
    "human_ortholog" = "",
    "gene_title" = "unknown",
    "chr" = "unknown",
    "source" = "custom"
  )

  required_cols <- c("feature", "symbol", "gene_name")
  if (!"symbol" %in% colnames(custom_annot)) {
    custom_annot$symbol <- custom_annot$feature
  }
  if (!"gene_name" %in% colnames(custom_annot)) {
    custom_annot$gene_name <- custom_annot$feature
  }

  # this will be used at the end to order df columns
  table_col_order <- c(required_cols, names(annot_map))

  # legacy code but maybe this could be removed in the future...
  # required_in_annot <- all(required_cols %in% colnames(custom_annot))

  ##  if (!is.null(custom_annot) && num_annot > 1 && required_in_annot) {
  num_annot <- sum(probes %in% custom_annot$feature)
  if (!is.null(custom_annot) && num_annot > 1) {
    message("[getCustomAnnotation] Cleaning custom annotation table...")
    # remove all NA columns, otherwise the for loop below will not work
    custom_annot <- custom_annot[, !apply(custom_annot, 2, function(x) all(is.na(x)))]

    # identify missing columns and fill them with annot_map
    missing_cols <- setdiff(names(annot_map), names(custom_annot))
    custom_annot[missing_cols] <- annot_map[missing_cols]

    # filter annotated table by probes using match
    custom_annot <- custom_annot[match(probes, custom_annot$feature), ]

    # if row was missing from annotation table (NA from match call
    # above), input NA based on probes
    rownames(custom_annot) <- probes
    nr <- nrow(custom_annot)
    if (is.null(custom_annot$feature)) custom_annot$feature <- rep(NA, nr)
    if (is.null(custom_annot$symbol)) custom_annot$symbol <- rep(NA, nr)
    if (is.null(custom_annot$gene_name)) custom_annot$gene_name <- rep(NA, nr)
    cname <- rownames(custom_annot)
    custom_annot$feature <- ifelse(is.na(custom_annot$feature), cname, custom_annot$feature)
    custom_annot$symbol <- ifelse(is.na(custom_annot$symbol), cname, custom_annot$symbol)
    custom_annot$gene_name <- ifelse(is.na(custom_annot$gene_name), cname, custom_annot$gene_name)

    # Fill NA values with corresponding values from annot_map
    res <- lapply(names(annot_map), function(x) {
      ifelse(is.na(custom_annot[[x]]), annot_map[[x]], custom_annot[[x]])
    })
    names(res) <- names(annot_map)
    res <- as.data.frame(res)
    res$source <- ifelse(res$source == "custom", "custom", paste0("custom+", res$source))
    custom_annot[, names(annot_map)] <- res[, names(annot_map)]
  } else {
    # Create custom gene table from probe names
    message("[getCustomAnnotation] Creating annotation table from probe names...")
    custom_annot <- data.frame(
      feature = probes,
      symbol = probes,
      gene_name = probes,
      human_ortholog = "",
      gene_title = "unknown",
      chr = "unknown",
      source = "custom"
    )
    rownames(custom_annot) <- probes
  }

  custom_annot <- custom_annot[, table_col_order, drop = FALSE]
  custom_annot <- cleanupAnnotation(custom_annot)

  return(custom_annot)
}

#' Like getCustomAnnotation() but allows custom column names mapping
#' to feature, symbol and title. Also simplified
#' implementation. Should eventually replace getCustomAnnotation().
#'
#' @export
getCustomAnnotation2 <- function(probes, custom_annot, feature.col = "feature",
                                 symbol.col = "symbol", gene_title.col = "gene_title",
                                 ortholog.col = "human_ortholog",
                                 extra.columns = TRUE) {
  #  feature.col='feature';symbol.col='symbol';gene_title.col='gene_title';ortholog.col='human_ortholog';extra.columns = TRUE

  message("[getCustomAnnotation2] Adding custom annotation table...")
  # Create custom gene table from probe names
  message("[getCustomAnnotation2] Creating annotation table from probe names...")
  annot <- data.frame(
    feature = probes,
    symbol = probes,
    gene_name = probes,
    human_ortholog = NA,
    gene_title = "unknown",
    ## chr = NA,
    source = "custom"
  )
  rownames(annot) <- probes
  required.columns <- colnames(annot)

  # If the user has provided a custom gene table, check it and use it
  if (!is.null(custom_annot)) {
    custom_annot <- data.frame(custom_annot, check.names = FALSE)

    if (!feature.col %in% colnames(custom_annot)) {
      if (!is.null(rownames(custom_annot))) {
        custom_annot$rownames <- rownames(custom_annot)
      }
      fsum <- apply(custom_annot, 2, function(a) mean(probes %in% a, na.rm = TRUE))
      feature.col <- NULL
      if (max(fsum) > 0.9) feature.col <- names(which.max(fsum))
      if (length(feature.col) == 0) {
        custom_annot$feature <- probes
        feature.col <- "feature"
      }
    }
    if (!symbol.col %in% colnames(custom_annot)) {
      symbol.col <- head(grep("symbol|name|gene|protein|alias",
        setdiff(colnames(custom_annot), feature.col),
        ignore.case = TRUE, value = TRUE
      ), 1)
      if (length(symbol.col) == 0) symbol.col <- NA
    }
    if (!gene_title.col %in% colnames(custom_annot)) {
      gene_title.col <- head(grep("title|description|name",
        setdiff(colnames(custom_annot), c(feature.col, symbol.col)),
        ignore.case = TRUE, value = TRUE
      ), 1)
      if (length(gene_title.col) == 0) gene_title.col <- NA
    }
    if (!ortholog.col %in% colnames(custom_annot)) {
      ortholog.col <- head(grep("ortholog|human|hgnc",
        setdiff(colnames(custom_annot), c(feature.col, symbol.col)),
        ignore.case = TRUE, value = TRUE
      ), 1)
      if (length(ortholog.col) == 0) ortholog.col <- NA
    }
    dbg("[getCustomAnnotation2] feature.col = ", feature.col)
    dbg("[getCustomAnnotation2] symbol.col = ", symbol.col)
    dbg("[getCustomAnnotation2] title.col = ", gene_title.col)
    dbg("[getCustomAnnotation2] ortholog.col = ", ortholog.col)

    features <- custom_annot[, feature.col]
    custom_annot <- custom_annot[match(probes, features), ]

    # Rename columns
    newcols <- c(
      "feature" = feature.col, "symbol" = symbol.col,
      "gene_title" = gene_title.col,
      "human_ortholog" = ortholog.col
    )
    newcols <- newcols[which(newcols != names(newcols))]
    newcols <- newcols[which(newcols %in% colnames(custom_annot))]
    if (length(newcols)) {
      custom_annot <- dplyr::rename(custom_annot, all_of(newcols))
    }

    if ("feature" %in% colnames(custom_annot)) {
      annot$feature <- custom_annot[, "feature"]
    }
    if ("symbol" %in% colnames(custom_annot)) {
      annot$symbol <- custom_annot[, "symbol"]
    }
    if ("gene_title" %in% colnames(custom_annot)) {
      annot$gene_title <- custom_annot[, "gene_title"]
    }

    ##  if (!is.null(custom_annot) && num_annot > 1 && required_in_annot) {
    # remove all NA columns, otherwise the for loop below will not work
    custom_annot <- custom_annot[, colMeans(is.na(custom_annot)) != 1, drop = FALSE]

    # identify missing columns and fill them with annot_map
    missing_cols <- setdiff(colnames(custom_annot), colnames(annot))
    missing_cols <- setdiff(missing_cols, c(NA))
    annot <- cbind(annot, custom_annot[, missing_cols, drop = FALSE])
  }

  if (!extra.columns) {
    sel <- (colnames(annot) %in% required.columns)
    annot <- annot[, sel]
  }

  message("[getCustomAnnotation2] Cleaning custom annotation table...")
  annot <- cleanupAnnotation(annot)
  return(annot)
}


## ================================================================================
## ================== GET ORTHOLOG FUNCTIONS ======================================
## ================================================================================

#' @title Get human ortholog from given symbols of organism by using
#'   orthogene package. This package needs internet connection.
#'
#' @export
getHumanOrtholog <- function(organism, symbols,
                             ortho.methods = c("homologene", "gprofiler", "babelgene"),
                             verbose = 1) {
  orthogenes <- rep(NA, length(symbols))
  orthosource <- rep(NA, length(symbols))

  ## clean symbols
  orig.symbols <- symbols
  symbols <- clean_symbols(symbols)

  ## Try mapping with orthogene's databases
  ## ortho.methods <- c("gprofiler", "homologene", "babelgene") ## mapping methods
  ortho_organism <- getOrthoSpecies(organism)
  ortho.found <- FALSE
  i <- 1
  while (i <= length(ortho.methods) && !ortho.found) {
    ortho.out <- try(orthogene::convert_orthologs(
      gene_df = c("---", unique(symbols[!is.na(symbols)])),
      input_species = ortho_organism,
      output_species = "human",
      method = ortho.methods[i],
      non121_strategy = "drop_both_species",
      verbose = FALSE
    ), silent = TRUE)
    class(ortho.out)
    results.ok <- (!"try-error" %in% class(ortho.out) &&
      inherits(ortho.out, "data.frame") &&
      nrow(ortho.out) > 0)
    results.ok
    if (results.ok) {
      ii <- which(is.na(orthogenes))
      ## ii <- head(which(is.na(orthogenes)),10)
      jj <- match(symbols[ii], ortho.out$input_gene)
      kk <- ii[which(!is.na(jj))]
      jj <- jj[which(!is.na(jj))]
      if (verbose > 0) message("[getHumanOrtholog] mapping ", length(kk), " symbols with ", ortho.methods[i])
      orthogenes[kk] <- rownames(ortho.out)[jj]
      orthosource[kk] <- ortho.methods[i]
    } else {
      if (verbose > 0) message("[getHumanOrtholog] failed lookup: ", ortho.methods[i])
    }
    ortho.found <- all(!is.na(orthogenes))
    i <- i + 1
  }

  table(is.na(orthogenes))
  mean.mapped <- round(100 * mean(!is.na(orthogenes)), digits = 4)
  orthogene.failed <- (mean.mapped < 10.0)
  orthogene.failed
  if (orthogene.failed) {
    if (verbose > 0) message("[getHumanOrtholog] ratio mapped using orthogene = ", mean.mapped, "%")
    if (verbose > 0) message("[getHumanOrtholog] Trying biomart...")
    ## test if biomart is reachable
    ii <- which(is.na(symbols))
    res.biomart <- try(getHumanOrtholog.biomart(organism, symbols[ii]), silent = TRUE)
    class(res.biomart)
    if (!"try-error" %in% class(res.biomart)) {
      jj <- which(is.na(res.biomart))
      ii <- ii[jj]
      orthogenes[ii] <- res.biomart[jj]
      orthosource[ii] <- "biomart"
    }
  } else {
    if (verbose > 0) message("[getHumanOrtholog] skipping biomart...")
  }

  ## Map any missing symbols that look like human genes
  human.genes <- playdata::GENE_SYMBOL
  ii <- which(is.na(orthogenes) & toupper(symbols) %in% human.genes)
  orthogenes[ii] <- toupper(symbols[ii])

  mean.mapped <- round(100 * mean(!is.na(orthogenes)), digits = 4)
  if (verbose > 0) message("[getHumanOrtholog] total ratio mapped  = ", mean.mapped, "%")

  ## return dataframe. First column organism symbols, second column
  ## human ortholog. NA if missing.
  df <- data.frame(input = orig.symbols, symbols, "human" = orthogenes, source = orthosource)
  colnames(df)[2] <- organism
  return(df)
}

#' @title Get human ortholog from given symbols of organism by using
#'   biomart package. This package needs internet connection.
#' This is an alternative to orthogene::map_genes failure.
#' Unfortunately, biomart is *much* less reliable than orthogene (often down).
#'
#' @export
getHumanOrtholog.biomart <- function(organism, symbols, verbose = 1) {
  if (tolower(organism) == "human") organism <- "Homo sapiens"
  if (tolower(organism) == "mouse") organism <- "Mus musculus"
  if (tolower(organism) == "rat") organism <- "Rattus norvegicus"
  if (tolower(organism) %in% c("dog", "canis familiaris")) organism <- "Canis LFamiliaris"

  if (verbose > 0) message("[getHumanOrtholog.biomart] Mapping ", organism, " genes with biomart.")
  require(biomaRt)
  s1 <- tolower(substring(organism, 1, 1))
  s2 <- tolower(strsplit(organism, " ")[[1]][2])
  organism0 <- paste0(s1, s2)
  organism0
  if (verbose > 0) message("[getHumanOrtholog.biomart] Searching biomart for '", organism0, "'")
  dd <- listDatasets(useEnsembl(biomart = "genes"))
  hh <- grep(organism0, dd$dataset)
  hh
  if (length(hh) == 0) {
    message("ERROR: ", paste0(organism, " not found in biomart databases. Exiting."))
    return(NULL)
  }

  dataset <- dd$dataset[hh]
  if (verbose > 0) message("[getHumanOrtholog.biomart] found matching dataset '", dataset, "'")
  organism_mart <- NULL
  human_mart <- NULL
  organism_mart <- biomaRt::useEnsembl(biomart = "genes", dataset = dataset)
  human_mart <- biomaRt::useEnsembl(biomart = "genes", dataset = "hsapiens_gene_ensembl")
  mart1.ok <- (!is.null(organism_mart) && !"try-error" %in% class(organism_mart) &&
    class(organism_mart) == "Mart")
  mart2.ok <- (!is.null(human_mart) && !"try-error" %in% class(human_mart) &&
    class(human_mart) == "Mart")
  if (verbose > 0) dbg("[getHumanOrtholog.biomart] organism mart OK -> ", mart1.ok)
  if (verbose > 0) dbg("[getHumanOrtholog.biomart] human mart OK -> ", mart2.ok)
  if (!(mart1.ok && mart2.ok)) {
    message("[getHumanOrtholog.biomart] ERROR: Could not create Marts...")
    return(NULL)
  }

  if (organism == "Mus musculus") {
    attrs <- c("ensembl_gene_id", "mgi_symbol")
    flt <- "mgi_symbol"
  } else {
    attrs <- c("ensembl_gene_id", "external_gene_name")
    flt <- "external_gene_name"
  }
  if (verbose > 0) message("[getHumanOrtholog.biomart] Testing if biomart is reachable...")
  nz.symbols <- symbols[!is.na(symbols) & symbols != ""]
  res.biomart <- try(biomaRt::getLDS(
    attributes = attrs,
    filters = flt,
    # values = "Xist",
    values = head(nz.symbols),
    mart = organism_mart,
    attributesL = c("ensembl_gene_id", "hgnc_symbol"),
    martL = human_mart
  ), silent = TRUE)
  class(res.biomart)
  if ("try-error" %in% class(res.biomart)) {
    message("[getHumanOrtholog] ERROR: biomart::getLDS failed to contact server")
    return(NULL)
  }

  ## Full query
  orthogenes <- try(biomaRt::getLDS(
    attributes = attrs,
    filters = flt,
    values = symbols,
    mart = organism_mart,
    attributesL = c("ensembl_gene_id", "hgnc_symbol"),
    martL = human_mart
  ), silent = TRUE)
  class(orthogenes)

  if ("try-error" %in% class(res.biomart)) {
    message("[getHumanOrtholog] ERROR: full biomart::getLDS query failed")
    return(NULL)
  }

  ## succesful
  return(orthogenes)
}


## ================================================================================
## ========================= FUNCTIONS ============================================
## ================================================================================


#' Map probe identifiers to gene symbols
#'
#' This function converts a vector of probe identifiers to
#' standard HGNC gene symbols using an annotation lookup table.
#'
#' @param probes Character vector of probe IDs to convert.
#' @param annot_table Data frame with columns "probe_type" and "hgnc_symbol".
#'   The probe_type matches the type of IDs in probes.
#'
#' @import data.table
#' @return Character vector of mapped HGNC gene symbols.
#'
#' @details The annot_table should contain a column with the probe IDs
#'   (matching type of probes input) and a column with the corresponding HGNC
#'   gene symbols. This function matches the input probes to the table
#'   to retrieve the gene symbols. Unmatched probes are returned as is.
#' @examples
#' \dontrun{
#' probes <- c("ENSG00000142192", "ENST00000288602")
#' annot_table <- data.frame(
#'   ensembl_gene_id = c("ENSG00000142192", "ENSG00000099977"),
#'   hgnc_symbol = c("EGFR", "CDKN2A")
#' )
#' symbols <- probe2symbol(probes, annot_table)
#' }
#' @import data.table
#' @export
probe2symbol <- function(probes, annot_table, query = c("symbol", "gene_name"),
                         key = NULL, fill_na = FALSE) {
  # Prepare inputs
  annot_table <- cbind(rownames = rownames(annot_table), annot_table)
  probes1 <- setdiff(probes, c(NA, ""))
  if (is.null(key) || !key %in% colnames(annot_table)) {
    key <- which.max(apply(annot_table, 2, function(a) sum(probes1 %in% a)))
  }
  if (is.null(key)) {
    stop("[probe2symbol] FATAL. could not get key column.")
  }

  # match query
  ii <- match(probes, annot_table[, key])
  query <- intersect(query, colnames(annot_table))
  if (length(query) == 0) {
    stop("ERROR. no symbol column.")
  }
  query_col <- annot_table[ii, query[1]]

  # Deal with NA
  if (fill_na) {
    query_col <- data.table::fifelse(query_col == "" | is.na(query_col),
      yes = probes,
      no = query_col
    )
  }

  # Return queryed col
  return(query_col)
}


## not exported
.getOrgDb <- function(organism, use.ah = NULL) {
  if (tolower(organism) == "human") organism <- "Homo sapiens"
  if (tolower(organism) == "mouse") organism <- "Mus musculus"
  if (tolower(organism) == "rat") organism <- "Rattus norvegicus"
  organism

  if (is.null(use.ah) || !use.ah) {
    if (organism == "Homo sapiens" && require("org.Hs.eg.db", quietly = TRUE)) {
      return(org.Hs.eg.db::org.Hs.eg.db)
    }
    if (organism == "Mus musculus" && require("org.Mm.eg.db", quietly = TRUE)) {
      return(org.Mm.eg.db::org.Mm.eg.db)
    }
    if (organism == "Rattus norvegicus" && require("org.Rn.eg.db", quietly = TRUE)) {
      return(org.Rn.eg.db::org.Rn.eg.db)
    }
    if (organism == "Plasmodium falciparum" && require("org.Pf.plasmo.db", quietly = TRUE)) {
      return(org.Pf.plasmo.db::org.Pf.plasmo.db)
    }
  }

  ah <- AnnotationHub::AnnotationHub()
  all_species <- allSpecies()
  if (!tolower(organism) %in% tolower(all_species)) {
    message("WARNING: organism '", organism, "' not in AnnotationHub")
    return(NULL)
  }

  ## correct capitalization
  species <- all_species[which(tolower(all_species) == tolower(organism))]

  message("querying AnnotationHub for '", organism, "'\n")
  suppressMessages({
    ahDb <- AnnotationHub::query(ah, pattern = c(organism, "OrgDb"))
  })

  ## select on exact organism name
  ahDb <- ahDb[which(tolower(ahDb$species) == tolower(organism))]
  k <- length(ahDb) ## latest of multiple
  message("selecting database for '", ahDb$species[k], "'\n")

  message("retrieving annotation...\n")
  orgdb <- tryCatch(
    {
      ahDb[[k]]
    },
    error = function(e) {
      message("An error occurred: ", e, ". Retrying with force=TRUE.")
      ahDb[[k, force = TRUE]]
    }
  )

  return(orgdb)
}

#'
#'
#' @export
getOrgDb <- function(organism, use.ah = NULL) {
  if (tolower(organism) == "human") organism <- "Homo sapiens"
  if (tolower(organism) == "mouse") organism <- "Mus musculus"
  if (tolower(organism) == "rat") organism <- "Rattus norvegicus"
  organism
  orgdb <- .getOrgDb(organism, use.ah = use.ah)
  if (is.null(orgdb)) {
    message("[getOrgDb] ERROR: could not get orgdb")
    return(NULL)
  }

  ## Extra check for validity of database
  suppressMessages({
    check.org <- grep("ORGANISM", capture.output(orgdb), value = TRUE)
  })
  check.org <- sub(".*ORGANISM: ", "", check.org)
  check.org
  if (is.null(check.org) || check.org != organism) {
    message("[getOrgDb] ***WARNING***: AnnotationHub is corrupt! removing cache")
    ah <- AnnotationHub::AnnotationHub(localHub = TRUE)
    AnnotationHub::removeCache(ah, ask = FALSE)
    orgdb <- .getOrgDb(organism, use.ah = use.ah)
  }
  orgdb
}


#' @title Detect probe type from probe set
#' @export
detect_probetype <- function(organism, probes, orgdb = NULL,
                             nprobe = 1000, use.ah = NULL, datatype = NULL,
                             verbose = TRUE) {
  if (tolower(organism) == "human") organism <- "Homo sapiens"
  if (tolower(organism) == "mouse") organism <- "Mus musculus"
  if (tolower(organism) == "rat") organism <- "Rattus norvegicus"

  if (is.null(datatype) && all(grepl("[:]", probes))) {
    dbg("[detect_probetype] datatype is multi-omics")
    datatype <- "multi-omics"
  }

  if (!is.null(datatype) && datatype == "metabolomics") {
    probe_type <- mx.detect_probetype(probes)
    return(probe_type)
  }

  if (!is.null(datatype) && datatype == "multi-omics") {
    mx.probes <- sub("^mx:", "", grep("^mx:", probes, value = TRUE))
    px.probes <- sub("^px:", "", grep("^px:", probes, value = TRUE))
    gx.probes <- sub("^gx:", "", grep("^gx:", probes, value = TRUE))
    gx.probe_types <- px.probe_types <- mx.probe_types <- NA
    if (length(gx.probes)) gx.probe_types <- detect_probetype(organism, gx.probes)
    if (length(px.probes)) px.probe_types <- detect_probetype(organism, px.probes)
    if (length(mx.probes)) mx.probe_types <- mx.detect_probetype(mx.probes)
    probe_type <- c(gx = gx.probe_types, px = px.probe_types, mx = mx.probe_types)
    dtypes <- sort(unique(sub(":.*", "", probes)))
    probe_type <- probe_type[dtypes]
    return(probe_type)
  }

  ## get correct OrgDb database for organism
  if (is.null(orgdb)) {
    orgdb <- getOrgDb(organism, use.ah = use.ah)
  }
  if (is.null(orgdb)) {
    if (verbose) message("[detect_probetype] ERROR: unsupported organism '", organism, "'\n")
    return(NULL)
  }

  ## get probe types for organism
  keytypes <- c(
    "SYMBOL", "ENSEMBL", "ACCNUM", "UNIPROT", "GENENAME",
    "ALIAS", "MGI", "TAIR", ## organism specific
    "ENSEMBLTRANS", "ENSEMBLPROT",
    "REFSEQ", "ENTREZID"
  )
  keytypes <- intersect(keytypes, AnnotationDbi::keytypes(orgdb))
  key_matches <- rep(0L, length(keytypes))
  names(key_matches) <- keytypes

  ## clean up probes
  probes <- probes[!is.na(probes) & probes != ""]
  probes <- sapply(strsplit(probes, split = ";"), head, 1) ## take first
  probes <- unique(probes)

  ## Subset probes if too many
  if (length(probes) > nprobe) {
    if (nprobe > length(probes)) nprobe <- length(probes)
    # get random probes for query
    probes <- sample(probes, nprobe)
  }

  ## try different cleaning methods. NEED RETHINK!!!! refseq has
  ## underscore!
  probes0 <- probes
  probes1 <- clean_probe_names(probes)
  probesx <- unique(c(probes0, probes1))

  ## Get all organism symbols
  org_annot <- AnnotationDbi::select(
    orgdb,
    keys = AnnotationDbi::keys(orgdb, "ENTREZID"),
    keytype = "ENTREZID",
    columns = intersect(c("SYMBOL", "GENENAME"), keytypes)
  )
  org_symbols <- NULL
  org_genenames <- NULL
  if ("SYMBOL" %in% colnames(org_annot)) org_symbols <- setdiff(org_annot[, "SYMBOL"], c("", NA))
  if ("GENENAME" %in% colnames(org_annot)) org_genenames <- setdiff(org_annot[, "GENENAME"], c("", NA))

  # Iterate over probe types
  key <- keytypes[1]
  for (key in keytypes) {
    probe_matches <- data.frame(NULL)
    # add symbol and genename on top of key as they will be used to
    # count the real number of probe matches
    key2 <- intersect(c(key, "SYMBOL", "GENENAME"), keytypes)
    suppressMessages(suppressWarnings(try(
      probe_matches <- AnnotationDbi::select(
        orgdb,
        keys = probesx,
        keytype = key,
        columns = key2
      ),
      silent = TRUE
    )))

    if (nrow(probe_matches) && ncol(probe_matches)) {
      ## extra check: if key is SYMBOL or GENENAME first column can be
      ## wrongly set as the key.
      if ("SYMBOL" %in% colnames(probe_matches) && !is.null(org_symbols)) {
        not.symbol <- !(probe_matches[, "SYMBOL"] %in% org_symbols)
        probe_matches[, "SYMBOL"][not.symbol] <- NA
      }
      if ("GENENAME" %in% colnames(probe_matches) && !is.null(org_genenames)) {
        not.gene <- !(probe_matches[, "GENENAME"] %in% org_genenames)
        probe_matches[, "GENENAME"][not.gene] <- NA
      }

      # set empty character to NA, as we only count not-NA to define probe type
      probe_matches[probe_matches == ""] <- NA
      # check which probe types (genename, symbol) return the most matches
      n1 <- n2 <- 0
      if ("SYMBOL" %in% colnames(probe_matches)) n1 <- sum(!is.na(probe_matches[, "SYMBOL"]))
      if ("GENENAME" %in% colnames(probe_matches)) n2 <- sum(!is.na(probe_matches[, "GENENAME"]))
      matchratio <- max(n1, n2) / (1e-4 + nrow(probe_matches))
      key_matches[key] <- matchratio

      ## stop search prematurely if matchratio > 99%
      if (matchratio > 0.99) break()
    }
  }
  key_matches <- round(key_matches, 4)
  key_matches

  ## Return top match key_matches
  top_match <- NULL
  if (all(key_matches == 0)) {
    if (verbose) {
      message("head.probes = ", paste(head(probes), collapse = " "))
      message("WARNING: Probe type not found. Valid probe types: ", paste(keytypes, collapse = " "))
    }
    # fallback before giving up; try gprofiler to convert to UNIPROT
    gp.organism <- orthogene::map_species(
      species = organism, method = "gprofiler",
      output_format = "id", verbose = FALSE
    )
    gp.out <- gprofiler2::gconvert(probesx, organism = gp.organism, target = "UNIPROT_GN_ACC")
    if (!is.null(gp.out)) {
      key_matches["GPROFILER"] <- length(unique(gp.out$input)) / length(probesx)
    }
  }

  if (max(key_matches, na.rm = TRUE) < 0.01) {
    message("WARNING: Insufficient matching ratio. Max match = ", max(key_matches, na.rm = TRUE))
    return(NA)
  }
  if (max(key_matches, na.rm = TRUE) < 0.50) {
    message("WARNING: Low matching ratio. Max match = ", max(key_matches, na.rm = TRUE))
  }
  top_match <- names(which.max(key_matches))
  return(top_match)
}

#' Rename features names of object to available human symbol by
#' human_ortholog or other 'human-like' uppercased annotation
#' columns. WARNING: does not necessarily keep original length.
#'
#' @export
collapse_by_humansymbol <- function(obj, annot) {
  annot <- cbind(annot, rownames = rownames(annot))
  target <- c("human_ortholog", "symbol", "gene_name", "rownames")
  target <- intersect(target, colnames(annot))
  if (length(target) == 0) {
    message("[collapse_by_humansymbol] WARNING: could not find symbol mapping column.")
    return(obj)
  } else {
    ## call rename_by with target column
    k <- target[1]
    sel.na <- which(annot[, k] %in% c(NA, "", "-", "---", "NA"))
    annot[sel.na, k] <- "---"
    annot[, k] <- toupper(annot[, k]) ## all uppercase??
    map.obj <- rename_by(obj, annot_table = annot, new_id = target[1])
  }
  if (!is.null(dim(map.obj))) rownames(map.obj) <- toupper(rownames(map.obj))
  if (is.null(dim(map.obj))) names(map.obj) <- toupper(names(map.obj))
  map.obj
}

## #' @title Show some probe types for selected organism
## #'
## #' @export
## showProbeTypes <- function(organism, keytypes = NULL, use.ah = NULL, n = 10) {
##   if (tolower(organism) == "human") organism <- "Homo sapiens"
##   if (tolower(organism) == "mouse") organism <- "Mus musculus"
##   if (tolower(organism) == "rat") organism <- "Rattus norvegicus"
##   organism

##   message(paste("retrieving probe types for", organism, "..."))

##   ## get correct OrgDb database for organism
##   orgdb <- getOrgDb(organism, use.ah = use.ah)
##   if (is.null(orgdb)) {
##     message("[showProbeTypes] ERROR: unsupported organism '", organism, "'\n")
##     return(NULL)
##   }

##   ## get probe types for organism
##   if (!is.null(keytypes) && keytypes[1] == "*") {
##     keytypes <- AnnotationDbi::keytypes(orgdb)
##   }
##   if (is.null(keytypes)) {
##     keytypes <- c(
##       "SYMBOL", "ENSEMBL", "UNIPROT", "ENTREZID",
##       "GENENAME", "MGI", "TAIR",
##       "ENSEMBLTRANS", "ENSEMBLPROT",
##       "ACCNUM", "REFSEQ"
##     )
##   }
##   keytypes0 <- keytypes
##   keytypes <- intersect(keytypes, AnnotationDbi::keytypes(orgdb))
##   keytypes

##   if (length(keytypes) == 0) {
##     message("ERROR: no valid keytypes in: ", keytypes0)
##     return(NULL)
##   }

##   ## example probes
##   keytype0 <- "ENTREZID"
##   suppressMessages(suppressWarnings(
##     probes <- try(head(AnnotationDbi::keys(orgdb, keytype = keytype0), n))
##   ))
##   if ("try-error" %in% class(probes)) {
##     keytype0 <- setdiff(keytypes, "ENTREZID")[1]
##     probes <- try(head(AnnotationDbi::keys(orgdb, keytype = keytype0), n))
##   }
##   keytype0

##   ## Iterate over probe types
##   key_matches <- list()
##   key <- keytypes[1]
##   for (key in keytypes) {
##     ## add symbol and genename on top of key as they will be used to
##     ## count the real number of probe matches
##     probe_matches <- try(
##       suppressMessages(suppressWarnings(
##         AnnotationDbi::select(
##           orgdb,
##           keys = probes,
##           keytype = keytype0,
##           columns = key
##         )
##       )),
##       silent = TRUE
##     )
##     if (!"try-error" %in% class(probe_matches)) {
##       ## set empty character to NA, as we only count not-NA to define probe type
##       types <- probe_matches[, key]
##       types <- setdiff(types, c("", NA))
##       key_matches[[key]] <- head(types, n)
##     }
##   }

##   return(key_matches)
## }


#' @title Get all species in AnnotationHub/OrgDB
#'
#' @export
allSpecies <- function(col = c("species", "ortho_species", "species_name")[1]) {
  M <- data.frame(playbase::SPECIES_TABLE)
  species <- as.character(M[, col])
  names(species) <- M[, "taxonomyid"]
  species
}

#' Return all species that are supported by the ANNOTHUB annotation
#' engine.
#'
#' @return character vector of species names
#'
#' @export
allSpecies.ANNOTHUB <- function() {
  M <- getSpeciesTable(ah = NULL)
  M <- data.frame(M)
  M <- M[M$rdataclass == "OrgDb", ]
  species <- as.character(M[, "species"])
  names(species) <- M[, "taxonomyid"]
  species
}

#' Return all species that are supported by the ORTHOGENE annotation
#' engine.
#'
#' @return character vector of species names
#'
#' @export
allSpecies.ORTHOGENE <- function() {
  M <- orthogene::map_species(method = "gprofiler", verbose = FALSE)
  species <- M[, "scientific_name"]
  names(species) <- M[, "taxonomy_id"]
  species
}

#' @title Get species table in AnnotationHub/OrgDB
#'
#' @export
getSpeciesTable <- function(ah = NULL) {
  if (is.null(ah)) {
    ah <- AnnotationHub::AnnotationHub(localHub = FALSE) ## make global??
  }
  ah.tables <- AnnotationHub::query(ah, "OrgDb")

  variables <- c(
    "ah_id", "species", "description", "rdatadateadded", "rdataclass",
    "title", "taxonomyid", "coordinate_1_based", "preparerclass", "sourceurl",
    "dataprovider", "genome", "maintainer", "tags", "sourcetype"
  )
  variables <- c(
    "ah_id", "species", "description", "rdatadateadded", "rdataclass",
    "title", "taxonomyid", ## "coordinate_1_based", "preparerclass", "sourceurl",
    ## "dataprovider", "genome", "maintainer", "tags",
    "sourcetype"
  )

  # Iterate through each variable and store it as a table
  tables <- lapply(variables, function(var) {
    table <- eval(parse(text = paste0("ah.tables$", var)))
  })
  tables <- do.call(cbind, tables)

  colnames(tables) <- variables
  names(tables) <- variables
  return(tables)
}

#' Get GO gene sets for organism directly from
#' AnnotationHub/OrgDB. Restrict to genes as background.
#'
#' @export
getOrganismGO <- function(organism, use.ah = NULL, orgdb = NULL) {
  if (tolower(organism) == "human") organism <- "Homo sapiens"
  if (tolower(organism) == "mouse") organism <- "Mus musculus"
  if (tolower(organism) == "rat") organism <- "Rattus norvegicus"

  ## Load the annotation resource.
  if (is.null(orgdb)) {
    orgdb <- getOrgDb(organism, use.ah = use.ah)
  }
  if (is.null(orgdb)) {
    message("[getOrganismGO] WARNING unsupported organism? ", organism)
    return(NULL)
  }

  go.gmt <- list()
  ont_classes <- c("BP", "CC", "MF")
  if (!"GOALL" %in% AnnotationDbi::keytypes(orgdb)) {
    message("WARNING:: missing GO annotation in database!\n")
  } else {
    ## create GO annotets
    message("Creating GO annotation from AnnotationHub...")
    ont_classes <- c("BP", "CC", "MF")
    k <- "BP"
    for (k in ont_classes) {
      gene.column <- intersect(c("SYMBOL", "GENENAME", "MGI", "ALIAS"), AnnotationDbi::columns(orgdb))
      gene.column <- head(gene.column, 1)
      if (length(gene.column) > 0) {
        suppressMessages(suppressWarnings(
          go_id <- AnnotationDbi::mapIds(
            orgdb,
            keys = k, keytype = "ONTOLOGY",
            column = "GO", multiVals = "list"
          )[[1]]
        ))
        go_id <- unique(go_id)
        suppressMessages(suppressWarnings(
          sets <- AnnotationDbi::mapIds(
            orgdb,
            keys = go_id, keytype = "GOALL",
            column = gene.column, multiVals = "list"
          )
        ))

        ## get GO title
        sets <- sets[which(names(sets) %in% AnnotationDbi::keys(GO.db::GOTERM))]
        sets <- lapply(sets, function(s) unique(s))
        go <- sapply(GO.db::GOTERM[names(sets)], AnnotationDbi::Term)
        new_names <- paste0("GO_", k, ":", go, " (", sub("GO:", "GO_", names(sets)), ")")
        names(sets) <- new_names

        ## add to list
        go.gmt <- c(go.gmt, sets)
      }
    }
  }
  go.gmt
}


## ==================== using orthogene =====================
## WIP. This seems much faster than AnnotHub. There are about 700
## species supported. Online connection to server is needed but we are
## already using remote AnnotHub and orthogene for ortholog
## matching. The advantage is that probe type detection is not needed
## because orthogene seems to detect is automatically.

#' @export
getGeneAnnotation.ORTHOGENE <- function(
    organism,
    probes,
    verbose = TRUE) {
  ## correct organism names different from OrgDb
  organism <- sub("Canis familiaris", "Canis lupus familiaris", organism, fixed = TRUE)

  ## map given organism to ORTHOGENE species name
  species <- getOrthoSpecies(organism, use = "map")
  if ("try-error" %in% class(species)) {
    message("[getGeneAnnotation.ORTHOGENE] *WARNING* could not connect to server")
    return(NULL)
  }
  if (is.null(species)) {
    message("ERROR: unknown organism ", organism)
    return(NULL)
  }
  message("[getGeneAnnotation.ORTHOGENE] mapping to species: ", species)
  probes <- make_unique(probes)
  probes[is.na(probes) | probes == ""] <- "NA"
  probes <- make.unique(probes)
  probes1 <- clean_probe_names(probes) ## CHECK dots!!

  gene.out <- try(orthogene::map_genes(
    genes = probes1,
    species = species,
    verbose = FALSE
  ), silent = TRUE)

  df <- data.frame(
    feature = probes,
    symbol = NA,
    human_ortholog = "",
    uniprot = "",
    gene_title = "",
    chr = NA,
    source = NA,
    gene_name = probes
  )
  rownames(df) <- probes

  if (!inherits(gene.out, "try-error")) {
    gene.out <- gene.out[match(probes1, gene.out$input), ]

    ## add extra uniprot id
    gp.organism <- orthogene::map_species(
      species = species, method = "gprofiler",
      output_format = "id", verbose = FALSE
    )
    gp.organism
    gp.out <- try(gprofiler2::gconvert(probes1, organism = gp.organism, target = "UNIPROT_GN_ACC"))
    if (!is.null(gp.out) && !inherits(gp.out, "try-error")) {
      uniprot <- tapply(gp.out$target, gp.out$input, function(x) paste(x, collapse = ";"))
      uniprot <- as.character(uniprot[match(probes1, names(uniprot))])
    } else {
      uniprot <- rep(NA, length(probes1))
    }

    df$symbol <- gene.out$name
    df$gene_title <- sub(" \\[.*", "", gene.out$description)
    df$human_ortholog <- getHumanOrtholog(organism, gene.out$name)$human
    df$uniprot <- uniprot
    df$source <- "gprofiler2"
  }

  return(df)
}

#' Check if probes of organism are automatically recognized by
#' ORTHOGENE annotation engine.
#'
#' @return TRUE  if probes are recognized
#' @return FALSE if probes are not recognized
#'
#' @export
check_probetype.ORTHOGENE <- function(organism, probes) {
  map <- try(orthogene::map_genes(probes, species = organism, drop_na = FALSE, verbose = FALSE))
  if ("try-error" %in% class(map) || is.null(map)) {
    message("[check_probetype.ORTHOGENE] *WARNING* could not connect to server")
    return(NULL)
  }
  mean.mapped <- mean(!is.na(map$target))
  ## get correct OrgDb database for organism
  if (mean.mapped < 0.20) {
    return(FALSE)
  }
  return(TRUE)
}


#' Check if probes can be detected by Orthogene or AnnotHub/OrgDb
#' annotation engines.
#'
#' export
check_probetype <- function(organism, probes) {
  chk1 <- check_probetype.ORTHOGENE(organism, probes)
  if (!is.null(chk1) && chk1 == TRUE) {
    return(TRUE)
  }
  ## using AnnotHub/OrgDb
  chk2 <- detect_probetype(organism, probes)
  if (!is.null(chk2)) {
    return(TRUE)
  }
  return(FALSE)
}

#' Create new feature name by concatenating some columns of input
#' annotation table. Make all feature names unique.
#'
#' @param annot  some annotation dataframe
#' @param target vector of character. e.g. c("feature","_","symbol")
#'
#' export
combine_feature_names <- function(annot, target) {
  annot$rownames <- rownames(annot)
  new.feature <- strsplit(annot[, target[1]], split = ";")
  for (i in 2:length(target)) {
    if (target[i] %in% colnames(annot)) {
      new.feature <- mapply(paste0, new.feature, annot[, target[i]])
    } else {
      ## some character
      new.feature <- mapply(paste0, new.feature, target[i])
    }
  }
  new.feature <- sapply(new.feature, paste0, collapse = ";")
  if (sum(duplicated(new.feature)) > 0) {
    new.feature <- make_unique(new.feature)
  }
  new.feature
}


#' @export
pgx.getFeatureInfo <- function(pgx, feature) {
  if (is.null(feature) || length(feature) == 0) {
    return(NULL)
  }
  if (is.na(feature) || feature == "") {
    return(NULL)
  }

  annot <- as.list(pgx$genes[feature, ])
  names(annot) <- sub("uniprot", "protein", names(annot))
  annot$gene_name <- NULL
  annot$chr <- NULL
  annot$pos <- NULL
  annot$tx_len <- NULL

  datatype <- pgx$datatype
  if (pgx$datatype == "multi-omics") {
    ## dtype <- c("mx"="metabolomics","px"="proteomics","gx"="transcriptomics")
    datatype <- ifelse(grepl("^mx:|metabolomics", feature), "metabolomics", datatype)
  }

  if (!"protein" %in% names(annot) && datatype != "metabolomics") {
    annot[["protein"]] <- gene2uniprot(annot$symbol, pgx$organism)
  }

  if (annot$human_ortholog %in% names(playdata::GENE_SUMMARY)) {
    annot.summary <- playdata::GENE_SUMMARY[annot$human_ortholog]
    annot.summary <- gsub("Publication Note.*|##.*", "", annot.summary)
    annot[["summary"]] <- annot.summary
  }

  ##  annot[["GO"]] <- pgx.get_goterms(pgx, annot$symbol)
  if (datatype == "metabolomics") {
    annot <- getMetaboliteInfo(
      organism = pgx$organism,
      id = annot$symbol,
      info = annot
    )
  } else {
    annot <- info.add_hyperlinks(
      annot, feature, datatype,
      nm.symbol = "symbol",
      nm.prot = "protein",
      nm.ortholog = "human_ortholog",
      as.link = TRUE, add.summary = FALSE
    )
  }

  if (!is.null(annot)) {
    annot <- annot[!duplicated(names(annot))]
    ## reorder
    nn1 <- intersect(
      c(
        "gene_symbol", "organism", "name", "map_location",
        "uniprot", "databases", "summary", names(annot)
      ),
      names(annot)
    )
    nn2 <- setdiff(names(annot), nn1)
    annot <- annot[c(nn1, nn2)]
    names(annot) <- sub("gene_symbol", "symbol", names(annot))
    names(annot) <- sub("uniprot", "protein", names(annot))
    names(annot) <- sub("map_location", "genome location", names(annot))
  } else {
    annot <- list()
    annot$summary <- "(no info available)"
  }

  return(annot)
}

#' Retrieve gene information from different databases (AnnotHub,
#' orgdb) and wrap hyperlinks.
#'
#' @export
getOrgGeneInfo <- function(organism, gene, feature, ortholog, datatype,
                           as.link = TRUE) {
  if (is.null(gene) || length(gene) == 0) {
    return(NULL)
  }
  if (is.na(gene) || gene == "") {
    return(NULL)
  }

  orgdb <- getOrgDb(organism, use.ah = NULL)
  if (is.null(orgdb)) {
    message("[getOrgGeneInfo] WARNING could not get orgdb!")
    return(NULL)
  }
  cols <- c("SYMBOL", "UNIPROT", "GENENAME", "MAP", "OMIM", "PATH", "GO")
  cols <- intersect(cols, AnnotationDbi::keytypes(orgdb))

  if (!"SYMBOL" %in% cols) {
    keytype <- detect_probetype(organism, gene)
  } else {
    keytype <- "SYMBOL"
  }

  ## return if gene is not known
  if (!gene %in% AnnotationDbi::keys(orgdb, keytype)) {
    info <- list()
    info[["feature"]] <- feature
    info[["symbol"]] <- gene
    info[["organism"]] <- organism
    info[["summary"]] <- "(no info available)"
    return(info)
  }

  ## get info from different environments
  info <- lapply(cols, function(k) {
    tryCatch(
      {
        AnnotationDbi::select(
          orgdb,
          keys = gene,
          keytype = keytype,
          columns = k
        )[[k]]
      },
      error = function(w) {
        NULL
      }
    )
  })

  annot <- AnnotationDbi::select(
    orgdb,
    keys = gene,
    keytype = keytype,
    columns = cols
  )

  names(info) <- cols

  ## take out duplicates
  info <- lapply(info, unique)

  info[["ORGANISM"]] <- organism
  info <- info.add_hyperlinks(info, feature, datatype, as.link = TRUE)

  ## rename
  tags <- c(
    "ORGANISM", "SYMBOL", "UNIPROT", "GENENAME", "MAP", "OMIM", "PATH",
    "GO", "SUMMARY", "DATABASES"
  )
  tags <- intersect(tags, names(info))
  info <- info[tags]
  new.names <- c(
    "ORGANISM" = "organism", "SYMBOL" = "gene_symbol", "UNIPROT" = "uniprot",
    "GENENAME" = "name", "MAP" = "map_location",
    "OMIM" = "OMIM", "PATH" = "pathway", "GO" = "GO",
    "SUMMARY" = "summary", "DATABASES" = "databases"
  )
  names(info) <- new.names[tags]
  return(info)
}

pgx.get_goterms <- function(pgx, symbol) {
  if (!symbol %in% rownames(pgx$GMT)) {
    return(NULL)
  }
  jj <- grep("^GO", colnames(pgx$GMT), value = TRUE)
  terms <- names(which(pgx$GMT[symbol, jj] != 0))
  go_ids <- paste0("GO:", gsub(".*\\(GO_|\\)", "", terms))
  go_ids
}

info.add_hyperlinks <- function(info, feature, datatype,
                                nm.symbol = "SYMBOL", nm.prot = "UNIPROT",
                                nm.ortholog = "ORTHOLOG",
                                as.link = TRUE, add.summary = TRUE) {
  ## nm.symbol='SYMBOL';nm.prot='UNIPROT';nm.ortholog='ORTHOLOG';as.link=TRUE;add.summary=TRUE
  ## nm.symbol='symbol';nm.prot='protein';nm.ortholog='human_ortholog';as.link=TRUE;add.summary=TRUE

  symbol <- info[[nm.symbol]]
  ortholog <- info[[nm.ortholog]]
  uniprot <- info[[nm.prot]]

  if (length(uniprot) == 0) {
    this.uniprot <- NULL
  } else if (length(uniprot) == 1 && uniprot[1] == "" || is.na(uniprot[1])) {
    this.uniprot <- NULL
  } else {
    uniprot <- sort(unique(unlist(strsplit(uniprot, split = ";"))))
    this.uniprot <- uniprot[which(sapply(uniprot, function(p) grepl(p, feature)))]
    if (length(this.uniprot) == 0) this.uniprot <- rev(uniprot)[1]
  }

  if (as.link && length(symbol)) {
    gene.link <- "<a href='https://www.genecards.org/cgi-bin/carddisp.pl?gene=GENE' target='_blank'>GENE</a>"
    gene.link <- sapply(symbol, function(s) gsub("GENE", s, gene.link))
    info[[nm.symbol]] <- paste(gene.link, collapse = ", ")
  }

  if (as.link && length(ortholog)) {
    gene.link <- "<a href='https://www.genecards.org/cgi-bin/carddisp.pl?gene=GENE' target='_blank'>GENE</a>"
    ortho.link <- sapply(ortholog, function(s) gsub("GENE", s, gene.link))
    info[[nm.ortholog]] <- paste(ortho.link, collapse = ", ")
  }

  if (as.link && length(uniprot)) {
    prot.link <- "<a href='https://www.uniprot.org/uniprotkb/UNIPROT' target='_blank'>UNIPROT</a>"
    prot.link <- sapply(uniprot, function(s) gsub("UNIPROT", s, prot.link))
    info[[nm.prot]] <- paste(prot.link, collapse = ", ")
  }

  ## create link to external databases: OMIM, GeneCards, Uniprot
  if (as.link) {
    genecards.link <- "<a href='https://www.genecards.org/cgi-bin/carddisp.pl?gene=GENE' target='_blank'>GeneCards</a>"
    uniprot.link <- "<a href='https://www.uniprot.org/uniprotkb/UNIPROT' target='_blank'>UniProtKB</a>"
    if (length(symbol)) genecards.link <- sub("GENE", symbol[1], genecards.link)
    if (length(this.uniprot)) uniprot.link <- sub("UNIPROT", this.uniprot, uniprot.link)
    db.links <- paste(c(genecards.link, uniprot.link), collapse = ", ")
    if (db.links == "") db.links <- NULL
    info[["DATABASES"]] <- db.links
  }

  if (length(this.uniprot) && grepl("proteomics", datatype, ignore.case = TRUE)) {
    ## create link to PhosphoSitePlus
    phosphositeplus.link <- "<a href='https://www.phosphosite.org/simpleSearchSubmitAction.action?searchStr=GENE' target='_blank'>PhosphoSitePlus</a>"
    phosphositeplus.link <- "<a href='https://www.phosphosite.org/uniprotAccAction?id=UNIPROT' target='_blank'>PhosphoSitePlus</a>"
    ## phosphositeplus.link <- sub("GENE", symbol[1], phosphositeplus.link)
    phosphositeplus.link <- sub("UNIPROT", this.uniprot, phosphositeplus.link)
    info[["DATABASES"]] <- paste(c(info[["DATABASES"]], phosphositeplus.link), collapse = ", ")

    ## ## create links to PhosphoELM for proten and gene: db of S/T/Y phosphorylation sites
    ## phosphoELM.link <- "<a href='http://phospho.elm.eu.org/byAccession/UNIPROT' target='_blank'>PhosphoELM</a>"
    ## phosphoELM.link <- sub("UNIPROT", uniprot, phosphoELM.link)
    ## info[["DATABASES"]] <- paste(c(info[["DATABASES"]], phosphoELM.link), collapse = ", ")
  }

  ## create link to OMIM
  if (as.link && length(info[["OMIM"]])) {
    omim.link <- "<a href='https://www.omim.org/entry/OMIM' target='_blank'>OMIM</a>"
    info[["OMIM"]] <- sapply(info[["OMIM"]], function(x) gsub("OMIM", x, omim.link))
  }

  ## create link to KEGG
  if (as.link && length(info[["PATH"]])) {
    kegg.link <- "<a href='https://www.genome.jp/kegg-bin/show_pathway?map=hsaKEGGID&show_description=show' target='_blank'>KEGGNAME (KEGGID)</a>"
    for (i in 1:length(info[["PATH"]])) {
      kegg.id <- info[["PATH"]][[i]]
      kegg.id <- setdiff(kegg.id, NA)
      if (length(kegg.id) > 0) {
        kegg.name <- AnnotationDbi::mget(kegg.id, envir = KEGG.db::KEGGPATHID2NAME, ifnotfound = NA)[[1]]
        if (!is.na(kegg.name) && as.link) {
          info[["PATH"]][[i]] <- gsub("KEGGNAME", kegg.name, gsub("KEGGID", kegg.id, kegg.link))
        } else {
          info[["PATH"]][[i]] <- kegg.name
        }
      }
    }
  }

  ## create link to GO
  if (length(info[["GO"]]) && !is.na(info[["GO"]][1])) {
    ## sometimes GO.db is broken...
    suppressWarnings(try.out <- try(AnnotationDbi::Term(AnnotationDbi::mget("GO:0000001",
      envir = GO.db::GOTERM, ifnotfound = NA
    )[[1]])))
    go.ok <- (!"try-error" %in% class(try.out))
    if (go.ok) {
      amigo.link <- "<a href='http://amigo.geneontology.org/amigo/term/GOID' target='_blank'>GOTERM (GOID)</a>"
      i <- 1
      for (i in 1:length(info[["GO"]])) {
        go_id <- info[["GO"]][i]
        term_id <- AnnotationDbi::mget(go_id, envir = GO.db::GOTERM, ifnotfound = NA)[[1]]
        if (class(term_id) == "GOTerms") {
          go_term <- AnnotationDbi::Term(term_id)
          if (as.link) {
            info[["GO"]][i] <- gsub("GOTERM", go_term, gsub("GOID", go_id, amigo.link))
          } else {
            info[["GO"]][i] <- go_term
          }
        } else {
          info[["GO"]][i] <- go_id
        }
      }
    } else {
      info[["GO"]] <- NULL
    }
  }

  if (add.summary) {
    ## pull summary
    info[["SUMMARY"]] <- "(no info available)"
    ortholog <- info[[nm.ortholog]]
    if (!is.null(ortholog) && ortholog %in% names(playdata::GENE_SUMMARY)) {
      info[["SUMMARY"]] <- playdata::GENE_SUMMARY[ortholog]
      info[["SUMMARY"]] <- gsub("Publication Note.*|##.*", "", info[["SUMMARY"]])
    }
  }

  return(info)
}


#' Automatically detects species by trying to detect probetype from
#' list of test_species. Warning. bit slow.
#'
#' @export
check_species_probetype <- function(
    probes,
    test_species = c("Human", "Mouse", "Rat"),
    datatype = NULL, annot.cols = NULL) {
  ## No check if custom
  custom_datatype <- !is.null(datatype) && tolower(datatype) %in% c("custom", "unknown", "")
  custom_organism <- any(tolower(test_species) %in% c("custom", "unknown", "no organism"))

  if (custom_datatype || custom_organism) {
    out <- rep("custom", length(test_species))
    names(out) <- test_species
    return(as.list(out))
  }

  probes <- unique(clean_probe_names(probes))
  ## report possible probetype per organism
  ptype <- vector("list", length(test_species))
  names(ptype) <- test_species
  if (datatype == "metabolomics") {
    mx.type <- NA
    if (!is.null(annot.cols)) {
      mx.ids <- toupper(colnames(playdata::METABOLITE_ID)[-1])
      mx.ids <- c(mx.ids, paste0(mx.ids, "_ID"))
      has.id <- any(toupper(annot.cols) %in% mx.ids)
      if (has.id) {
        ids <- intersect(toupper(annot.cols), mx.ids)
        mx.type <- ids[1]
      }
    }
    if (all(is.na(mx.type))) {
      db <- mx.check_mapping(probes, check.first = TRUE)
      table(db)
      if (!all(is.na(db))) {
        mx.type <- names(which.max(table(db[!is.na(db)])))
      }
    }
    for (s in test_species) ptype[[s]] <- mx.type
  } else {
    s <- "Human"
    for (s in test_species) {
      ptype[[s]] <- detect_probetype(
        organism = s,
        probes = probes,
        use.ah = FALSE,
        datatype = datatype,
        verbose = FALSE
      )
    }
  }

  ## remove NA
  ptype <- ptype[!sapply(ptype, function(p) all(is.na(p)))]
  return(ptype)
}

#' Annotate phosphosite with residue symbol. Feature names must be of
#' form 'uniprot_position'. NOTE!!! Annotation is currently done here
#' in feature name but it would be 'better' to add phosphosite
#' modification type in the pgx$genes general annotation table.
#'
#' @export
annotate_phospho_residue <- function(features, detect.only = FALSE) {
  valid_name <- mean(grepl("[_][1-9]+", features), na.rm = TRUE) > 0.9
  valid_name
  uniprot <- sub("[_].*", "", features)
  positions <- gsub(".*[_]|[.].*", "", features)
  positions <- strsplit(positions, split = "[;/,]")

  P <- playdata::PHOSPHOSITE
  prot.match <- mean(uniprot %in% P$UniProt, na.rm = TRUE)
  pos.match <- mean(positions %in% P$Position, na.rm = TRUE)
  is_phospho <- (valid_name && prot.match > 0.50 && pos.match > 0.50)
  is_phospho

  if (detect.only) {
    return(is_phospho)
  }

  if (is_phospho) {
    P <- P[which(P$UniProt %in% uniprot), ]
    dim(P)
    P.id <- paste0(P$UniProt, "_", P$Position)
    F.id <- lapply(1:length(uniprot), function(i) {
      paste0(uniprot[i], "_", positions[[i]])
    })

    ## this takes a while...
    p.idx <- lapply(uniprot, function(p) which(P$UniProt == p))
    type <- sapply(1:length(positions), function(i) {
      jj <- match(positions[[i]], P$Position[p.idx[[i]]])
      tt <- P$Residue[p.idx[[i]][jj]]
      tt[is.na(tt)] <- "" ## not found
      tt
    })

    ## determine separators for paste: sep1 for main position
    ## separator. sep2 for entries with multiple positions.
    sep1.match <- sapply(c("_", "."), function(s) {
      sum(grepl(s, features, fixed = TRUE), na.rm = TRUE)
    })
    sep1 <- names(which.max(sep1.match))
    sel <- grep("[;/,]", features)
    sep2.match <- sapply(c(";", "/", ","), function(s) {
      sum(grepl(s, features[sel], fixed = TRUE), na.rm = TRUE)
    })
    sep2 <- names(which.max(sep2.match))

    ## insert modification type in front of position
    new.features <- sapply(1:length(features), function(i) {
      tt <- type[[i]]
      pp <- paste(paste0(tt, positions[[i]]), collapse = sep2)
      paste0(uniprot[i], sep1, pp)
    })
    features <- new.features
  }
  features
}


#' Convert probetype unsing annothub
#'
#' @export
convert_probetype <- function(organism, probes, target_id, from_id = NULL,
                              datatype = NULL, orgdb = NULL, verbose = TRUE) {
  if (tolower(organism) == "human") organism <- "Homo sapiens"
  if (tolower(organism) == "mouse") organism <- "Mus musculus"
  if (tolower(organism) == "rat") organism <- "Rattus norvegicus"

  if (!is.null(datatype) && datatype == "metabolomics") {
    new.probes <- mx.convert_probe(probes, target_id = target_id)
    return(new.probes)
  }

  ## get correct OrgDb database for organism
  if (is.null(orgdb)) {
    orgdb <- getOrgDb(organism)
  }
  if (is.null(orgdb)) {
    if (verbose) message("[convert_probetype] ERROR: unsupported organism '", organism, "'\n")
    return(NULL)
  }

  if (!target_id %in% AnnotationDbi::keytypes(orgdb)) {
    message("[convert_probetype] invalid target probetype")
    return(NULL)
  }
  if (is.null(from_id)) {
    from_id <- detect_probetype(organism, probes, orgdb = orgdb, datatype = NULL)
  }
  from_id
  message("[convert_probetype] converting from ", from_id, " to ", target_id)

  suppressMessages(suppressWarnings(try(
    res <- AnnotationDbi::select(
      orgdb,
      keys = probes,
      keytype = from_id,
      columns = target_id
    ),
    silent = TRUE
  )))
  new.probes <- res[match(probes, res[, from_id]), target_id]
  return(new.probes)
}

#' Annotate multi-omics probetype. Probe names *must  be prefixed with
#' data type unless classical transcriptomics/proteomics.
#'
getMultiOmicsProbeAnnotation <- function(organism, probes) {
  if (all(grepl("^[A-Za-z]+:", probes))) {
    dtype <- sub(":.*", "", probes)
  } else {
    ## no colon in names it is single type probes. try to guess by
    ## matching.
    ptype <- detect_probetype(organism, probes)
    mtype <- mx.detect_probetype(probes)
    dbg("[getMultiOmicsProbeAnnotation] ptype =", ptype)
    dbg("[getMultiOmicsProbeAnnotation] mtype =", mtype)
    gx.types <- c(
      "SYMBOL", "ENSEMBL", "ACCNUM", "GENENAME",
      "MGI", "TAIR", "ENSEMBLTRANS", "REFSEQ", "ENTREZID"
    )
    px.types <- c("UNIPROT", "ENSEMBLPROT")
    if (!is.na(ptype)) {
      dx <- ifelse(ptype %in% px.types, "px", "gx")
    } else if (!is.na(mtype)) {
      dx <- mtype
    } else {
      dx <- "custom"
    }
    info("[getMultiOmicsProbeAnnotation] detected as:", dx)
    dtype <- rep(dx, length(probes))
  }

  table(dtype)
  dtype <- tolower(dtype)
  dtype <- ifelse(grepl("ensembl|symbol|hugo|gene|hgnc", dtype), "gx", dtype)
  dtype <- ifelse(grepl("uniprot|protein", dtype), "px", dtype)
  dtype <- ifelse(grepl("chebi|hmdb|kegg|pubchem|lipid|refmet", dtype), "mx", dtype)
  table(dtype)
  dtype[!dtype %in% c("gx","px","mx")] <- "custom"
  table(dtype)
  dbg("[getMultiOmicsProbeAnnotation] dtypes = ", unique(dtype))

  ## populate with defaults
  symbol <- sub("^[a-zA-Z]+:", "", probes)

  annot <- list()
  if (any(dtype %in% c("gx", "px"))) {
    ii <- which(dtype %in% c("gx", "px"))
    pp <- sub("^[a-zA-Z]+:", "", probes[ii])
    aa <- getGeneAnnotation(organism, pp)
    head(aa)
    aa$data_type <- sub(":.*", "", probes[ii])
    rownames(aa) <- probes[ii]
    aa$feature <- probes[ii]
    annot[['gx']] <- aa
  }
  if ("mx" %in% dtype) {
    ii <- which(dtype == "mx")
    #hh <- grep("^[a-zA-Z]+:NA$", probes[ii])
    #if (length(hh)) ii <- ii[-hh]
    pp <- sub("^[a-zA-Z]+:", "", probes[ii])
    aa <- getMetaboliteAnnotation(pp)
    aa$data_type <- "mx"
    rownames(aa) <- probes[ii]
    aa$feature <- probes[ii]
    annot[['mx']] <- aa
  }
  if ("custom" %in% dtype) {
    ii <- which(dtype == "custom")
    pp <- sub("^[a-zA-Z]+:", "", probes[ii])
    aa <- getCustomAnnotation(pp, custom_annot = NULL)
    head(aa)
    aa$data_type <- "custom"
    rownames(aa) <- probes[ii]
    aa$feature <- probes[ii]
    annot[['custom']] <- aa
  }

  ## Merge all annotation tables
  names(annot)
  ##cols <- Reduce(intersect, lapply(annot, colnames))
  cols <- Reduce(union, lapply(annot, colnames))  
  k=1
  for(k in 1:length(annot)) {
    missing.cols <- setdiff(cols, colnames(annot[[k]]))
    for(m in missing.cols) annot[[k]][[m]] <- '-'
  }
  annot <- lapply(annot, function(a) a[, cols])
  annot <- do.call(rbind, annot)
  annot <- annot[match(probes, annot$feature), ]
  rownames(annot) <- make_unique(probes)
  head(annot)

  ## fill NA
  symbolx <- paste0("{",symbol,"}")
  annot$human_ortholog[which(annot$human_ortholog == "")] <- NA
  annot$feature <- ifelse(is.na(annot$feature), probes, annot$feature)
  annot$symbol <- ifelse(is.na(annot$symbol), symbolx, annot$symbol)
  annot$human_ortholog <- ifelse(is.na(annot$human_ortholog), symbol, annot$human_ortholog)
  annot$gene_name <- ifelse(is.na(annot$gene_name), probes, annot$gene_name)
  annot$data_type <- ifelse(is.na(annot$data_type), dtype, annot$data_type)

  return(annot)
}

#' Annotate multi-species probetype. Probe names *must  be prefixed with
#' data type unless classical transcriptomics/proteomics.
#'
getMultiSpeciesProbeAnnotation <- function(probes, organisms, probetype,
                                           datatype = "rna-seq") {
  ## FILL ME!!!
  annot <- data.frame()
  return(annot)
}<|MERGE_RESOLUTION|>--- conflicted
+++ resolved
@@ -98,21 +98,6 @@
 getProbeAnnotation <- function(organism,
                                probes,
                                datatype,
-<<<<<<< HEAD
-                               #probetype = "",
-                               probetype = NULL,
-                               annot_table = NULL
-                               ) {
-
-  ##probetype = NULL;annot_table=NULL
-  
-  if(is.null(datatype)) datatype <- "unknown"  
-  if(is.null(probetype) || probetype=="") probetype <- "unknown"
-
-  unknown.organism <- (tolower(organism) %in% c("no organism","custom","unkown"))
-  unknown.datatype <- (datatype %in% c("custom","unkown"))
-  unknown.probetype <- (probetype %in% c("custom","unkown",""))  
-=======
                                probetype = "",
                                annot_table = NULL) {
   if (is.null(datatype)) datatype <- "unknown"
@@ -121,23 +106,11 @@
   unknown.organism <- (tolower(organism) %in% c("no organism", "custom", "unkown"))
   unknown.datatype <- (datatype %in% c("custom", "unkown"))
   unknown.probetype <- (probetype %in% c("custom", "unkown"))
->>>>>>> 623f6966
   annot.unknown <- unknown.organism || unknown.datatype || unknown.probetype
   annot.unknown
   
   ## clean probe names
   probes <- trimws(probes)
-<<<<<<< HEAD
-  probes[probes=="" | is.na(probes)] <- 'NA'
-  probes0 <- make_unique(probes)  ## make unique but do not clean
-  if(!is.null(annot_table)) {
-    rownames(annot_table) <- make_unique(rownames(annot_table))
-  }
-
-  dbg("[getProbeAnnotation] organism = ", organism)
-  dbg("[getProbeAnnotation] annotating ", length(probes)," probes")
-  
-=======
   probes[probes == "" | is.na(probes)] <- "NA"
   probes0 <- make_unique(probes) ## make unique but do not clean
   #  probes <- make_unique(clean_probe_names(probes0))  ## NEED RETHINK!! really???
@@ -145,19 +118,11 @@
     rownames(annot_table) <- make_unique(rownames(annot_table))
   }
 
->>>>>>> 623f6966
   genes <- NULL
   if (annot.unknown) {
     # annotation table is mandatory for 'No organism' (until server side
     # can handle missing genesets)
     info("[getProbeAnnotation] annotating with custom annotation")
-<<<<<<< HEAD
-    genes <- getCustomAnnotation2( probes0, annot_table )
-  } else if (datatype %in% c("metabolomics","lipidomics")) {
-    genes <- getMetaboliteAnnotation(probes, extra_annot=TRUE,
-      annot_table=NULL)
-    if(!is.null(genes)) genes$data_type <- datatype
-=======
     genes <- getCustomAnnotation2(probes0, annot_table)
   } else if (datatype == "metabolomics") {
     dbg("[getProbeAnnotation] annotating for metabolomics")
@@ -177,7 +142,6 @@
       ## Fallback on custom
       dbg("[getProbeAnnotation] WARNING: not able to map metabolomics probes")
     }
->>>>>>> 623f6966
   } else if (datatype == "multi-omics") {
     dbg("[getProbeAnnotation] annotating for multi-omics")
     genes <- getMultiOmicsProbeAnnotation(organism, probes)
@@ -215,16 +179,6 @@
 
   ## cleanup entries and reorder columns
   genes <- cleanupAnnotation(genes)
-<<<<<<< HEAD
-  
-  return(genes)
-=======
-
-  #  if (all(c("ortholog", "human_ortholog") %in% colnames(genes))) {
-  #    jj <- which(colnames(genes) == "ortholog")
-  #    genes <- genes[, -jj, drop = FALSE]
-  #  }
->>>>>>> 623f6966
 
   return(genes)
 }
