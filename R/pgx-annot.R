##
## This file is part of the Omics Playground project.
## Copyright (c) 2018-2023 BigOmics Analytics SA. All rights reserved.
##

#' Retrieve gene annotation table
#'
#' @description Retrieves a gene annotation table for the given organism
#' from Ensembl using biomaRt. Adds the table to the PGX object.
#'
#' @param pgx PGX object with a counts table.
#' @param organism Char. Organism name. For more info see \code{\link{playbase::SPECIES_TABLE}}.
#' @param annot_table Custom annotation table. See \code{\link{playbase::pgx.custom_annotation}}.
#' @return Updated PGX object with gene annotation table
#'
#' @details Queries the Ensembl database to get a gene annotation table
#' containing external gene IDs mapped to Ensembl IDs. Handles retries in case
#' of temporary Ensembl API errors.
#'
#'
#' @examples
#' \dontrun{
#' pgx <- list()
#' pgx$counts <- matrix(rnorm(4), nrow = 2)
#' rownames(pgx$counts) <- c("ENSG00000142192", "ENSG00000288602")
#' pgx <- pgx.addGeneAnnotation(pgx, "Human")
#' }
#' @export
pgx.addGeneAnnotation <- function(pgx, organism = NULL, annot_table = NULL) {
  # Safety checks
  stopifnot(is.list(pgx))
  probes <- rownames(pgx$counts)

  if (is.null(organism) && !is.null(pgx$organism)) {
    organism <- pgx$organism
  }

  if (is.null(organism)) {
    stop("could not determine organism. please specify")
  }

  if (organism == "No organism") {
    # annotation table is mandatory for 'No organism' (until server side
    # can handle missing genesets)
    genes <- getCustomAnnotation(
      probes = probes,
      custom_annot = annot_table
    )
  }

  if (organism != "No organism") {
    # Get gene table
    genes <- getGeneAnnotation(
      organism = organism,
      probes = probes
    )
  }

  ## if annot_table is provided we override our annotation and append
  ## extra columns
  if (!is.null(annot_table)) {
    genes <- genes[, setdiff(colnames(genes), colnames(annot_table))]
    annot_table <- annot_table[match(rownames(genes), rownames(annot_table)), ]
    genes <- cbind(genes, annot_table)
  }

  ## cleanup entries and reorder columns
  genes <- cleanupAnnotation(genes)

  # Add to pgx object
  pgx$genes <- genes

  return(pgx)
}

# old function call
ngs.getGeneAnnotation <- function(...) {
  getGeneAnnotation(...)
}

#' @export
getGeneAnnotation <- function(
    organism,
    probes,
    use.ah = NULL,
    verbose = TRUE) {
  annot <- NULL

  if (tolower(organism) == "human") organism <- "Homo sapiens"
  if (tolower(organism) == "mouse") organism <- "Mus musculus"
  if (tolower(organism) == "rat") organism <- "Rattus norvegicus"
  if (tolower(organism) == "dog") organism <- "Canis familiaris"

  ## first annotate with ANNOTHUB
  info("[getGeneAnnotation] annotating with ANNOTHUB")
  annot <- getGeneAnnotation.ANNOTHUB(
    organism = organism,
    probes = probes,
    use.ah = use.ah,
    verbose = verbose
  )

  ## fallback with ORTHOGENE
  missing <- (is.na(annot$symbol) | annot$symbol == "")
  if (is.null(annot) || any(missing)) {
    info(
      "[getGeneAnnotation] annotating", sum(missing),
      "missing features with ORTHOGENE"
    )
    if (any(missing)) {
      missing.probes <- probes[which(missing)]
    } else {
      missing.probes <- probes
    }
    missing.annot <- try(getGeneAnnotation.ORTHOGENE(
      organism = organism,
      probes = missing.probes,
      verbose = verbose
    ))
    if (!"try-error" %in% class(missing.annot) && nrow(missing.annot)) {
      ## replace missing entries
      missing.annot <- missing.annot[, colnames(annot)]
      jj <- match(missing.probes, probes)
      annot[jj, ] <- missing.annot
    }
  }

  ## clean up
  annot <- cleanupAnnotation(annot)

  return(annot)
}

getOrthoSpecies <- function(organism) {
  S <- playbase::SPECIES_TABLE
  df <- data.frame(rownames(S), S[, c("species", "species_name", "ortho_species")])
  match <- colSums(apply(df, 2, tolower) == tolower(organism), na.rm = TRUE)
  if (all(match == 0)) {
    return(NULL)
  }
  k <- which.max(match)
  sel <- match(tolower(organism), tolower(df[, k]))
  if (length(sel) == 0) {
    return(NULL)
  }
  df[sel, "ortho_species"]
}

#' Get gene annotation data using AnnotationHub
#'
#' Retrieves gene annotation information from AnnotationHub for a set of input
#' gene/transcript identifiers.
#'
#' @param probes Character vector of gene/transcript identifiers to retrieve annotation for.
#' @param organism Organism name, e.g. "hsapiens_gene_ensembl".
#' @param probe_type Character specifying the type of input identifiers. If NULL,
#' it will be automatically detected. Options are "ensembl_gene_id", "ensembl_transcript_id", etc.
#' @param verbose Logical indicating whether to print status messages.
#'
#' @return Data frame with gene annotation data for the input identifiers. Columns are:
#' \itemize{
#'   \item \code{feature}: The probe identifier.
#'   \item \code{sybmol}: Human readable gene name.
#'   \item \code{human_homolog}: Gene symbol for human. Only present if working with non-human dataset.
#'   \item \code{gene_title}: Gene description
#'   \item \code{gene_biotype}: Gene biotype
#'   \item \code{chr}: Chromosome
#'   \item \code{pos}: Transcript start position
#'   \item \code{tx_len}: Transcript length
#'   \item \code{map}: Chromosome band
#'   \item \code{gene_name}: equivalent to the rownames. Kept for back compatibility
#' }
#'
#' @details This function queries AnnotHub to retrieve key gene annotation data for
#' a set of input gene/transcript identifiers. It can detect the identifier
#' type automatically if not provided.
#'
#'
#' @examples
#' \dontrun{
#' probes <- c("ENSG00000142192", "ENST00000288602")
#' result <- getGeneAnnotation(organism, probes)
#' head(result)
#' }
#' @export
getGeneAnnotation.ANNOTHUB <- function(
    organism,
    probes,
    use.ah = NULL,
    probe_type = NULL,
    verbose = TRUE) {
  if (is.null(organism)) {
    warning("[getGeneAnnotation.ANNOTHUB] Please specify organism")
    return(NULL)
  }

  if (verbose) {
    message("[getGeneAnnotationy] Retrieving gene annotation...")
  }

  if (tolower(organism) == "human") organism <- "Homo sapiens"
  if (tolower(organism) == "mouse") organism <- "Mus musculus"
  if (tolower(organism) == "rat") organism <- "Rattus norvegicus"

  genes <- NULL

  ## get correct OrgDb database for this organism
  orgdb <- getOrgDb(organism, use.ah = use.ah)

  if (is.null(probes)) {
    probes <- AnnotationDbi::keys(orgdb)
  }
  probes0 <- probes
  names(probes) <- probes0

  if (is.null(probe_type)) {
    probe_type <- detect_probetype(organism, probes, orgdb = NULL)
    if (is.null(probe_type)) {
      message("ERROR: could not determine probe_type. Please specify. ")
      annot <- data.frame(feature = probes, symbol = "")
      annot <- cleanupAnnotation(annot)
      return(annot)
    }
  }

  ## clean up probe names from suffixes
  ## probes <- clean_probe_names(probes)
  probes <- match_probe_names(probes, orgdb, probe_type)

  ## --------------------------------------------
  ## retrieve table
  ## --------------------------------------------
  cols <- c("SYMBOL", "GENENAME", "GENETYPE", "MAP")
  cols <- intersect(cols, AnnotationDbi::keytypes(orgdb))

  cat("get gene annotation columns:", cols, "\n")
  message("retrieving annotation for ", length(probes), " ", probe_type, " features...")

  suppressMessages(suppressWarnings(
    annot <- AnnotationDbi::select(
      orgdb,
      keys = probes,
      columns = cols,
      keytype = probe_type
    )
  ))

  # some organisms do not provide symbol but rather gene name (e.g. yeast)
  if (!"SYMBOL" %in% colnames(annot)) {
    annot$SYMBOL <- annot$GENENAME
  }
  annot$SYMBOL[is.na(annot$SYMBOL)] <- ""

  ## match annotation table to probes
  cat("got", length(unique(annot$SYMBOL)), "unique SYMBOLs...\n")
  annot <- annot[match(probes, annot[, probe_type]), ]
  annot$PROBE <- names(probes) ## original probe names

  ## --------------------------------------------
  ## second pass for missing symbols
  ## --------------------------------------------
  is.missing <- (is.na(annot$SYMBOL) | annot$SYMBOL == "")
  missing.probes <- probes[which(is.missing)] ## probes match annot!
  missing.probes <- missing.probes[!is.na(missing.probes)]
  if (length(missing.probes)) {
    dbg(
      "[getGeneAnnotation.ANNOTHUB] retrying missing",
      length(missing.probes), "symbols..."
    )
    suppressWarnings(suppressMessages(
      missing.probe_type <- detect_probetype(organism, missing.probes, orgdb = orgdb)
    ))
    missing.probe_type
    if (!is.null(missing.probe_type)) {
      missing.probes1 <- match_probe_names(missing.probes, orgdb, missing.probe_type)
      suppressMessages(suppressWarnings(
        missing.annot <- AnnotationDbi::select(orgdb,
          keys = missing.probes1,
          columns = cols,
          keytype = missing.probe_type
        )
      ))
      head(missing.annot)
      missing.key <- missing.annot[, missing.probe_type]
      missing.annot$PROBE <- names(missing.probes[match(missing.key, missing.probes1)])
      jj <- match(missing.annot$PROBE, probes)
      colnames(missing.annot) <- colnames(annot)
      annot[jj, ] <- missing.annot
    }
  }

  ## get human ortholog using 'orthogene'
  cat("\ngetting human orthologs...\n")
  ortho_organism <- getOrthoSpecies(organism)
  annot$ORTHOGENE <- getHumanOrtholog(ortho_organism, annot$SYMBOL)$human

  ## Return as standardized data.frame and in the same order as input
  ## probes.
  pkgname <- orgdb$packageName
  if (length(pkgname) == 0) pkgname <- "OrgDb"
  annot$SOURCE <- pkgname[1]

  annot.cols <- c(
    "PROBE", "SYMBOL", "ORTHOGENE", "GENENAME",
    ##  "GENETYPE", "MAP", "CHR", "POS", "TXLEN", "SOURCE"
    "MAP", "SOURCE"
  )
  missing.cols <- setdiff(annot.cols, colnames(annot))
  missing.cols
  genes <- annot
  for (a in missing.cols) genes[[a]] <- NA
  genes <- genes[, annot.cols]
  new.names <- c(
    "feature", "symbol", "human_ortholog", "gene_title",
    ## "gene_biotype", "map", "chr", "pos", "tx_len", "source"
    "chr", "source"
  )
  colnames(genes) <- new.names
  genes <- as.data.frame(genes)

  if (!all(probes0 %in% genes$feature)) {
    message("WARNING: not all probes could be annotated")
  }
  genes <- genes[match(probes0, genes$feature), , drop = FALSE]

  if (is.null(genes)) {
    warning("[getGeneAnnotation] ERROR : could not create gene annotation")
    return(NULL)
  }

  ## in case there were duplicated probe names we _must_ make them
  ## unique??? IK: really?? or should we remove duplicates?
  rownames(genes) <- make_unique(probes0) ## in pgx-functions.R

  return(genes)
}


#' Cleanup probe names from postfixes or version numbers
#'
#' @export
clean_probe_names <- function(probes, sep = "._") {
  probes0 <- probes
  probes[is.na(probes)] <- ""
  sel <- grep("[;]",probes)
  if(length(sel)) {
    probes[sel] <- sapply(strsplit(probes[sel], split = ";"), head, 1) ## take first
  }

  ## strip away anything after a 'dot' or 'underscore'
  probes <- sub(paste0("[", sep, "].*"), "", probes)

  ## is.ensembl <- mean(grepl("^ENS", probes)) > 0.5
  ## if (is.ensembl) {
  ##   probes <- sub("[.][0-9]+$", "", probes) ## strip version number
  ## }

  ## If UNIPROT we also strip isoform extension (orgDb does not like it)
  is.uniprot <- mean(grepl("^[QP][0-9]*", probes)) > 0.8
  if (is.uniprot) {
    ## probes <- sub("[.][0-9]+$", "", probes) ## strip phosphosite
    probes <- sub("-[0-9]+", "", probes) ## strip isoform
  }
##  names(probes) <- probes0
  probes
}

#' Match dirty probe names to clean key names
#'
#' @export
match_probe_names <- function(probes, org, probe_type = NULL) {
  if (is.character(org)) org <- getOrgDb(org)
  if (is.null(probe_type)) {
    probe_type <- detect_probetype(organism = "custom", probes, orgdb = org)
  }
  all.keys <- keys(org, probe_type)
  tsub <- function(s) gsub("[-:;.]|\\[|\\]", ".", s)
  ii <- match(toupper(tsub(probes)), toupper(tsub(all.keys)))
  table(is.na(ii))
  new.probes <- all.keys[ii]
  if (sum(is.na(new.probes))) {
    jj <- which(is.na(new.probes))
    new.probes[jj] <- probes[jj]
    jj.probes1 <- clean_probe_names(probes[jj], sep = "._")
    jj.probes2 <- clean_probe_names(probes[jj], sep = "._-")
    ii1 <- match(toupper(tsub(jj.probes1)), toupper(tsub(all.keys)))
    ii2 <- match(toupper(tsub(jj.probes2)), toupper(tsub(all.keys)))
    ii <- ifelse(!is.na(ii1), ii1, ii2)
    if (any(!is.na(ii))) {
      k <- which(!is.na(ii))
      new.probes[jj[k]] <- all.keys[ii[k]]
    }
  }
  names(new.probes) <- probes
  new.probes
}


#' Cleanup annotation
#'
cleanupAnnotation <- function(genes) {
  ## add missing columns if needed, then reorder
  columns <- c(
    "feature", "symbol", "human_ortholog", "gene_title", ## "gene_biotype",
    ## "map", "pos", "tx_len",
    "chr", "source", "gene_name"
  )
  missing.cols <- setdiff(columns, colnames(genes))
  missing.cols
  for (a in missing.cols) genes[[a]] <- NA
  #  genes <- genes[, columns]
  #  colnames(genes) <- columns

  # gene_name should ALWAYS be assigned to feature for compatibility
  # with gene_name legacy implementation
  genes$gene_name <- genes$feature

  # add space after ; to conform with playbase <= 1.3.2
  genes$gene_title <- gsub(";[ ]*", "; ", genes$gene_title)

  # rename protein-coding to protein_coding to confirm with playbase <= v1.3.2
  ## genes$gene_biotype <- sub("protein-coding", "protein_coding", genes$gene_biotype)

  # replace NA in gene_ortholog by "" to conform with old pgx objects
  genes$human_ortholog[is.na(genes$human_ortholog)] <- ""

  # if organism is human, human_ortholog should be NA (matching old playbase annot)
  if (is.null(genes$human_ortholog)) {
    genes$human_ortholog <- NA
  }

  ## reorder
  ordered.cols <- c(columns, setdiff(colnames(genes), columns))
  genes <- genes[, ordered.cols]

  ## Attempt: remove "pos", "tx_len"
  ##  keep <- colnames(genes)[!colnames(genes) %in% c("pos", "tx_len")]
  ##  genes <- genes[, keep]

  genes
}



#' @title Custom Gene Annotation
#'
#' @description Adds custom gene annotation table to a pgx object
#'
#' @param counts A counts matrix
#' @param custom_annot data.frame with custom annotation data. If provided,
#' it has to contain at least the columns "feature", "symbol", "gene_name". Also,
#' the features has to match the rownames of the counts provided.
#'
#'
#' @details This function allows adding a gene annotation data.frame to a pgx object when
#' the user has not provided an organism or it's not known.  The custom_annot data.frame
#' should contain gene IDs that match the pgx object genes, plus any additional columns
#' of annotation data.
#'
#' The id_type parameter specifies the type of ID used in custom_annot to match genes.
#' Possible options are "symbol", "ensembl_gene_id", etc. By default it will try to match
#' on the "symbol" field.
#'
#' Any columns in custom_annot that match existing pgx gene annotation columns will
#' overwrite the original data. New columns will be appended.
#'
#' @return The pgx object with custom gene annotation added/appended. The gene annotation
#' table has the same format as the one returned by pgx.gene_table(). However, the
#' columns human_ortholog, gene_title, gene_biotype, chr, pos, tx_len, map, source are filled
#' with default values.
#'
#' @examples
#' \dontrun{
#' custom_annot <- data.frame(
#'   feature = c("A1", "A2", "A3"),
#'   symbol = c("TP53", "MYC", "EGFR"),
#'   gene_name = c("A1", "A2", "A3")
#' )
#'
#' pgx <- getCustomAnnotation(counts, custom_annot)
#' }
#' @export
getCustomAnnotation <- function(probes, custom_annot = NULL) {
  message("[getCustomAnnotation] Adding custom annotation table...")
  # If the user has provided a custom gene table, check it and use it

  num_annot <- sum(probes %in% custom_annot$feature)

  annot_map <- list(
    "human_ortholog" = "",
    "gene_title" = "unknown",
    #    "gene_biotype" = "unknown",
    "chr" = "unknown",
    #    "pos" = 0,
    #    "tx_len" = 0,
    #    "map" = "1",
    "source" = "custom"
  )

  required_cols <- c(
    "feature",
    "symbol",
    "gene_name"
  )

  # this will be used at the end to order df columns
  table_col_order <- c(required_cols, names(annot_map))

  # legacy code but maybe this could be removed in the future...
  required_in_annot <- all(required_cols %in% colnames(custom_annot))

  if (!is.null(custom_annot) && num_annot > 1 && required_in_annot) {
    # remove all NA columns, otherwise the for loop below will not work
    custom_annot <- custom_annot[, !apply(custom_annot, 2, function(x) all(is.na(x)))]

    # identify missing columns and fill them with annot_map
    missing_cols <- setdiff(names(annot_map), names(custom_annot))

    custom_annot[missing_cols] <- annot_map[missing_cols]

    # filter annotated table by probes using match
    custom_annot <- custom_annot[match(probes, custom_annot$feature), ]

    # if row was missing from annotation table (NA from match call above), input NA based on probes

    rownames(custom_annot) <- probes

    custom_annot$feature <- ifelse(is.na(custom_annot$feature), rownames(custom_annot), custom_annot$feature)
    custom_annot$symbol <- ifelse(is.na(custom_annot$symbol), rownames(custom_annot), custom_annot$symbol)
    custom_annot$gene_name <- ifelse(is.na(custom_annot$gene_name), rownames(custom_annot), custom_annot$gene_name)

    # Fill NA values with corresponding values from annot_map

    res <- lapply(names(annot_map), function(x) {
      ifelse(is.na(custom_annot[[x]]), annot_map[[x]], custom_annot[[x]])
    })

    names(res) <- names(annot_map)

    res <- as.data.frame(res)

    custom_annot[, names(annot_map)] <- res[, names(annot_map)]
  } else {
    # Create custom gene table from probe names
    message("[getCustomAnnotation] Creating annotation table from probe names...")
    custom_annot <- data.frame(
      feature = probes,
      symbol = probes,
      gene_name = probes,
      human_ortholog = "",
      gene_title = "unknown",
      #      gene_biotype = "unknown",
      chr = "unknown",
      #      pos = 0,
      #      tx_len = 0,
      #      map = "1",
      source = "custom"
    )
    rownames(custom_annot) <- probes
  }

  custom_annot <- custom_annot[, table_col_order]
  custom_annot <- cleanupAnnotation(custom_annot)
  return(custom_annot)
}


## ================================================================================
## ========================= FUNCTIONS ============================================
## ================================================================================


#' Map probe identifiers to gene symbols
#'
#' This function converts a vector of probe identifiers to
#' standard HGNC gene symbols using an annotation lookup table.
#'
#' @param probes Character vector of probe IDs to convert.
#' @param annot_table Data frame with columns "probe_type" and "hgnc_symbol".
#'   The probe_type matches the type of IDs in probes.
#'
#' @import data.table
#' @return Character vector of mapped HGNC gene symbols.
#'
#' @details The annot_table should contain a column with the probe IDs
#'   (matching type of probes input) and a column with the corresponding HGNC
#'   gene symbols. This function matches the input probes to the table
#'   to retrieve the gene symbols. Unmatched probes are returned as is.
#' @examples
#' \dontrun{
#' probes <- c("ENSG00000142192", "ENST00000288602")
#' annot_table <- data.frame(
#'   ensembl_gene_id = c("ENSG00000142192", "ENSG00000099977"),
#'   hgnc_symbol = c("EGFR", "CDKN2A")
#' )
#' symbols <- probe2symbol(probes, annot_table)
#' }
#' @import data.table
#' @export
probe2symbol <- function(probes, annot_table, query = "symbol", fill_na = FALSE) {
  # Prepare inputs
  query_col <- annot_table[probes, query]

  # Deal with NA
  if (fill_na) {
    query_col <- data.table::fifelse(query_col == "" | is.na(query_col),
      yes = probes,
      no = query_col
    )
  }

  # Return queryed col
  return(query_col)
}


## not exported
.getOrgDb <- function(organism, use.ah = NULL) {
  if (tolower(organism) == "human") organism <- "Homo sapiens"
  if (tolower(organism) == "mouse") organism <- "Mus musculus"
  if (tolower(organism) == "rat") organism <- "Rattus norvegicus"
  organism

  if (is.null(use.ah) || !use.ah) {
    if (organism == "Homo sapiens" && require("org.Hs.eg.db", quietly = TRUE)) {
      return(org.Hs.eg.db::org.Hs.eg.db)
    }
    if (organism == "Mus musculus" && require("org.Mm.eg.db", quietly = TRUE)) {
      return(org.Mm.eg.db::org.Mm.eg.db)
    }
    if (organism == "Rattus norvegicus" && require("org.Rn.eg.db", quietly = TRUE)) {
      return(org.Rn.eg.db::org.Rn.eg.db)
    }
    if (organism == "Plasmodium falciparum" && require("org.Pf.plasmo.db", quietly = TRUE)) {
      return(org.Pf.plasmo.db::org.Pf.plasmo.db)
    }
  }

  ah <- AnnotationHub::AnnotationHub()
  all_species <- allSpecies()
  if (!tolower(organism) %in% tolower(all_species)) {
    message("WARNING: organism '", organism, "' not in AnnotationHub")
    return(NULL)
  }

  ## correct capitalization
  species <- all_species[which(tolower(all_species) == tolower(organism))]

  message("querying AnnotationHub for '", organism, "'\n")
  suppressMessages({
    ahDb <- AnnotationHub::query(ah, pattern = c(organism, "OrgDb"))
  })

  ## select on exact organism name
  ahDb <- ahDb[which(tolower(ahDb$species) == tolower(organism))]
  k <- length(ahDb) ## latest of multiple
  message("selecting database for '", ahDb$species[k], "'\n")

  message("retrieving annotation...\n")
  orgdb <- tryCatch(
    {
      ahDb[[k]]
    },
    error = function(e) {
      message("An error occurred: ", e, ". Retrying with force=TRUE.")
      ahDb[[k, force = TRUE]]
    }
  )

  return(orgdb)
}

#'
#'
#' @export
getOrgDb <- function(organism, use.ah = NULL) {
  if (tolower(organism) == "human") organism <- "Homo sapiens"
  if (tolower(organism) == "mouse") organism <- "Mus musculus"
  if (tolower(organism) == "rat") organism <- "Rattus norvegicus"
  organism
  orgdb <- .getOrgDb(organism, use.ah = use.ah)
  if (is.null(orgdb)) {
    return(NULL)
  }

  ## Extra check for validity of database
  suppressMessages({
    check.org <- grep("ORGANISM", capture.output(orgdb), value = TRUE)
  })
  check.org <- sub(".*ORGANISM: ", "", check.org)
  check.org
  if (is.null(check.org) || check.org != organism) {
    message("[getOrgDb] ***WARNING***: AnnotationHub is corrupt! removing cache")
    ah <- AnnotationHub::AnnotationHub(localHub = TRUE)
    AnnotationHub::removeCache(ah, ask = FALSE)
    orgdb <- .getOrgDb(organism, use.ah = use.ah)
  }
  orgdb
}


#' @title Detect probe type from probe set
#' @export
detect_probetype <- function(organism, probes, orgdb = NULL,
                             nprobe = 1000, use.ah = NULL, datatype = NULL,
                             verbose = TRUE) {
  if (tolower(organism) == "human") organism <- "Homo sapiens"
  if (tolower(organism) == "mouse") organism <- "Mus musculus"
  if (tolower(organism) == "rat") organism <- "Rattus norvegicus"

  if (!is.null(datatype) && datatype == "metabolomics") {
<<<<<<< HEAD
    probe_type <- mx.detect_probetype(probes)
    return(probe_type)    
=======
    probe_type <- mbx.detect_probetype(probes)
    return(probe_type)
>>>>>>> ccaf898f
  }

  ## get correct OrgDb database for organism
  if (is.null(orgdb)) {
    orgdb <- getOrgDb(organism, use.ah = use.ah)
  }
  if (is.null(orgdb)) {
    if (verbose) message("[detect_probetype] ERROR: unsupported organism '", organism, "'\n")
    return(NULL)
  }

  ## get probe types for organism
  keytypes <- c(
    "SYMBOL", "ENSEMBL", "ACCNUM", "UNIPROT", "GENENAME",
    "MGI", "TAIR", ## organism specific
    "ENSEMBLTRANS", "ENSEMBLPROT",
    "REFSEQ", "ENTREZID"
  )
  keytypes <- intersect(keytypes, keytypes(orgdb))
  key_matches <- rep(0L, length(keytypes))
  names(key_matches) <- keytypes

  ## clean up probes
  probes <- probes[!is.na(probes) & probes != ""]
  probes <- sapply(strsplit(probes, split = ";"), head, 1) ## take first
  probes <- unique(probes)

  ## Subset probes if too many
  if (length(probes) > nprobe) {
    if (nprobe > length(probes)) nprobe <- length(probes)
    # get random probes for query
    probes <- sample(probes, nprobe)
  }

  probes0 <- probes
  ## try different cleaning methods
  probes <- clean_probe_names(probes)
  probes1 <- clean_probe_names(probes, sep = "._-")
  probesx <- unique(c(probes0, probes, probes1))

  # Iterate over probe types
  key <- keytypes[1]
  for (key in keytypes) {
    probe_matches <- data.frame(NULL)

    # add symbol and genename on top of key as they will be used to
    # count the real number of probe matches
    key2 <- c(key, c("SYMBOL", "GENENAME"))
    key2 <- intersect(key2, keytypes)
    suppressMessages(suppressWarnings(try(
      probe_matches <- AnnotationDbi::select(
        orgdb,
        keys = probesx,
        keytype = key,
        columns = key2
      ),
      silent = TRUE
    )))

    # set empty character to NA, as we only count not-NA to define probe type
    probe_matches[probe_matches == ""] <- NA
    # check which probe types (genename, symbol) return the most matches
    n1 <- n2 <- 0
    if ("SYMBOL" %in% colnames(probe_matches)) n1 <- sum(!is.na(probe_matches[, "SYMBOL"]))
    if ("GENENAME" %in% colnames(probe_matches)) n2 <- sum(!is.na(probe_matches[, "GENENAME"]))
    matchratio <- max(n1, n2) / (1e-4 + nrow(probe_matches))
    key_matches[key] <- matchratio

    ## stop search prematurely if matchratio > 99%
    if (matchratio > 0.99) break()
  }

  ## Return top match
  ##  key_matches
  top_match <- NULL
  if (all(key_matches == 0)) {
    if (verbose) {
      message("head.probes = ", paste(head(probes), collapse = " "))
      message("WARNING: Probe type not found. Valid probe types: ", paste(keytypes, collapse = " "))
    }
    return(NULL)
  } else {
    top_match <- names(which.max(key_matches))
  }

  return(top_match)
}


#' @title Get human ortholog from given symbols of organism by using
#'   orthogene package. This package needs internet connection.
#'
#' @export
getHumanOrtholog <- function(organism, symbols) {
  ## test if orthogene server is reachable
  res <- try(orthogene::map_genes("CDK1", verbose = FALSE))
  if ("try-error" %in% class(res)) {
    message("[getHumanOrtholog] failed to contact server")
    df <- data.frame(symbols, "human" = NA)
    colnames(df)[1] <- organism
    rownames(df) <- NULL
    return(NULL)
  }

  ## map to correct orthogene species name, if not
  ## done. SPECIES_TABLE$species are annothub names,
  ## SPECIES_TABLE$ortho_species are matched orthogene/gprofiler
  ## names.
  ortho_organism <- getOrthoSpecies(organism)

  orthogenes <- NULL
  ortho.out <- try(orthogene::convert_orthologs(
    gene_df = c("---", unique(symbols[!is.na(symbols)])),
    input_species = ortho_organism,
    output_species = "human",
    non121_strategy = "drop_both_species",
    method = "gprofiler",
    verbose = FALSE
  ))

  if (!"try-error" %in% class(ortho.out)) {
    ii <- match(symbols, ortho.out$input_gene)
    orthogenes <- rownames(ortho.out)[ii]
  }

  if (is.null(orthogenes)) {
    message("WARNING: could not find orthogene for ", organism)
    orthogenes <- rep(NA, length(symbols))
  }

  df <- data.frame(symbols, "human" = orthogenes)
  colnames(df)[1] <- organism
  return(df)
}


#' @title Show some probe types for selected organism
#'
#' @export
showProbeTypes <- function(organism, keytypes = NULL, use.ah = NULL, n = 10) {
  if (tolower(organism) == "human") organism <- "Homo sapiens"
  if (tolower(organism) == "mouse") organism <- "Mus musculus"
  if (tolower(organism) == "rat") organism <- "Rattus norvegicus"
  organism

  message(paste("retrieving probe types for", organism, "..."))

  ## get correct OrgDb database for organism
  orgdb <- getOrgDb(organism, use.ah = use.ah)
  if (is.null(orgdb)) {
    message("ERROR: unsupported organism '", organism, "'\n")
    return(NULL)
  }

  ## get probe types for organism
  if (!is.null(keytypes) && keytypes[1] == "*") {
    keytypes <- keytypes(orgdb)
  }
  if (is.null(keytypes)) {
    keytypes <- c(
      "SYMBOL", "ENSEMBL", "UNIPROT", "ENTREZID",
      "GENENAME", "MGI",
      "ENSEMBLTRANS", "ENSEMBLPROT",
      "ACCNUM", "REFSEQ"
    )
  }
  keytypes0 <- keytypes
  keytypes <- intersect(keytypes, keytypes(orgdb))
  keytypes

  if (length(keytypes) == 0) {
    message("ERROR: no valid keytypes in: ", keytypes0)
    return(NULL)
  }

  ## example probes
  keytype0 <- "ENTREZID"
  suppressMessages(suppressWarnings(
    probes <- try(head(keys(orgdb, keytype = keytype0), n))
  ))
  if ("try-error" %in% class(probes)) {
    keytype0 <- setdiff(keytypes, "ENTREZID")[1]
    probes <- try(head(keys(orgdb, keytype = keytype0), n))
  }
  keytype0

  ## Iterate over probe types
  key_matches <- list()
  key <- keytypes[1]
  for (key in keytypes) {
    ## add symbol and genename on top of key as they will be used to
    ## count the real number of probe matches
    probe_matches <- try(
      suppressMessages(suppressWarnings(
        AnnotationDbi::select(
          orgdb,
          keys = probes,
          keytype = keytype0,
          columns = key
        )
      )),
      silent = TRUE
    )
    if (!"try-error" %in% class(probe_matches)) {
      ## set empty character to NA, as we only count not-NA to define probe type
      types <- probe_matches[, key]
      types <- setdiff(types, c("", NA))
      key_matches[[key]] <- head(types, n)
    }
  }

  return(key_matches)
}


#' @title Get all species in AnnotationHub/OrgDB
#'
#' @export
allSpecies <- function(col = c("species", "ortho_species", "species_name")[1]) {
  M <- data.frame(playbase::SPECIES_TABLE)
  species <- as.character(M[, col])
  names(species) <- M[, "taxonomyid"]
  species
}

#' Return all species that are supported by the ANNOTHUB annotation
#' engine.
#'
#' @return character vector of species names
#'
#' @export
allSpecies.ANNOTHUB <- function() {
  M <- getSpeciesTable(ah = NULL)
  M <- data.frame(M)
  M <- M[M$rdataclass == "OrgDb", ]
  species <- as.character(M[, "species"])
  names(species) <- M[, "taxonomyid"]
  species
}

#' Return all species that are supported by the ORTHOGENE annotation
#' engine.
#'
#' @return character vector of species names
#'
#' @export
allSpecies.ORTHOGENE <- function() {
  M <- orthogene::map_species(method = "gprofiler", verbose = FALSE)
  species <- M[, "scientific_name"]
  names(species) <- M[, "taxonomy_id"]
  species
}

#' @title Get species table in AnnotationHub/OrgDB
#'
#' @export
getSpeciesTable <- function(ah = NULL) {
  if (is.null(ah)) {
    ah <- AnnotationHub::AnnotationHub(localHub = FALSE) ## make global??
  }
  ah.tables <- AnnotationHub::query(ah, "OrgDb")

  variables <- c(
    "ah_id", "species", "description", "rdatadateadded", "rdataclass",
    "title", "taxonomyid", "coordinate_1_based", "preparerclass", "sourceurl",
    "dataprovider", "genome", "maintainer", "tags", "sourcetype"
  )

  # Iterate through each variable and store it as a table
  tables <- lapply(variables, function(var) {
    table <- eval(parse(text = paste0("ah.tables$", var)))
  })
  tables <- do.call(cbind, tables)

  colnames(tables) <- variables
  names(tables) <- variables
  return(tables)
}

#' Get GO gene sets for organism directly from
#' AnnotationHub/OrgDB. Restrict to genes as background.
#'
#' @export
getOrganismGO <- function(organism, use.ah = NULL, orgdb = NULL) {
  if (tolower(organism) == "human") organism <- "Homo sapiens"
  if (tolower(organism) == "mouse") organism <- "Mus musculus"
  if (tolower(organism) == "rat") organism <- "Rattus norvegicus"

  ## Load the annotation resource.
  if (is.null(orgdb)) {
    orgdb <- getOrgDb(organism, use.ah = use.ah)
  }

  go.gmt <- list()
  AnnotationDbi::keytypes(orgdb)
  ont_classes <- c("BP", "CC", "MF")
  if (!"GOALL" %in% AnnotationDbi::keytypes(orgdb)) {
    cat("WARNING:: missing GO annotation in database!\n")
  } else {
    ## create GO annotets
    cat("\nCreating GO annotation from AnnotationHub...\n")
    ont_classes <- c("BP", "CC", "MF")
    k <- "BP"
    for (k in ont_classes) {
      suppressMessages(suppressWarnings(
        go_id <- AnnotationDbi::mapIds(orgdb,
          keys = k, keytype = "ONTOLOGY",
          column = "GO", multiVals = "list"
        )[[1]]
      ))
      go_id <- unique(go_id)
      suppressMessages(suppressWarnings(
        sets <- AnnotationDbi::mapIds(orgdb,
          keys = go_id, keytype = "GOALL",
          column = "SYMBOL", multiVals = "list"
        )
      ))

      ## get GO title
      sets <- sets[which(names(sets) %in% keys(GO.db::GOTERM))]
      go <- sapply(GO.db::GOTERM[names(sets)], Term)
      new_names <- paste0("GO_", k, ":", go, " (", sub("GO:", "GO_", names(sets)), ")")
      names(sets) <- new_names

      ## add to list
      go.gmt <- c(go.gmt, sets)
    }
  }
  go.gmt
}


## ==================== using orthogene =====================
## WIP. This seems much faster than AnnotHub. There are about 700
## species supported. Online connection to server is needed but we are
## already using remote AnnotHub and orthogene for ortholog
## matching. The advantage is that probe type detection is not needed
## because orthogene seems to detect is automatically.

#' @export
getGeneAnnotation.ORTHOGENE <- function(
    organism,
    probes,
    verbose = TRUE) {
  ## correct organism names different from OrgDb
  if (organism == "Canis familiaris") {
    organism <- "Canis lupus familiaris"
  }

  ## map given name to official species name
  ## species <- try(orthogene::map_species(organism, method = "gprofiler", verbose = FALSE))
  ## species
  ## if ("try-error" %in% class(species)) {
  ##   message("[getGeneAnnotation.ORTHOGENE] *WARNING* could not connect to server")
  ##   return(NULL)
  ## }
  species <- getOrthoSpecies(organism)
  if (is.null(species)) {
    message("ERROR: unknown organism ", organism)
    return(NULL)
  }

  probes1 <- clean_probe_names(probes)

  gene.out <- orthogene::map_genes(
    genes = probes1,
    species = species,
    verbose = FALSE
  )
  head(gene.out)
  gene.out <- gene.out[match(probes1, gene.out$input), ]

  ortholog <- getHumanOrtholog(organism, gene.out$name)$human
  genebuild <- gprofiler2::get_version_info()$genebuild

  df <- data.frame(
    feature = probes,
    symbol = gene.out$name,
    human_ortholog = ortholog,
    gene_title = sub(" \\[.*", "", gene.out$description),
    #    gene_biotype = NA,
    #    map = NA,
    chr = NA,
    #    pos = NA,
    #    tx_len = NA,
    # source = gene.out$namespace,
    source = "gprofiler2",
    gene_name = probes
  )

  return(df)
}

#' Check if probes of organism are automatically recognized by
#' ORTHOGENE annotation engine.
#'
#' @return TRUE  if probes are recognized
#' @return FALSE if probes are not recognized
#'
#' @export
check_probetype.ORTHOGENE <- function(organism, probes) {
  map <- try(orthogene::map_genes(probes, species = organism, drop_na = FALSE, verbose = FALSE))
  if ("try-error" %in% class(map) || is.null(map)) {
    message("[check_probetype.ORTHOGENE] *WARNING* could not connect to server")
    return(NULL)
  }
  mean.mapped <- mean(!is.na(map$target))
  ## get correct OrgDb database for organism
  if (mean.mapped < 0.20) {
    return(FALSE)
  }
  return(TRUE)
}


#' Check if probes can be detected by Orthogene or AnnotHub/OrgDb
#' annotation engines.
#'
#' export
check_probetype <- function(organism, probes) {
  chk1 <- check_probetype.ORTHOGENE(organism, probes)
  if (!is.null(chk1) && chk1 == TRUE) {
    return(TRUE)
  }
  ## using AnnotHub/OrgDb
  chk2 <- detect_probetype(organism, probes)
  if (!is.null(chk2)) {
    return(TRUE)
  }
  return(FALSE)
}

#' Create new feature name by concatenating some columns of input
#' annotation table. Make all feature names unique.
#'
#' @param annot  some annotation dataframe
#' @param target vector of character. e.g. c("feature","_","symbol")
#'
#' export
combine_feature_names <- function(annot, target) {
  new.feature <- annot[, 0]
  for (i in 1:length(target)) {
    if (target[i] == 0 || target[i] == "rownames") {
      new.feature <- paste0(new.feature, rownames(annot))
    } else if (target[i] %in% colnames(annot)) {
      new.feature <- paste0(new.feature, annot[, target[i]])
    } else {
      ## some character
      new.feature <- paste0(new.feature, target[i])
    }
  }
  if (sum(duplicated(new.feature)) > 0) {
    message("[merge feature names] duplicated = ", sum(duplicated(new.feature)))
    new.feature <- make_unique(new.feature)
  }
  new.feature
}

#' @export
pgx.getGeneInfo <- function(pgx, gene) {
  feature <- pgx$genes[match(gene, pgx$genes$symbol), "feature"]
  ortholog <- pgx$genes[match(gene, pgx$genes$symbol), "human_ortholog"]
  datatype <- ifelse(is.null(pgx$datatype), "rna-seq", pgx$datatype)
  getOrgGeneInfo(pgx$organism, gene, feature, ortholog, datatype, as.link = TRUE)
}

#' @export
getOrgGeneInfo <- function(organism, gene, feature, ortholog, datatype, as.link = TRUE) {
  if (is.null(gene) || length(gene) == 0) {
    return(NULL)
  }
  if (is.na(gene) || gene == "") {
    return(NULL)
  }

  orgdb <- getOrgDb(organism, use.ah = NULL)
  cols <- c("SYMBOL", "UNIPROT", "GENENAME", "MAP", "OMIM", "PATH", "GO")
  cols <- intersect(cols, keytypes(orgdb))

  if (!"SYMBOL" %in% cols) {
    keytype <- detect_probetype(organism, gene)
  } else {
    keytype <- "SYMBOL"
  }

  ## return if gene is not known
  if (!gene %in% keys(orgdb, keytype)) {
    info <- list()
    info[["feature"]] <- feature
    info[["symbol"]] <- gene
    info[["organism"]] <- organism
    info[["summary"]] <- "(no info available)"
    return(info)
  }

  ## get info from different environments
  info <- lapply(cols, function(k) {
    tryCatch(
      {
        AnnotationDbi::select(
          orgdb,
          keys = gene,
          keytype = keytype,
          columns = k
        )[[k]]
      },
      error = function(w) {
        NULL
      }
    )
  })

  #  if(is.null(unlist(info))){
  #    return(NULL)
  #  }
  names(info) <- cols

  info[["ORGANISM"]] <- organism

  ## take out duplicates
  info <- lapply(info, unique)
  symbol <- info[[keytype]]
  uniprot <- info[["UNIPROT"]]
  if (length(uniprot) == 0) {
    this.uniprot <- NULL
  } else {
    this.uniprot <- uniprot[which(sapply(uniprot, function(p) grepl(p, feature)))]
    if (length(this.uniprot) == 0) this.uniprot <- uniprot[1]
  }

  if (as.link && length(symbol)) {
    gene.link <- "<a href='https://www.genecards.org/cgi-bin/carddisp.pl?gene=GENE' target='_blank'>GENE</a>"
    gene.link <- sapply(symbol, function(s) gsub("GENE", s, gene.link))
    info[["SYMBOL"]] <- paste(gene.link, collapse = ", ")
  }

  if (as.link && length(uniprot)) {
    prot.link <- "<a href='https://www.uniprot.org/uniprotkb/UNIPROT' target='_blank'>UNIPROT</a>"
    prot.link <- sapply(uniprot, function(s) gsub("UNIPROT", s, prot.link))
    info[["UNIPROT"]] <- paste(prot.link, collapse = ", ")
  }

  ## create link to external databases: OMIM, GeneCards, Uniprot
  if (as.link) {
    genecards.link <- "<a href='https://www.genecards.org/cgi-bin/carddisp.pl?gene=GENE' target='_blank'>GeneCards</a>"
    uniprot.link <- "<a href='https://www.uniprot.org/uniprotkb/UNIPROT' target='_blank'>UniProtKB</a>"
    genecards.link <- NULL
    uniprot.link <- NULL
    if (length(symbol)) genecards.link <- sub("GENE", symbol[1], genecards.link)
    if (length(this.uniprot)) uniprot.link <- sub("UNIPROT", this.uniprot, uniprot.link)
    info[["databases"]] <- paste(c(genecards.link, uniprot.link), collapse = ", ")
  }

  if (length(this.uniprot) && grepl("proteomics", datatype, ignore.case = TRUE)) {
    ## create link to PhosphoSitePlus
    phosphositeplus.link <- "<a href='https://www.phosphosite.org/simpleSearchSubmitAction.action?searchStr=GENE' target='_blank'>PhosphoSitePlus</a>"
    phosphositeplus.link <- "<a href='https://www.phosphosite.org/uniprotAccAction?id=UNIPROT' target='_blank'>PhosphoSitePlus</a>"
    ## phosphositeplus.link <- sub("GENE", symbol[1], phosphositeplus.link)
    phosphositeplus.link <- sub("UNIPROT", this.uniprot, phosphositeplus.link)
    info[["databases"]] <- paste(c(info[["databases"]], phosphositeplus.link), collapse = ", ")

    ## ## create links to PhosphoELM for proten and gene: db of S/T/Y phosphorylation sites
    ## phosphoELM.link <- "<a href='http://phospho.elm.eu.org/byAccession/UNIPROT' target='_blank'>PhosphoELM</a>"
    ## phosphoELM.link <- sub("UNIPROT", uniprot, phosphoELM.link)
    ## info[["databases"]] <- paste(c(info[["databases"]], phosphoELM.link), collapse = ", ")
  }

  ## create link to OMIM
  if (as.link && length(info[["OMIM"]])) {
    omim.link <- "<a href='https://www.omim.org/entry/OMIM' target='_blank'>OMIM</a>"
    info[["OMIM"]] <- sapply(info[["OMIM"]], function(x) gsub("OMIM", x, omim.link))
  }

  ## create link to KEGG
  if (as.link && length(info[["PATH"]])) {
    kegg.link <- "<a href='https://www.genome.jp/kegg-bin/show_pathway?map=hsaKEGGID&show_description=show' target='_blank'>KEGGNAME (KEGGID)</a>"
    for (i in 1:length(info[["PATH"]])) {
      kegg.id <- info[["PATH"]][[i]]
      kegg.id <- setdiff(kegg.id, NA)
      if (length(kegg.id) > 0) {
        kegg.name <- AnnotationDbi::mget(kegg.id, envir = KEGG.db::KEGGPATHID2NAME, ifnotfound = NA)[[1]]
        if (!is.na(kegg.name) && as.link) {
          info[["PATH"]][[i]] <- gsub("KEGGNAME", kegg.name, gsub("KEGGID", kegg.id, kegg.link))
        } else {
          info[["PATH"]][[i]] <- kegg.name
        }
      }
    }
  }

  ## create link to GO
  if (length(info[["GO"]]) && !is.na(info[["GO"]][1])) {
    ## sometimes GO.db is broken...
    suppressWarnings(try.out <- try(AnnotationDbi::Term(AnnotationDbi::mget("GO:0000001",
      envir = GO.db::GOTERM,
      ifnotfound = NA
    )[[1]])))
    go.ok <- (class(try.out) != "try-error")
    if (go.ok) {
      amigo.link <- "<a href='http://amigo.geneontology.org/amigo/term/GOID' target='_blank'>GOTERM (GOID)</a>"
      i <- 1
      for (i in 1:length(info[["GO"]])) {
        go_id <- info[["GO"]][i]

        term_id <- AnnotationDbi::mget(go_id, envir = GO.db::GOTERM, ifnotfound = NA)[[1]]
        if (class(term_id) == "GOTerms") {
          go_term <- AnnotationDbi::Term(term_id)
          if (as.link) {
            info[["GO"]][i] <- gsub("GOTERM", go_term, gsub("GOID", go_id, amigo.link))
          } else {
            info[["GO"]][i] <- go_term
          }
        } else {
          info[["GO"]][i] <- go_id
        }
      }
    } else {
      info[["GO"]] <- NULL
    }
  }

  ## pull summary
  info[["SUMMARY"]] <- "(no info available)"
  ## ortholog <- getHumanOrtholog(organism, symbol)$human

  if (!is.null(ortholog) && ortholog %in% names(playdata::GENE_SUMMARY)) {
    info[["SUMMARY"]] <- playdata::GENE_SUMMARY[ortholog]
    info[["SUMMARY"]] <- gsub("Publication Note.*|##.*", "", info[["SUMMARY"]])
  }

  ## rename
  tags <- c(
    "ORGANISM", "SYMBOL", "UNIPROT", "GENENAME", "MAP", "OMIM", "PATH",
    "GO", "SUMMARY", "databases"
  )
  info <- info[tags]
  names(info) <- c(
    "organism", "gene_symbol", "uniprot", "name", "map_location",
    "OMIM", "pathway", "GO", "summary", "databases"
  )

  return(info)
}

#' @export
getMetaboliteInfo <- function(organism = "Human", chebi) {
  if (is.null(chebi) || length(chebi) == 0) {
    return(NULL)
  }
  if (is.na(chebi) || chebi == "") {
    return(NULL)
  }
  info <- list()

  metabolite_metadata <- playdata::METABOLITE_METADATA
  orgdb <- playdata::METABOLITE_ANNOTATION

  info[["name"]] <- metabolite_metadata[metabolite_metadata$ID == chebi, "NAME"]
  info[["summary"]] <- metabolite_metadata[metabolite_metadata$ID == chebi, "DEFINITION"]
  info[["organism"]] <- organism


  # remove summary if it is null
  if (info[["summary"]] == "null") info[["summary"]] <- "Summary not available for this metabolite."
  if (is.null(info[["summary"]])) info[["summary"]] <- "Summary not available for this metabolite."


  # get annotation for a given chebi id
  annotation <- orgdb[orgdb$ID == chebi, ]

  # remove NA columns from anntoation
  annotation <- annotation[, colSums(is.na(annotation)) < nrow(annotation)]
  cols <- colnames(annotation)[-1] ## exclude chebi IDS as we already have it

  ## get info from different environments
  res <- lapply(cols, function(k) {
    link <- NULL
    matched_id <- annotation[annotation$ID == chebi, k]
    if (k == "HMDB") link <- glue::glue("<a href='https://hmdb.ca/metabolites/{matched_id}' target='_blank'>{matched_id}</a>")
    if (k == "KEGG") link <- glue::glue("<a href='https://www.kegg.jp/dbget-bin/www_bget?{matched_id}' target='_blank'>{matched_id}</a>")
    if (k == "PubChem") link <- glue::glue("<a href='https://pubchem.ncbi.nlm.nih.gov/compound/{matched_id}' target='_blank'>{matched_id}</a>")
    if (k == "ChEBI") link <- glue::glue("<a href='https://www.ebi.ac.uk/chebi/searchId.do?chebiId=CHEBI:{matched_id}' target='_blank'>{matched_id}</a>")
    if (k == "METLIN") link <- matched_id # METLIN is offline at the time of this request, needs to be updated
    if (k == "SMILES") link <- matched_id
    return(link)
  })

  # merge all info
  names(res) <- cols
  info <- c(info, res)

  ## create link to external databases

  # these libraries are not always available for a given chebi id
  hmdb.link <- NULL
  kegg.link <- NULL
  pubchem.link <- NULL
  if (!is.null(info[["HMDB"]])) hmdb.link <- glue::glue("<a href='https://hmdb.ca/metabolites/{annotation[,'HMDB']}' target='_blank'>HMDB</a>")
  if (!is.null(info[["KEGG"]])) kegg.link <- glue::glue("<a href='https://www.kegg.jp/dbget-bin/www_bget?{annotation[,'KEGG']}' target='_blank'>KEGG</a>")
  if (!is.null(info[["PubChem"]])) pubchem.link <- glue::glue("<a href='https://pubchem.ncbi.nlm.nih.gov/compound/{annotation[,'PubChem']}' target='_blank'>PubChem</a>")


  # these libraries are always available
  chebi.link <- glue::glue("<a href='https://www.ebi.ac.uk/chebi/searchId.do?chebiId=CHEBI:{chebi}' target='_blank'>ChEBI</a>")
  reactome.link <- glue::glue("<a href='https://reactome.org/content/query?q=chebi%3A{chebi}' target='_blank'>Reactome</a>")

  info[["databases"]] <- paste(c(hmdb.link, kegg.link, reactome.link, pubchem.link, chebi.link), collapse = ", ")

  return(info)
}

#' Automatically detects species by trying to detect probetype from
#' list of test_species. Warning. bit slow.
#'
#' @export
detect_species_probetype <- function(
    probes,
    test_species = c("human", "mouse", "rat"),
    datatype = NULL) {
  probes <- unique(clean_probe_names(probes))
  ptype <- list()
  for (s in test_species) {
    ptype[[s]] <- detect_probetype(
      organism = s,
      probes = probes,
      use.ah = FALSE,
      datatype = datatype,
      verbose = FALSE
    )
  }
  ptype <- unlist(ptype)
  out <- list(
    species = names(ptype),
    probetype = ptype
  )
  return(out)
}

#' Annotate phosphosite with residue symbol. Feature names must be of
#' form 'uniprot_position'.
#'
#' @export
annotate_phospho_residue <- function(features, detect.only = FALSE) {
  valid_name <- mean(grepl("[_.][1-9].*", features), na.rm = TRUE) > 0.9
  uniprot <- sub("[_.][1-9].*", "", features)
  positions <- strsplit(sub(".*[_.]", "", features), split = "[;/,]")

  P <- playdata::PHOSPHOSITE
  prot.match <- mean(uniprot %in% P$UniProt, na.rm = TRUE)
  pos.match <- mean(positions %in% P$Position, na.rm = TRUE)
  is_phospho <- (valid_name && prot.match > 0.50 && pos.match > 0.50)

  if (detect.only) {
    return(is_phospho)
  }

  if (is_phospho) {
    ## determine separators
    sep1.match <- sapply(c("_", "."), function(s) {
      sum(grepl(s, features, fixed = TRUE), na.rm = TRUE)
    })
    sep1 <- names(which.max(sep1.match))
    sel <- grep("[;/,]", features)
    sep2.match <- sapply(c(";", "/", ","), function(s) {
      sum(grepl(s, features[sel], fixed = TRUE), na.rm = TRUE)
    })
    sep2 <- names(which.max(sep2.match))
    P <- P[which(P$UniProt %in% uniprot), ]
    dim(P)
    P.id <- paste0(P$UniProt, "_", P$Position)
    F.id <- lapply(1:length(uniprot), function(i) {
      paste0(uniprot[i], "_", positions[[i]])
    })

    ## this takes a while...
    p.idx <- lapply(uniprot, function(p) which(P$UniProt == p))
    type <- sapply(1:length(positions), function(i) {
      jj <- match(positions[[i]], P$Position[p.idx[[i]]])
      tt <- P$Residue[p.idx[[i]][jj]]
      tt[is.na(tt)] <- "" ## not found
      tt
    })

    new.features <- sapply(1:length(features), function(i) {
      tt <- type[[i]]
      pp <- paste(paste0(tt, positions[[i]]), collapse = sep2)
      paste0(uniprot[i], sep1, pp)
    })
    features <- new.features
  }
  features
}


#' Convert probetype unsing annothub
#'
#' @export
convert_probetype <- function(organism, probes, target_id, from_id=NULL,
                              datatype = NULL, orgdb = NULL, verbose=TRUE) {

  if (tolower(organism) == "human") organism <- "Homo sapiens"
  if (tolower(organism) == "mouse") organism <- "Mus musculus"
  if (tolower(organism) == "rat") organism <- "Rattus norvegicus"

  if (!is.null(datatype) && datatype == "metabolomics") {
    ##new.probes <- mx.detect_probetype(probes)
    ##return(new.probes)
    message("WARNING: metabolomics not yet implemented")
    return(NULL)
  }

  ## get correct OrgDb database for organism
  if (is.null(orgdb)) {
    orgdb <- getOrgDb(organism)
  }
  if (is.null(orgdb)) {
    if(verbose) message("[convert_probetype] ERROR: unsupported organism '", organism, "'\n")
    return(NULL)
  }

  if(!target_id %in% keytypes(orgdb)) {
    message("[convert_probetype] invalid target probetype")
    return(NULL)
  }
  if(is.null(from_id)) {
    from_id <- detect_probetype(organism, probes, orgdb = orgdb, datatype=NULL )
  }
  from_id
  message("[convert_probetype] converting from ", from_id, " to ", target_id)
    
  suppressMessages(suppressWarnings(try(
    res <- AnnotationDbi::select(
      orgdb,
      keys = probes,
      keytype = from_id,
      columns = target_id
    ),
    silent = TRUE
  )))
  new.probes <- res[match(probes, res[,from_id]),target_id]
  return(new.probes)
}<|MERGE_RESOLUTION|>--- conflicted
+++ resolved
@@ -709,13 +709,8 @@
   if (tolower(organism) == "rat") organism <- "Rattus norvegicus"
 
   if (!is.null(datatype) && datatype == "metabolomics") {
-<<<<<<< HEAD
     probe_type <- mx.detect_probetype(probes)
     return(probe_type)    
-=======
-    probe_type <- mbx.detect_probetype(probes)
-    return(probe_type)
->>>>>>> ccaf898f
   }
 
   ## get correct OrgDb database for organism
