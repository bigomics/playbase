--- conflicted
+++ resolved
@@ -943,19 +943,6 @@
 #' @export
 getHumanOrtholog <- function(organism, symbols) {
   ## test if orthogene server is reachable
-<<<<<<< HEAD
-  res <- try(orthogene::map_genes("CDK1", verbose = FALSE))
-  if ("try-error" %in% class(res)) {
-    message("[getHumanOrtholog] WARNING:: failed to contact server")
-    ## as fallback we return the capitalized symbols. Maybe implement
-    ## a BioMart engine here.
-    orthogenes <- toupper(gsub(".*:","",symbols))
-    df <- data.frame(symbols,  orthogenes)
-    colnames(df) <- c(organism, "human")
-    rownames(df) <- NULL
-    return(df)
-=======
-  ## res.orthogene <- try(orthogene::map_genes("CDK1", verbose = FALSE))
   ortho_organism <- getOrthoSpecies(organism)
   mm <- c("gprofiler", "homologene", "babelgene") ## mapping methods
   LL <- list()
@@ -990,7 +977,6 @@
     } else {
       orthogeneMethod <- names(methods)[1]
     }
->>>>>>> 0fb1fdae
   }
 
   if (!is.null(orthogeneMethod)) {
@@ -1029,13 +1015,6 @@
     colnames(df)[1] <- organism
     return(df)
   }
-<<<<<<< HEAD
-
-  df <- data.frame(symbols, orthogenes)
-  colnames(df) <- c( organism, "human")
-  return(df)
-=======
->>>>>>> 0fb1fdae
 }
 
 
