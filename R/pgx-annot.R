##
## This file is part of the Omics Playground project.
## Copyright (c) 2018-2023 BigOmics Analytics SA. All rights reserved.
##

#' Retrieve gene annotation table
#'
#' @description Retrieves a gene annotation table for the given organism
#' from Ensembl using biomaRt. Adds the table to the PGX object.
#'
#' @param pgx PGX object with a counts table.
#' @param organism Char. Organism name. For more info see \code{\link{playbase::SPECIES_TABLE}}.
#' @param annot_table Custom annotation table. See \code{\link{playbase::pgx.custom_annotation}}.
#' @return Updated PGX object with gene annotation table
#'
#' @details Queries the Ensembl database to get a gene annotation table
#' containing external gene IDs mapped to Ensembl IDs. Handles retries in case
#' of temporary Ensembl API errors.
#'
#'
#' @examples
#' \dontrun{
#' pgx <- list()
#' pgx$counts <- matrix(rnorm(4), nrow = 2)
#' rownames(pgx$counts) <- c("ENSG00000142192", "ENSG00000288602")
#' pgx <- pgx.addGeneAnnotation(pgx, "Human")
#' }
#' @export
pgx.addGeneAnnotation <- function(pgx, annot_table = NULL) {
  # Safety checks
  stopifnot(is.list(pgx))

  probes <- rownames(pgx$counts)
  datatype <- pgx$datatype
  organism <- pgx$organism
<<<<<<< HEAD
  probe_type <- pgx$probe_type
  
  genes <- getProbeAnnotation(
    organism, probes, datatype, probetype = probe_type,    
    annot_table = annot_table)
=======

  genes <- getProbeAnnotation(organism, probes, datatype,
    annot_table = annot_table
  )

  ## annot.unknown <- organism %in% c("No organism","unknown") ||
  ##   datatype %in% c("custom","unknown")
  ## if (annot.unknown) {
  ##   # annotation table is mandatory for 'No organism' (until server side
  ##   # can handle missing genesets)
  ##   genes <- getCustomAnnotation(
  ##     probes = probes, custom_annot = annot_table )
  ## } else {
  ##   if (datatype == "metabolomics") {
  ##     genes <- getMetaboliteAnnotation(
  ##       probes, add_id = TRUE, probe_type = NULL)
  ##   } else if (datatype == "multi-omics") {
  ##     genes <- getProbeAnnotation(organism, probes)
  ##   } else {
  ##     # Get gene table
  ##     genes <- getGeneAnnotation(
  ##       organism = organism, probes = probes )
  ##   }
  ## }
  ## ## if annot_table is provided we override our annotation and append
  ## ## extra columns
  ## if (!is.null(annot_table)) {
  ##   kk <- unique(c(colnames(genes),colnames(annot_table)))
  ##   genes <- genes[, setdiff(colnames(genes), colnames(annot_table)), drop=FALSE]
  ##   annot_table <- annot_table[match(rownames(genes), rownames(annot_table)), ]
  ##   genes <- cbind(genes, annot_table)[,kk]
  ## }
>>>>>>> edd64ee2

  ## cleanup entries and reorder columns
  genes <- cleanupAnnotation(genes)

  # Add to pgx object
  pgx$genes <- genes

  return(pgx)
}

# old function call
ngs.getGeneAnnotation <- function(...) {
  getGeneAnnotation(...)
}

#' Convert multi-omics probetype. Probe names *must  be prefixed with
#' data type unless classical transcriptomics/proteomics.
#'
#' @export
getProbeAnnotation <- function(organism, probes, datatype, probetype="",
                               annot_table = NULL) {

  if(is.null(datatype)) datatype <- "unknown"  
  if(is.null(probetype)) probetype <- "unknown"

  unknown.organism <- (organism %in% c("No organism","custom","unkown"))
  unknown.datatype <- (datatype %in% c("custom","unkown"))
  unknown.probetype <- (probetype %in% c("custom","unkown"))  
  annot.unknown <- unknown.organism || unknown.datatype || unknown.probetype
  annot.unknown
  
  genes <- NULL
  if (annot.unknown) {
    # annotation table is mandatory for 'No organism' (until server side
    # can handle missing genesets)
    info("[getProbeAnnotation] annotating for unknown datatype with custom annotation")
    genes <- getCustomAnnotation( probes, annot_table )
  } else if (datatype == "metabolomics") {
    dbg("[getProbeAnnotation] annotating for metabolomics")
    mx.check <- mx.check_mapping(
      probes, all.db=c("playdata","annothub","refmet"), check.first = TRUE)
    mx.check <- mean(!is.na(mx.check)) > 0.01
    mx.check
    if(mx.check) {
      ## Directly annotate if probes are recognized
      genes <- getMetaboliteAnnotation(
        probes, add_id = TRUE, annot_table = annot_table )
    } else {
      ## Fallback on custom
      dbg("[getProbeAnnotation] WARNING: not able to map metabolomics probes")
    }
  } else if (datatype == "multi-omics") {
    dbg("[getProbeAnnotation] annotating for multi-omics")
    genes <- getMultiOmicsProbeAnnotation(organism, probes)
  } else {
    dbg("[getProbeAnnotation] annotating for transcriptomics")
    genes <- getGeneAnnotation( organism = organism, probes = probes )
  }
  
  ## final fallback is genes==NULL
  if(is.null(genes)) {
    dbg("[getProbeAnnotation] WARNING: fallback to UNKNOWN probes")
    genes <- getCustomAnnotation( probes, custom_annot = NULL )
  }

  ## if annot_table is provided we override our annotation and append
  ## extra columns
  if (!is.null(genes) && !is.null(annot_table)) {
    dbg("[getProbeAnnotation] merging custom annotation table")
    kk <- unique(c(colnames(genes),colnames(annot_table)))
    genes <- genes[, setdiff(colnames(genes), colnames(annot_table)), drop=FALSE]
    annot_table <- annot_table[match(rownames(genes), rownames(annot_table)), ]
    genes <- cbind(genes, annot_table)[,kk]
  }
  
  genes
}

#' Get gene annotation data using annothub or orthogene.
#'
#' @export
getGeneAnnotation <- function(
    organism,
    probes,
    use.ah = NULL,
    verbose = TRUE) {
  annot <- NULL

  if (tolower(organism) == "human") organism <- "Homo sapiens"
  if (tolower(organism) == "mouse") organism <- "Mus musculus"
  if (tolower(organism) == "rat") organism <- "Rattus norvegicus"
  if (tolower(organism) == "dog") organism <- "Canis familiaris"

<<<<<<< HEAD
  probes <- trimws(probes)
  probes[probes==""] <- NA
  
  if(mean(grepl("[:]",probes)) > 0.98) {
=======
  if (mean(grepl("[:]", probes)) > 0.98) {
>>>>>>> edd64ee2
    message("[getGeneAnnotation] WARNING. stripping prefix... Is this multi-omics??")
    probes <- sub("^[a-zA-Z]+:", "", probes)
  }

  ## first annotate with ANNOTHUB
  info("[getGeneAnnotation] annotating with ANNOTHUB")
  annot <- getGeneAnnotation.ANNOTHUB(
    organism = organism,
    probes = probes,
    use.ah = use.ah,
    verbose = verbose
  )
  
  ## fallback with ORTHOGENE
  if(is.null(annot)) {
    dbg("[getGeneAnnotation] fallback to ORTHOGENE ")  
    annot <- try(getGeneAnnotation.ORTHOGENE(
      organism = organism,
      probes = probes,
      verbose = verbose
    ))
    dbg("[getGeneAnnotation] ORTHOGENE: class.annot= ", class(annot))      
    if("try-error" %in% class(annot)) {
      annot <- NULL
    }
  }
  
  missing <- annot$symbol %in% c(NA,"")
  if (!is.null(annot) && any(missing)) {
    info(
      "[getGeneAnnotation] annotating", sum(missing),
      "missing features with ORTHOGENE"
    )
    missing.probes <- probes[which(missing)]
    missing.annot <- try(getGeneAnnotation.ORTHOGENE(
      organism = organism,
      probes = missing.probes,
      verbose = verbose
    ))
    if (!is.null(missing.annot) && !"try-error" %in% class(missing.annot) &&
          nrow(missing.annot)) {
      ## replace missing entries
      missing.annot <- missing.annot[, colnames(annot)]
      jj <- match(missing.probes, probes)
      annot[jj, ] <- missing.annot
    }
  }

  ## clean up
  if(!is.null(annot)) {
    annot <- cleanupAnnotation(annot)
  }

  return(annot)
}


#' Get gene annotation data using AnnotationHub
#'
#' Retrieves gene annotation information from AnnotationHub for a set of input
#' gene/transcript identifiers.
#'
#' @param probes Character vector of gene/transcript identifiers to retrieve annotation for.
#' @param organism Organism name, e.g. "hsapiens_gene_ensembl".
#' @param probe_type Character specifying the type of input identifiers. If NULL,
#' it will be automatically detected. Options are "ensembl_gene_id", "ensembl_transcript_id", etc.
#' @param verbose Logical indicating whether to print status messages.
#'
#' @return Data frame with gene annotation data for the input identifiers. Columns are:
#' \itemize{
#'   \item \code{feature}: The probe identifier.
#'   \item \code{sybmol}: Human readable gene name.
#'   \item \code{human_homolog}: Gene symbol for human. Only present if working with non-human dataset.
#'   \item \code{gene_title}: Gene description
#'   \item \code{gene_biotype}: Gene biotype
#'   \item \code{chr}: Chromosome
#'   \item \code{pos}: Transcript start position
#'   \item \code{tx_len}: Transcript length
#'   \item \code{map}: Chromosome band
#'   \item \code{gene_name}: equivalent to the rownames. Kept for back compatibility
#' }
#'
#' @details This function queries AnnotHub to retrieve key gene annotation data for
#' a set of input gene/transcript identifiers. It can detect the identifier
#' type automatically if not provided.
#'
#'
#' @examples
#' \dontrun{
#' probes <- c("ENSG00000142192", "ENST00000288602")
#' result <- getGeneAnnotation(organism, probes)
#' head(result)
#' }
#' @export
getGeneAnnotation.ANNOTHUB <- function(
    organism,
    probes,
    use.ah = NULL,
    probe_type = NULL,
    verbose = TRUE) {
  if (is.null(organism)) {
    warning("[getGeneAnnotation.ANNOTHUB] Please specify organism")
    return(NULL)
  }

  if (verbose) {
    message("[getGeneAnnotation.ANNOTHUB] Retrieving gene annotation...")
  }

  if (tolower(organism) == "human") organism <- "Homo sapiens"
  if (tolower(organism) == "mouse") organism <- "Mus musculus"
  if (tolower(organism) == "rat") organism <- "Rattus norvegicus"

  genes <- NULL

  ## get correct OrgDb database for this organism
  orgdb <- getOrgDb(organism, use.ah = use.ah)
  if(is.null(orgdb)) {
    message("[getGeneAnnotation.ANNOTHUB] ERROR: orgdb == NULL: ", is.null(orgdb) )
    return(NULL)
  }
  
  if (is.null(probes)) {
    probes <- AnnotationDbi::keys(orgdb)
  }
  probes0 <- probes
  names(probes) <- probes0

  if (is.null(probe_type)) {
    probe_type <- detect_probetype(organism, probes, orgdb = orgdb)
    probe_type
<<<<<<< HEAD
    if (is.null(probe_type) || is.na(probe_type) ) {
      message("ERROR: could not determine probe_type.")
      message("WARNING!!! returning empty annotation.")
=======
    if (is.null(probe_type) || is.na(probe_type)) {
      message("ERROR: could not determine probe_type. Please specify. ")
>>>>>>> edd64ee2
      annot <- data.frame(feature = probes, symbol = "")
      annot <- cleanupAnnotation(annot)
      return(annot)
    }
  }
  
  ## clean up probe names from suffixes
  ## probes <- clean_probe_names(probes)
  probes <- match_probe_names(probes, orgdb, probe_type)

  ## --------------------------------------------
  ## retrieve table
  ## --------------------------------------------
  cols <- c("SYMBOL", "GENENAME", "GENETYPE", "MAP")
  cols <- intersect(cols, AnnotationDbi::keytypes(orgdb))

  if (organism %in% c("Mus musculus", "Rattus norvegicus")) {
    cols <- unique(c(cols, "ENTREZID"))
  }

  cat("get gene annotation columns:", cols, "\n")
  message("retrieving annotation for ", length(probes), " ", probe_type, " features...")

  suppressMessages(suppressWarnings(
    annot <- AnnotationDbi::select(
      orgdb,
      keys = probes,
      columns = cols,
      keytype = probe_type
    )
  ))

  ## Attempt to retrieve chr map via org.Mm.egCHRLOC / org.Rn.egCHRLOC.
  if (organism %in% c("Mus musculus", "Rattus norvegicus")) {
    if (organism == "Mus musculus") {
      library(org.Mm.eg.db)
      chrloc <- org.Mm.egCHRLOC
    }
    if (organism == "Rattus norvegicus") {
      library(org.Rn.eg.db)
      chrloc <- org.Rn.egCHRLOC
    }
    mapped_genes <- as.list(chrloc[mappedkeys(chrloc)])
    cm <- intersect(as.character(annot$ENTREZID), names(mapped_genes))
    mapped_genes <- mapped_genes[cm]
    locs <- unlist(lapply(mapped_genes, function(x) names(x[1])))
    jj <- match(names(locs), annot$ENTREZID)
    annot$MAP <- NA
    annot$MAP[jj] <- unname(locs)
    cls <- setdiff(colnames(annot), "ENTREZID")
    annot <- annot[, cls, drop = FALSE]
  }

  # some organisms do not provide symbol but rather gene name (e.g. yeast)
  if (!"SYMBOL" %in% colnames(annot)) {
    annot$SYMBOL <- annot$GENENAME
  }
  annot$SYMBOL[is.na(annot$SYMBOL)] <- ""

  ## match annotation table to probes
  cat("got", length(unique(annot$SYMBOL)), "unique SYMBOLs...\n")
  annot <- annot[match(probes, annot[, probe_type]), ]
  annot$PROBE <- names(probes) ## original probe names

  ## --------------------------------------------
  ## second pass for missing symbols
  ## --------------------------------------------
  is.missing <- (is.na(annot$SYMBOL) | annot$SYMBOL == "")
  missing.probes <- probes[which(is.missing)] ## probes match annot!
  missing.probes <- missing.probes[!is.na(missing.probes)]
  if (length(missing.probes)) {
    dbg(
      "[getGeneAnnotation.ANNOTHUB] retrying missing",
      length(missing.probes), "symbols..."
    )
    suppressWarnings(suppressMessages(
      missing.probe_type <- detect_probetype(organism, missing.probes, orgdb = orgdb)
    ))
    missing.probe_type
    if (!is.null(missing.probe_type) && !is.na(missing.probe_type)) {
      missing.probes1 <- match_probe_names(missing.probes, orgdb, missing.probe_type)
      suppressMessages(suppressWarnings(
        missing.annot <- AnnotationDbi::select(orgdb,
          keys = missing.probes1,
          columns = cols,
          keytype = missing.probe_type
        )
      ))
      head(missing.annot)
      missing.key <- missing.annot[, missing.probe_type, drop = FALSE]
      missing.annot$PROBE <- names(missing.probes[match(missing.key, missing.probes1)])
      jj <- match(missing.annot$PROBE, probes)
      colnames(missing.annot) <- colnames(annot)
      annot[jj, ] <- missing.annot
    }
  }

  ## get human ortholog using 'orthogene'
  cat("\ngetting human orthologs...\n")
  ortho_organism <- getOrthoSpecies(organism, use="map")
  annot$ORTHOGENE <- getHumanOrtholog(ortho_organism, annot$SYMBOL)$human

  ## Return as standardized data.frame and in the same order as input
  ## probes.
  pkgname <- orgdb$packageName
  if (length(pkgname) == 0) pkgname <- "OrgDb"
  annot$SOURCE <- pkgname[1]

  annot.cols <- c(
    "PROBE", "SYMBOL", "ORTHOGENE", "GENENAME",
    ##  "GENETYPE", "MAP", "CHR", "POS", "TXLEN", "SOURCE"
    "MAP", "SOURCE"
  )
  missing.cols <- setdiff(annot.cols, colnames(annot))
  missing.cols
  genes <- annot
  for (a in missing.cols) genes[[a]] <- NA
  genes <- genes[, annot.cols]
  new.names <- c(
    "feature", "symbol", "human_ortholog", "gene_title",
    ## "gene_biotype", "map", "chr", "pos", "tx_len", "source"
    "chr", "source"
  )
  colnames(genes) <- new.names
  genes <- as.data.frame(genes)

  if (!all(probes0 %in% genes$feature)) {
    message("WARNING: not all probes could be annotated")
  }
  genes <- genes[match(probes0, genes$feature), , drop = FALSE]

  if (is.null(genes)) {
    warning("[getGeneAnnotation] ERROR : could not create gene annotation")
    return(NULL)
  }

  ## in case there were duplicated probe names we _must_ make them
  ## unique??? IK: really?? or should we remove duplicates?
  rownames(genes) <- make_unique(probes0) ## in pgx-functions.R

  return(genes)
}

getOrthoSpecies <- function(organism, use=c("table","map")[1]) {
  if(use == "map") {
    species <- try(orthogene::map_species(organism, method = "gprofiler", verbose = FALSE))
  }
  if(use == "table") {  
    S <- playbase::SPECIES_TABLE
    df <- data.frame(rownames(S), S[, c("species", "species_name", "ortho_species")])
    match <- colSums(apply(df, 2, tolower) == tolower(organism), na.rm = TRUE)
    if (all(match == 0)) {
      return(NULL)
    }
    k <- which.max(match)
    sel <- match(tolower(organism), tolower(df[, k]))
    if (length(sel) == 0) {
      return(NULL)
    }
    species <- df[sel, "ortho_species"]
  }
  species
}


#' Clean up inline duplicated features: eg: feature1;feature1;....
#'
#' @export
clean_dups_inline_probenames <- function(probes) {
  probes[is.na(probes)] <- ""
  probes <- sapply(strsplit(probes,split="[;,._]"),function(s) paste(unique(s),collapse=";"))
  return (probes)
}

#' Cleanup probe names from postfixes or version numbers
#'
#' @export
clean_probe_names <- function(probes, sep = ".-") {
  probes0 <- probes
  probes[is.na(probes)] <- ""
  sel <- grep("[;]", probes)
  if (length(sel)) {
    probes[sel] <- sapply(strsplit(probes[sel], split = ";"), head, 1) ## take first
  }

  ## strip away anything after a 'dot' or 'underscore'
  probes <- sub(paste0("[", sep, "].*"), "", probes)

  ## is.ensembl <- mean(grepl("^ENS", probes)) > 0.5
  ## if (is.ensembl) {
  ##   probes <- sub("[.][0-9]+$", "", probes) ## strip version number
  ## }

  ## If UNIPROT we also strip isoform extension (orgDb does not like it)
  is.uniprot <- mean(grepl("^[QP][0-9]*", probes)) > 0.8
  if (is.uniprot) {
    ## probes <- sub("[.][0-9]+$", "", probes) ## strip phosphosite
    probes <- sub("-[0-9]+", "", probes) ## strip isoform
  }
  ##  names(probes) <- probes0
  probes
}

#' Match dirty probe names to clean key names
#'
#' @export
match_probe_names <- function(probes, orgdb, probe_type = NULL) {
  if (is.character(orgdb)) orgdb <- getOrgDb(orgdb)
  if (is.null(orgdb)) {
    message("[match_probe_names] ERROR could not get orgdb!" )
    return(NULL)
  }
  if (is.null(probe_type)) {
    probe_type <- detect_probetype(organism = "custom", probes, orgdb = orgdb)
  }
  all.keys <- keys(orgdb, probe_type)
  tsub <- function(s) gsub("[-:;.]|\\[|\\]", ".", s)
  ii <- match(toupper(tsub(probes)), toupper(tsub(all.keys)))
  table(is.na(ii))
  new.probes <- all.keys[ii]
  if (sum(is.na(new.probes))) {
    jj <- which(is.na(new.probes))
    new.probes[jj] <- probes[jj]
    jj.probes <- clean_probe_names(probes[jj], sep = ".-")
    ii <- match(toupper(tsub(jj.probes)), toupper(tsub(all.keys)))
    if (any(!is.na(ii))) {
      k <- which(!is.na(ii))
      new.probes[jj[k]] <- all.keys[ii[k]]
    }
  }
  names(new.probes) <- probes
  new.probes
}


#' Cleanup annotation
#'
cleanupAnnotation <- function(genes) {

  if(is.null(genes)) {
    return(NULL)
  }
  
  ## add missing columns if needed, then reorder
  columns <- c(
    "feature", "symbol", "human_ortholog", "gene_title", ## "gene_biotype",
    ## "map", "pos", "tx_len",
    "chr", "source", "gene_name"
  )
  missing.cols <- setdiff(columns, colnames(genes))
  missing.cols
  for (a in missing.cols) genes[[a]] <- NA
  #  genes <- genes[, columns]
  #  colnames(genes) <- columns

  # gene_name should ALWAYS be assigned to feature for compatibility
  # with gene_name legacy implementation
  genes$gene_name <- genes$feature

  # add space after ; to conform with playbase <= 1.3.2
  genes$gene_title <- gsub(";[ ]*", "; ", genes$gene_title)

  # rename protein-coding to protein_coding to confirm with playbase <= v1.3.2
  ## genes$gene_biotype <- sub("protein-coding", "protein_coding", genes$gene_biotype)

  # replace NA in gene_ortholog by "" to conform with old pgx objects
  genes$human_ortholog[is.na(genes$human_ortholog)] <- ""

  # if organism is human, human_ortholog should be NA (matching old playbase annot)
  if (is.null(genes$human_ortholog)) {
    genes$human_ortholog <- NA
  }
  
  ## reorder
  ordered.cols <- c(columns, setdiff(colnames(genes), columns))
  genes <- genes[, ordered.cols]

  ## Attempt: remove "pos", "tx_len"
  ##  keep <- colnames(genes)[!colnames(genes) %in% c("pos", "tx_len")]
  ##  genes <- genes[, keep]
  
  genes
}



#' @title Custom Gene Annotation
#'
#' @description Adds custom gene annotation table to a pgx object
#'
#' @param counts A counts matrix
#' @param custom_annot data.frame with custom annotation data. If provided,
#' it has to contain at least the columns "feature", "symbol", "gene_name". Also,
#' the features has to match the rownames of the counts provided.
#'
#'
#' @details This function allows adding a gene annotation data.frame to a pgx object when
#' the user has not provided an organism or it's not known.  The custom_annot data.frame
#' should contain gene IDs that match the pgx object genes, plus any additional columns
#' of annotation data.
#'
#' The id_type parameter specifies the type of ID used in custom_annot to match genes.
#' Possible options are "symbol", "ensembl_gene_id", etc. By default it will try to match
#' on the "symbol" field.
#'
#' Any columns in custom_annot that match existing pgx gene annotation columns will
#' overwrite the original data. New columns will be appended.
#'
#' @return The pgx object with custom gene annotation added/appended. The gene annotation
#' table has the same format as the one returned by pgx.gene_table(). However, the
#' columns human_ortholog, gene_title, gene_biotype, chr, pos, tx_len, map, source are filled
#' with default values.
#'
#' @examples
#' \dontrun{
#' custom_annot <- data.frame(
#'   feature = c("A1", "A2", "A3"),
#'   symbol = c("TP53", "MYC", "EGFR"),
#'   gene_name = c("A1", "A2", "A3")
#' )
#'
#' pgx <- getCustomAnnotation(counts, custom_annot)
#' }
#' @export
getCustomAnnotation <- function(probes, custom_annot) {
  message("[getCustomAnnotation] Adding custom annotation table...")
  # If the user has provided a custom gene table, check it and use it
  custom_annot <- data.frame(custom_annot, check.names = FALSE)

  if (!"feature" %in% colnames(custom_annot) && !is.null(rownames(custom_annot))) {
    custom_annot$feature <- rownames(custom_annot)
  }
  
  annot_map <- list(
    "human_ortholog" = "",
    "gene_title" = "unknown",
    "chr" = "unknown",
    "source" = "custom"
  )

  required_cols <- c("feature", "symbol", "gene_name")
  if (!"symbol" %in% colnames(custom_annot)) {
    custom_annot$symbol <- custom_annot$feature
  }
  if (!"gene_name" %in% colnames(custom_annot)) {
    custom_annot$gene_name <- custom_annot$feature
  }

  # this will be used at the end to order df columns
  table_col_order <- c(required_cols, names(annot_map))

  # legacy code but maybe this could be removed in the future...
  # required_in_annot <- all(required_cols %in% colnames(custom_annot))

  ##  if (!is.null(custom_annot) && num_annot > 1 && required_in_annot) {
<<<<<<< HEAD
  num_annot <- sum(probes %in% custom_annot$feature)
  if (!is.null(custom_annot) && num_annot > 1) {  
    message("[getCustomAnnotation] Cleaning custom annotation table...")

=======
  if (!is.null(custom_annot) && num_annot > 1) {
>>>>>>> edd64ee2
    # remove all NA columns, otherwise the for loop below will not work
    custom_annot <- custom_annot[, !apply(custom_annot, 2, function(x) all(is.na(x)))]

    # identify missing columns and fill them with annot_map
    missing_cols <- setdiff(names(annot_map), names(custom_annot))
    custom_annot[missing_cols] <- annot_map[missing_cols]

    # filter annotated table by probes using match
    custom_annot <- custom_annot[match(probes, custom_annot$feature), ]
    
    # if row was missing from annotation table (NA from match call
    # above), input NA based on probes
    rownames(custom_annot) <- probes
    nr <- nrow(custom_annot)
    if(is.null(custom_annot$feature)) custom_annot$feature <- rep(NA,nr)
    if(is.null(custom_annot$symbol)) custom_annot$symbol <- rep(NA,nr)
    if(is.null(custom_annot$gene_name)) custom_annot$gene_name <- rep(NA,nr)    
    cname <- rownames(custom_annot)
    custom_annot$feature <- ifelse(is.na(custom_annot$feature), cname, custom_annot$feature)
    custom_annot$symbol <- ifelse(is.na(custom_annot$symbol), cname, custom_annot$symbol)
    custom_annot$gene_name <- ifelse(is.na(custom_annot$gene_name), cname, custom_annot$gene_name)

    # Fill NA values with corresponding values from annot_map
    res <- lapply(names(annot_map), function(x) {
      ifelse(is.na(custom_annot[[x]]), annot_map[[x]], custom_annot[[x]])
    })    
    names(res) <- names(annot_map)
    res <- as.data.frame(res)
    res$source <- ifelse(res$source == "custom", "custom", paste0("custom+", res$source))
    custom_annot[, names(annot_map)] <- res[, names(annot_map)]
    
  } else {
    # Create custom gene table from probe names
    message("[getCustomAnnotation] Creating annotation table from probe names...")
    custom_annot <- data.frame(
      feature = probes,
      symbol = probes,
      gene_name = probes,
      human_ortholog = "",
      gene_title = "unknown",
      chr = "unknown",
      source = "custom"
    )
    rownames(custom_annot) <- probes
  }
  
  custom_annot <- custom_annot[, table_col_order, drop=FALSE]
  custom_annot <- cleanupAnnotation(custom_annot)

  return(custom_annot)
}


## ================================================================================
## ========================= FUNCTIONS ============================================
## ================================================================================


#' Map probe identifiers to gene symbols
#'
#' This function converts a vector of probe identifiers to
#' standard HGNC gene symbols using an annotation lookup table.
#'
#' @param probes Character vector of probe IDs to convert.
#' @param annot_table Data frame with columns "probe_type" and "hgnc_symbol".
#'   The probe_type matches the type of IDs in probes.
#'
#' @import data.table
#' @return Character vector of mapped HGNC gene symbols.
#'
#' @details The annot_table should contain a column with the probe IDs
#'   (matching type of probes input) and a column with the corresponding HGNC
#'   gene symbols. This function matches the input probes to the table
#'   to retrieve the gene symbols. Unmatched probes are returned as is.
#' @examples
#' \dontrun{
#' probes <- c("ENSG00000142192", "ENST00000288602")
#' annot_table <- data.frame(
#'   ensembl_gene_id = c("ENSG00000142192", "ENSG00000099977"),
#'   hgnc_symbol = c("EGFR", "CDKN2A")
#' )
#' symbols <- probe2symbol(probes, annot_table)
#' }
#' @import data.table
#' @export
probe2symbol <- function(probes, annot_table, query = c("symbol", "gene_name"),
                         key = NULL, fill_na = FALSE) {
  # Prepare inputs
  annot_table <- cbind(rownames = rownames(annot_table), annot_table)
  probes1 <- setdiff(probes, c(NA, ""))
  if (is.null(key) || !key %in% colnames(annot_table)) {
    key <- which.max(apply(annot_table, 2, function(a) sum(probes1 %in% a)))
  }
  if (is.null(key)) {
    stop("[probe2symbol] FATAL. could not get key column.")
  }

  # match query
  ii <- match(probes, annot_table[, key])
  query <- intersect(query, colnames(annot_table))
  if (length(query) == 0) {
    stop("ERROR. no symbol column.")
  }
  query_col <- annot_table[ii, query[1]]

  # Deal with NA
  if (fill_na) {
    query_col <- data.table::fifelse(query_col == "" | is.na(query_col),
      yes = probes,
      no = query_col
    )
  }

  # Return queryed col
  return(query_col)
}


## not exported
.getOrgDb <- function(organism, use.ah = NULL) {
  if (tolower(organism) == "human") organism <- "Homo sapiens"
  if (tolower(organism) == "mouse") organism <- "Mus musculus"
  if (tolower(organism) == "rat") organism <- "Rattus norvegicus"
  organism

  if (is.null(use.ah) || !use.ah) {
    if (organism == "Homo sapiens" && require("org.Hs.eg.db", quietly = TRUE)) {
      return(org.Hs.eg.db::org.Hs.eg.db)
    }
    if (organism == "Mus musculus" && require("org.Mm.eg.db", quietly = TRUE)) {
      return(org.Mm.eg.db::org.Mm.eg.db)
    }
    if (organism == "Rattus norvegicus" && require("org.Rn.eg.db", quietly = TRUE)) {
      return(org.Rn.eg.db::org.Rn.eg.db)
    }
    if (organism == "Plasmodium falciparum" && require("org.Pf.plasmo.db", quietly = TRUE)) {
      return(org.Pf.plasmo.db::org.Pf.plasmo.db)
    }
  }

  ah <- AnnotationHub::AnnotationHub()
  all_species <- allSpecies()
  if (!tolower(organism) %in% tolower(all_species)) {
    message("WARNING: organism '", organism, "' not in AnnotationHub")
    return(NULL)
  }

  ## correct capitalization
  species <- all_species[which(tolower(all_species) == tolower(organism))]

  message("querying AnnotationHub for '", organism, "'\n")
  suppressMessages({
    ahDb <- AnnotationHub::query(ah, pattern = c(organism, "OrgDb"))
  })

  ## select on exact organism name
  ahDb <- ahDb[which(tolower(ahDb$species) == tolower(organism))]
  k <- length(ahDb) ## latest of multiple
  message("selecting database for '", ahDb$species[k], "'\n")

  message("retrieving annotation...\n")
  orgdb <- tryCatch(
    {
      ahDb[[k]]
    },
    error = function(e) {
      message("An error occurred: ", e, ". Retrying with force=TRUE.")
      ahDb[[k, force = TRUE]]
    }
  )

  return(orgdb)
}

#'
#'
#' @export
getOrgDb <- function(organism, use.ah = NULL) {
  if (tolower(organism) == "human") organism <- "Homo sapiens"
  if (tolower(organism) == "mouse") organism <- "Mus musculus"
  if (tolower(organism) == "rat") organism <- "Rattus norvegicus"
  organism
  orgdb <- .getOrgDb(organism, use.ah = use.ah)
  if (is.null(orgdb)) {
    message("[getOrgDb] ERROR: could not get orgdb")    
    return(NULL)
  }

  ## Extra check for validity of database
  suppressMessages({
    check.org <- grep("ORGANISM", capture.output(orgdb), value = TRUE)
  })
  check.org <- sub(".*ORGANISM: ", "", check.org)
  check.org
  if (is.null(check.org) || check.org != organism) {
    message("[getOrgDb] ***WARNING***: AnnotationHub is corrupt! removing cache")
    ah <- AnnotationHub::AnnotationHub(localHub = TRUE)
    AnnotationHub::removeCache(ah, ask = FALSE)
    orgdb <- .getOrgDb(organism, use.ah = use.ah)
  }
  orgdb
}


#' @title Detect probe type from probe set
#' @export
detect_probetype <- function(organism, probes, orgdb = NULL,
                             nprobe = 1000, use.ah = NULL, datatype = NULL,
                             verbose = TRUE) {
  if (tolower(organism) == "human") organism <- "Homo sapiens"
  if (tolower(organism) == "mouse") organism <- "Mus musculus"
  if (tolower(organism) == "rat") organism <- "Rattus norvegicus"

  if(is.null(datatype) && all(grepl("[:]",probes))) {
    dbg("[detect_probetype] datatype is multi-omics")
    datatype <- "multi-omics"
  }
  
  if (!is.null(datatype) && datatype == "metabolomics") {
    probe_type <- mx.detect_probetype(probes)
    return(probe_type)
  }

  if (!is.null(datatype) && datatype == "multi-omics") {
    mx.probes <- sub("^mx:","",grep("^mx:", probes, value=TRUE))
    px.probes <- sub("^px:","",grep("^px:", probes, value=TRUE))
    gx.probes <- sub("^gx:","",grep("^gx:", probes, value=TRUE))    
    gx.probe_types=px.probe_types=mx.probe_types=NA
    if(length(gx.probes)) gx.probe_types <- detect_probetype(organism, gx.probes)
    if(length(px.probes)) px.probe_types <- detect_probetype(organism, px.probes)    
    if(length(mx.probes)) mx.probe_types <- mx.detect_probetype(mx.probes)    
    probe_type <- c(gx=gx.probe_types, px=px.probe_types, mx=mx.probe_types)
    dtypes <- sort(unique(sub(":.*","",probes)))
    probe_type <- probe_type[dtypes]
    return(probe_type)
  }

  ## get correct OrgDb database for organism
  if (is.null(orgdb)) {
    orgdb <- getOrgDb(organism, use.ah = use.ah)
  }
  if (is.null(orgdb)) {
    if (verbose) message("[detect_probetype] ERROR: unsupported organism '", organism, "'\n")
    return(NULL)
  }

  ## get probe types for organism
  keytypes <- c(
    "SYMBOL", "ENSEMBL", "ACCNUM", "UNIPROT", "GENENAME",
    "MGI", "TAIR", ## organism specific
    "ENSEMBLTRANS", "ENSEMBLPROT",
    "REFSEQ", "ENTREZID"
  )
  keytypes <- intersect(keytypes, AnnotationDbi::keytypes(orgdb))
  key_matches <- rep(0L, length(keytypes))
  names(key_matches) <- keytypes

  ## clean up probes
  probes <- probes[!is.na(probes) & probes != ""]
  probes <- sapply(strsplit(probes, split = ";"), head, 1) ## take first
  probes <- unique(probes)

  ## Subset probes if too many
  if (length(probes) > nprobe) {
    if (nprobe > length(probes)) nprobe <- length(probes)
    # get random probes for query
    probes <- sample(probes, nprobe)
  }
  
  ## try different cleaning methods. NEED RETHINK!!!! refseq has
  ## underscore!
  probes0 <- probes
  probes1 <- clean_probe_names(probes)
  probesx <- unique(c(probes0, probes1))

  ## Get all organism symbols
  org_annot <- AnnotationDbi::select(
    orgdb,
    keys = keys(orgdb),
    keytype = "ENTREZID",
    columns = intersect(c("SYMBOL","GENENAME"),keytypes)
  )
  org_symbols <- NULL
  org_genenames <- NULL
  if("SYMBOL" %in% colnames(org_annot)) org_symbols <- setdiff(org_annot[,"SYMBOL"],c("",NA))
  if("GENENAME" %in% colnames(org_annot)) org_genenames <- setdiff(org_annot[,"GENENAME"],c("",NA))
  
  # Iterate over probe types
  key <- keytypes[1]
  for (key in keytypes) {

    probe_matches <- data.frame(NULL)
    # add symbol and genename on top of key as they will be used to
    # count the real number of probe matches
    key2 <- intersect(c(key, "SYMBOL", "GENENAME"), keytypes)
    suppressMessages(suppressWarnings(try(
      probe_matches <- AnnotationDbi::select(
        orgdb,
        keys = probesx,
        keytype = key,
        columns = key2
      ),
      silent = TRUE
    )))

    if(nrow(probe_matches) && ncol(probe_matches)) {
    
      ## extra check: if key is SYMBOL or GENENAME first column can be
      ## wrongly set as the key.
      if("SYMBOL" %in% colnames(probe_matches) && !is.null(org_symbols)) {
        not.symbol <- !(probe_matches[,"SYMBOL"] %in% org_symbols)
        probe_matches[,"SYMBOL"][not.symbol] <- NA
      }
      if("GENENAME" %in% colnames(probe_matches) && !is.null(org_genenames)) {
        not.gene <- !(probe_matches[,"GENENAME"] %in% org_genenames)
        probe_matches[,"GENENAME"][not.gene] <- NA
      }
      
      # set empty character to NA, as we only count not-NA to define probe type
      probe_matches[probe_matches == ""] <- NA
      # check which probe types (genename, symbol) return the most matches
      n1 <- n2 <- 0
      if ("SYMBOL" %in% colnames(probe_matches)) n1 <- sum(!is.na(probe_matches[, "SYMBOL"]))
      if ("GENENAME" %in% colnames(probe_matches)) n2 <- sum(!is.na(probe_matches[, "GENENAME"]))
      matchratio <- max(n1, n2) / (1e-4 + nrow(probe_matches))
      key_matches[key] <- matchratio
      
      ## stop search prematurely if matchratio > 99%
      if (matchratio > 0.99) break()
    }    
  }
  key_matches <- round(key_matches, 4)
  key_matches
  
  ## Return top match
  ##  key_matches
  top_match <- NULL
  if (all(key_matches == 0)) {
    if (verbose) {
      message("head.probes = ", paste(head(probes), collapse = " "))
      message("WARNING: Probe type not found. Valid probe types: ", paste(keytypes, collapse = " "))
    }
    return(NA)
  } else {
    if (max(key_matches,na.rm=TRUE) < 0.50) {
      message("WARNING: Low matching ratio. Max match = ", max(key_matches,na.rm=TRUE))
    }
    top_match <- names(which.max(key_matches))
  }

  return(top_match)
}

#' @export
collapse_by_humansymbol <- function(obj, annot) {
  annot <- cbind(annot, rownames = rownames(annot))
  target <- c("human_ortholog", "symbol", "gene_name", "rownames")
  target <- intersect(target, colnames(annot))
  complete_targets <- lapply(target, function(x) {
    sum(is.na(annot[, x]) | annot[, x] %in% c("")) < 1
  }) |> unlist()
  target <- target[complete_targets]
  if (length(target) == 0) {
    message("[map_humansymbol] WARNING: could not find symbol mapping column.")
    return(obj)
  } else {
    ## call rename_by with target column
    map.obj <- rename_by(obj, annot_table = annot, new_id = target[1])
  }
  if (!is.null(dim(map.obj))) rownames(map.obj) <- toupper(rownames(map.obj))
  if (is.null(dim(map.obj))) names(map.obj) <- toupper(names(map.obj))
  map.obj
}

#' @title Get human ortholog from given symbols of organism by using
#'   orthogene package. This package needs internet connection.
#'
#' @export
getHumanOrtholog <- function(organism, symbols) {


  ## test if orthogene server is reachable. We test with CDK1 and
  ## human.
  mm <- c("gprofiler", "homologene", "babelgene") ## mapping methods
  LL <- list()
  i <- 1
  for (i in 1:length(mm)) {
    LL[[mm[i]]] <- try(orthogene::convert_orthologs(
      gene_df = c("---", "CDK1"),
      input_species = "Homo sapiens",
      method = mm[i],
      verbose = FALSE
    ))
  }
  methods.class <- unlist(lapply(LL, class))
  methods <- names(which(methods.class != "try-error"))
  orthogeneMethod <- NULL
  if(length(methods)) {
    dbg("[getHumanOrtholog] available orthogene methods:", methods)
    if ("gprofiler" %in% methods) {
      orthogeneMethod <- "gprofiler" ## preferred
    } else {
      orthogeneMethod <- methods[1]
    }
  }

  orthogenes <- NULL
  if (!is.null(orthogeneMethod)) {
    ## map to correct orthogene species name, if not
    ## done. SPECIES_TABLE$species are annothub names,
    ## SPECIES_TABLE$ortho_species are matched orthogene/gprofiler
    ## names.
    ortho_organism <- getOrthoSpecies(organism, use="map")
    ortho.out <- try(orthogene::convert_orthologs(
      gene_df = c("---", unique(symbols[!is.na(symbols)])),
      input_species = ortho_organism,
      output_species = "human",
      method = orthogeneMethod,
      non121_strategy = "drop_both_species",
      verbose = FALSE
    ))
    if (!"try-error" %in% class(ortho.out)) {
      ii <- match(symbols, ortho.out$input_gene)
      orthogenes <- rownames(ortho.out)[ii]
    }
  }

  ## if orthogene failed, we try biomart
  if (is.null(orthogenes)) {
    ## test if biomart is reachable
    test.biomart <- FALSE
    if (is.null(orthogeneMethod)) {
      res.biomart <- try(getHumanOrtholog.biomart(organism, "CDK1"))
      test.biomart <- !("try-error" %in% class(res.biomart))
    }
    if(test.biomart) {
      orthogenes <- getHumanOrtholog.biomart(organism, symbols)
    }
  }

  if(is.null(orthogenes)) {
    ## if no ortologs can be retrieved, we use uppercase symbols as
    ## default.  
    uppercase.symbols <- toupper(sub(".*:", "", symbols))  
    orthogenes <- uppercase.symbols
  }
  orthogenes[orthogenes==""] <- NA  
  df <- data.frame(symbols, "human" = orthogenes)
  colnames(df)[1] <- organism

  return(df)
}


#' @title Get human ortholog from given symbols of organism by using
#'   biomart package. This package needs internet connection.
#' This is an alternative to orthogene::map_genes failure.
#' Unfortunately, biomart is *much* less reliable than orthogene (often down).
#'
#' @export
getHumanOrtholog.biomart <- function(organism, symbols) {
  message("[getHumanOrtholog.biomart] Mapping ", organism, " genes with biomart.")
  require(biomaRt)
  s1 <- tolower(strsplit(organism, "")[[1]][1])
  s2 <- tolower(strsplit(organism, " ")[[1]][2])
  organism0 <- paste0(s1, s2)
  D <- listDatasets(useEnsembl(biomart = "genes"))
  hh <- grep(organism0, D$dataset)
  if (any(hh)) {
    organism_mart <- biomaRt::useEnsembl(biomart = "genes", dataset = D$dataset[hh])
    human_mart <- biomaRt::useEnsembl(biomart = "genes", dataset = "hsapiens_gene_ensembl")
    if (organism == "Mus musculus") {
      attrs <- c("ensembl_gene_id", "mgi_symbol")
      flt <- "mgi_symbol"
    } else {
      attrs <- c("ensembl_gene_id", "external_gene_name")
      flt <- "external_gene_name"
    }
    message("[getHumanOrtholog.biomart] Testing if biomart is reachable...")
    res.biomart <- try(biomaRt::getLDS(
      attributes = attrs,
      filters = flt,
      values = "Xist",
      mart = organism_mart,
      attributesL = c("ensembl_gene_id", "hgnc_symbol"),
      martL = human_mart
    ))
    if ("try-error" %in% class(res.biomart)) {
      message("[getHumanOrtholog] biomart::getLDS failed to contact server or use mirror")
      orthogens <- NULL
      return(orthogenes)
    } else {
      orthogenes <- try(biomaRt::getLDS(
        attributes = attrs,
        filters = flt,
        values = symbols,
        mart = organism_mart,
        attributesL = c("ensembl_gene_id", "hgnc_symbol"),
        martL = human_mart
      ))
      if ("try-error" %in% class(res.biomart)) {
        message("[getHumanOrtholog] biomart::getLDS failed")
        orthogens <- NULL
        return(orthogenes)
      } else {
        return(orthogenes)
      }
    }
  } else {
    stop(paste0(organism, " not found in biomart databases. Exiting with error."))
  }
}


#' @title Show some probe types for selected organism
#'
#' @export
showProbeTypes <- function(organism, keytypes = NULL, use.ah = NULL, n = 10) {
  if (tolower(organism) == "human") organism <- "Homo sapiens"
  if (tolower(organism) == "mouse") organism <- "Mus musculus"
  if (tolower(organism) == "rat") organism <- "Rattus norvegicus"
  organism

  message(paste("retrieving probe types for", organism, "..."))

  ## get correct OrgDb database for organism
  orgdb <- getOrgDb(organism, use.ah = use.ah)
  if (is.null(orgdb)) {
    message("[showProbeTypes] ERROR: unsupported organism '", organism, "'\n")
    return(NULL)
  }

  ## get probe types for organism
  if (!is.null(keytypes) && keytypes[1] == "*") {
    keytypes <- AnnotationDbi::keytypes(orgdb)
  }
  if (is.null(keytypes)) {
    keytypes <- c(
      "SYMBOL", "ENSEMBL", "UNIPROT", "ENTREZID",
      "GENENAME", "MGI",
      "ENSEMBLTRANS", "ENSEMBLPROT",
      "ACCNUM", "REFSEQ"
    )
  }
  keytypes0 <- keytypes
  keytypes <- intersect(keytypes, AnnotationDbi::keytypes(orgdb))
  keytypes

  if (length(keytypes) == 0) {
    message("ERROR: no valid keytypes in: ", keytypes0)
    return(NULL)
  }

  ## example probes
  keytype0 <- "ENTREZID"
  suppressMessages(suppressWarnings(
    probes <- try(head(keys(orgdb, keytype = keytype0), n))
  ))
  if ("try-error" %in% class(probes)) {
    keytype0 <- setdiff(keytypes, "ENTREZID")[1]
    probes <- try(head(keys(orgdb, keytype = keytype0), n))
  }
  keytype0

  ## Iterate over probe types
  key_matches <- list()
  key <- keytypes[1]
  for (key in keytypes) {
    ## add symbol and genename on top of key as they will be used to
    ## count the real number of probe matches
    probe_matches <- try(
      suppressMessages(suppressWarnings(
        AnnotationDbi::select(
          orgdb,
          keys = probes,
          keytype = keytype0,
          columns = key
        )
      )),
      silent = TRUE
    )
    if (!"try-error" %in% class(probe_matches)) {
      ## set empty character to NA, as we only count not-NA to define probe type
      types <- probe_matches[, key]
      types <- setdiff(types, c("", NA))
      key_matches[[key]] <- head(types, n)
    }
  }

  return(key_matches)
}


#' @title Get all species in AnnotationHub/OrgDB
#'
#' @export
allSpecies <- function(col = c("species", "ortho_species", "species_name")[1]) {
  M <- data.frame(playbase::SPECIES_TABLE)
  species <- as.character(M[, col])
  names(species) <- M[, "taxonomyid"]
  species
}

#' Return all species that are supported by the ANNOTHUB annotation
#' engine.
#'
#' @return character vector of species names
#'
#' @export
allSpecies.ANNOTHUB <- function() {
  M <- getSpeciesTable(ah = NULL)
  M <- data.frame(M)
  M <- M[M$rdataclass == "OrgDb", ]
  species <- as.character(M[, "species"])
  names(species) <- M[, "taxonomyid"]
  species
}

#' Return all species that are supported by the ORTHOGENE annotation
#' engine.
#'
#' @return character vector of species names
#'
#' @export
allSpecies.ORTHOGENE <- function() {
  M <- orthogene::map_species(method = "gprofiler", verbose = FALSE)
  species <- M[, "scientific_name"]
  names(species) <- M[, "taxonomy_id"]
  species
}

#' @title Get species table in AnnotationHub/OrgDB
#'
#' @export
getSpeciesTable <- function(ah = NULL) {
  if (is.null(ah)) {
    ah <- AnnotationHub::AnnotationHub(localHub = FALSE) ## make global??
  }
  ah.tables <- AnnotationHub::query(ah, "OrgDb")

  variables <- c(
    "ah_id", "species", "description", "rdatadateadded", "rdataclass",
    "title", "taxonomyid", "coordinate_1_based", "preparerclass", "sourceurl",
    "dataprovider", "genome", "maintainer", "tags", "sourcetype"
  )
  variables <- c(
    "ah_id", "species", "description", "rdatadateadded", "rdataclass",
    "title", "taxonomyid", ## "coordinate_1_based", "preparerclass", "sourceurl",
    ## "dataprovider", "genome", "maintainer", "tags",
    "sourcetype"
  )

  # Iterate through each variable and store it as a table
  tables <- lapply(variables, function(var) {
    table <- eval(parse(text = paste0("ah.tables$", var)))
  })
  tables <- do.call(cbind, tables)

  colnames(tables) <- variables
  names(tables) <- variables
  return(tables)
}

#' Get GO gene sets for organism directly from
#' AnnotationHub/OrgDB. Restrict to genes as background.
#'
#' @export
getOrganismGO <- function(organism, use.ah = NULL, orgdb = NULL) {
  if (tolower(organism) == "human") organism <- "Homo sapiens"
  if (tolower(organism) == "mouse") organism <- "Mus musculus"
  if (tolower(organism) == "rat") organism <- "Rattus norvegicus"

  ## Load the annotation resource.
  if (is.null(orgdb)) {
    orgdb <- getOrgDb(organism, use.ah = use.ah)
  }
  if (is.null(orgdb)) {
    message("[getOrganismGO] WARNING unsupported organism? ", organism)
    return(NULL)
  }
  
  go.gmt <- list()
  AnnotationDbi::keytypes(orgdb)
  ont_classes <- c("BP", "CC", "MF")
  if (!"GOALL" %in% AnnotationDbi::keytypes(orgdb)) {
    cat("WARNING:: missing GO annotation in database!\n")
  } else {
    ## create GO annotets
    cat("\nCreating GO annotation from AnnotationHub...\n")
    ont_classes <- c("BP", "CC", "MF")
    k <- "BP"
    for (k in ont_classes) {
      gene.column <- intersect( c("SYMBOL","GENENAME","MGI","ALIAS"), columns(orgdb))
      gene.column <- head(gene.column,1)
      if(length(gene.column)>0) {
        suppressMessages(suppressWarnings(
          go_id <- AnnotationDbi::mapIds(
            orgdb, keys = k, keytype = "ONTOLOGY",
            column = "GO", multiVals = "list"
          )[[1]]
        ))
        go_id <- unique(go_id)
        suppressMessages(suppressWarnings(
          sets <- AnnotationDbi::mapIds(
            orgdb, keys = go_id, keytype = "GOALL",
            column = gene.column, multiVals = "list"
          )
        ))

        ## get GO title
        sets <- sets[which(names(sets) %in% keys(GO.db::GOTERM))]
        sets <- lapply(sets, function(s) unique(s))
        go <- sapply(GO.db::GOTERM[names(sets)], Term)
        new_names <- paste0("GO_", k, ":", go, " (", sub("GO:", "GO_", names(sets)), ")")
        names(sets) <- new_names
        
        ## add to list
        go.gmt <- c(go.gmt, sets)
      }
    }
  }
  go.gmt
}


## ==================== using orthogene =====================
## WIP. This seems much faster than AnnotHub. There are about 700
## species supported. Online connection to server is needed but we are
## already using remote AnnotHub and orthogene for ortholog
## matching. The advantage is that probe type detection is not needed
## because orthogene seems to detect is automatically.

#' @export
getGeneAnnotation.ORTHOGENE <- function(
    organism,
    probes,
    verbose = TRUE) {
  ## correct organism names different from OrgDb
  if (organism == "Canis familiaris") {
    organism <- "Canis lupus familiaris"
  }

  ## map given organism to ORTHOGENE species name
  species <- getOrthoSpecies(organism, use="map")
  if ("try-error" %in% class(species)) {
    message("[getGeneAnnotation.ORTHOGENE] *WARNING* could not connect to server")
    return(NULL)
  }
  if (is.null(species)) {
    message("ERROR: unknown organism ", organism)
    return(NULL)
  }
  message("[getGeneAnnotation.ORTHOGENE] mapping to species: ", species)
  
  probes1 <- clean_probe_names(probes)  ## CHECK dots!!
  gene.out <- try(orthogene::map_genes(
    genes = probes1,
    species = species,
    verbose = FALSE
  ))

  ortholog <- toupper(probes1)
  genebuild <- "-"

  if (!inherits(gene.out, "try-error")) {
    gene.out <- gene.out[match(probes1, gene.out$input), ]
    ortholog <- getHumanOrtholog(organism, gene.out$name)$human
    genebuild <- gprofiler2::get_version_info()$genebuild
  }

  df <- data.frame(
    feature = probes,
    symbol = gene.out$name,
    human_ortholog = ortholog,
    gene_title = sub(" \\[.*", "", gene.out$description),
    chr = NA,
    source = "gprofiler2",
    gene_name = probes
  )

  return(df)
}

#' Check if probes of organism are automatically recognized by
#' ORTHOGENE annotation engine.
#'
#' @return TRUE  if probes are recognized
#' @return FALSE if probes are not recognized
#'
#' @export
check_probetype.ORTHOGENE <- function(organism, probes) {
  map <- try(orthogene::map_genes(probes, species = organism, drop_na = FALSE, verbose = FALSE))
  if ("try-error" %in% class(map) || is.null(map)) {
    message("[check_probetype.ORTHOGENE] *WARNING* could not connect to server")
    return(NULL)
  }
  mean.mapped <- mean(!is.na(map$target))
  ## get correct OrgDb database for organism
  if (mean.mapped < 0.20) {
    return(FALSE)
  }
  return(TRUE)
}


#' Check if probes can be detected by Orthogene or AnnotHub/OrgDb
#' annotation engines.
#'
#' export
check_probetype <- function(organism, probes) {
  chk1 <- check_probetype.ORTHOGENE(organism, probes)
  if (!is.null(chk1) && chk1 == TRUE) {
    return(TRUE)
  }
  ## using AnnotHub/OrgDb
  chk2 <- detect_probetype(organism, probes)
  if (!is.null(chk2)) {
    return(TRUE)
  }
  return(FALSE)
}

#' Create new feature name by concatenating some columns of input
#' annotation table. Make all feature names unique.
#'
#' @param annot  some annotation dataframe
#' @param target vector of character. e.g. c("feature","_","symbol")
#'
#' export
combine_feature_names <- function(annot, target) {
  new.feature <- annot[, 0]
  for (i in 1:length(target)) {
    if (target[i] == 0 || target[i] == "rownames") {
      new.feature <- paste0(new.feature, rownames(annot))
    } else if (target[i] %in% colnames(annot)) {
      new.feature <- paste0(new.feature, annot[, target[i]])
    } else {
      ## some character
      new.feature <- paste0(new.feature, target[i])
    }
  }
  if (sum(duplicated(new.feature)) > 0) {
    message("[merge feature names] duplicated = ", sum(duplicated(new.feature)))
    new.feature <- make_unique(new.feature)
  }
  new.feature
}

#' @export
pgx.getGeneInfo <- function(pgx, gene) {
  feature <- pgx$genes[match(gene, pgx$genes$symbol), "feature"]
  ortholog <- pgx$genes[match(gene, pgx$genes$symbol), "human_ortholog"]
  datatype <- ifelse(is.null(pgx$datatype), "rna-seq", pgx$datatype)
  getOrgGeneInfo(pgx$organism, gene, feature, ortholog, datatype, as.link = TRUE)
}

#' @export
getOrgGeneInfo <- function(organism, gene, feature, ortholog, datatype, as.link = TRUE) {
  if (is.null(gene) || length(gene) == 0) {
    return(NULL)
  }
  if (is.na(gene) || gene == "") {
    return(NULL)
  }

  orgdb <- getOrgDb(organism, use.ah = NULL)
  if (is.null(orgdb)) {
    message("[getOrgGeneInfo] WARNING could not get orgdb!" )
    return(NULL)
  }
  cols <- c("SYMBOL", "UNIPROT", "GENENAME", "MAP", "OMIM", "PATH", "GO")
  cols <- intersect(cols, AnnotationDbi::keytypes(orgdb))

  if (!"SYMBOL" %in% cols) {
    keytype <- detect_probetype(organism, gene)
  } else {
    keytype <- "SYMBOL"
  }

  ## return if gene is not known
  if (!gene %in% keys(orgdb, keytype)) {
    info <- list()
    info[["feature"]] <- feature
    info[["symbol"]] <- gene
    info[["organism"]] <- organism
    info[["summary"]] <- "(no info available)"
    return(info)
  }

  ## get info from different environments
  info <- lapply(cols, function(k) {
    tryCatch(
      {
        AnnotationDbi::select(
          orgdb,
          keys = gene,
          keytype = keytype,
          columns = k
        )[[k]]
      },
      error = function(w) {
        NULL
      }
    )
  })

  #  if(is.null(unlist(info))){
  #    return(NULL)
  #  }
  names(info) <- cols

  info[["ORGANISM"]] <- organism

  ## take out duplicates
  info <- lapply(info, unique)
  symbol <- info[[keytype]]
  uniprot <- info[["UNIPROT"]]
  if (length(uniprot) == 0) {
    this.uniprot <- NULL
  } else {
    this.uniprot <- uniprot[which(sapply(uniprot, function(p) grepl(p, feature)))]
    if (length(this.uniprot) == 0) this.uniprot <- uniprot[1]
  }

  if (as.link && length(symbol)) {
    gene.link <- "<a href='https://www.genecards.org/cgi-bin/carddisp.pl?gene=GENE' target='_blank'>GENE</a>"
    gene.link <- sapply(symbol, function(s) gsub("GENE", s, gene.link))
    info[["SYMBOL"]] <- paste(gene.link, collapse = ", ")
  }

  if (as.link && length(uniprot)) {
    prot.link <- "<a href='https://www.uniprot.org/uniprotkb/UNIPROT' target='_blank'>UNIPROT</a>"
    prot.link <- sapply(uniprot, function(s) gsub("UNIPROT", s, prot.link))
    info[["UNIPROT"]] <- paste(prot.link, collapse = ", ")
  }

  ## create link to external databases: OMIM, GeneCards, Uniprot
  if (as.link) {
    genecards.link <- "<a href='https://www.genecards.org/cgi-bin/carddisp.pl?gene=GENE' target='_blank'>GeneCards</a>"
    uniprot.link <- "<a href='https://www.uniprot.org/uniprotkb/UNIPROT' target='_blank'>UniProtKB</a>"
    genecards.link <- NULL
    uniprot.link <- NULL
    if (length(symbol)) genecards.link <- sub("GENE", symbol[1], genecards.link)
    if (length(this.uniprot)) uniprot.link <- sub("UNIPROT", this.uniprot, uniprot.link)
    info[["databases"]] <- paste(c(genecards.link, uniprot.link), collapse = ", ")
  }

  if (length(this.uniprot) && grepl("proteomics", datatype, ignore.case = TRUE)) {
    ## create link to PhosphoSitePlus
    phosphositeplus.link <- "<a href='https://www.phosphosite.org/simpleSearchSubmitAction.action?searchStr=GENE' target='_blank'>PhosphoSitePlus</a>"
    phosphositeplus.link <- "<a href='https://www.phosphosite.org/uniprotAccAction?id=UNIPROT' target='_blank'>PhosphoSitePlus</a>"
    ## phosphositeplus.link <- sub("GENE", symbol[1], phosphositeplus.link)
    phosphositeplus.link <- sub("UNIPROT", this.uniprot, phosphositeplus.link)
    info[["databases"]] <- paste(c(info[["databases"]], phosphositeplus.link), collapse = ", ")

    ## ## create links to PhosphoELM for proten and gene: db of S/T/Y phosphorylation sites
    ## phosphoELM.link <- "<a href='http://phospho.elm.eu.org/byAccession/UNIPROT' target='_blank'>PhosphoELM</a>"
    ## phosphoELM.link <- sub("UNIPROT", uniprot, phosphoELM.link)
    ## info[["databases"]] <- paste(c(info[["databases"]], phosphoELM.link), collapse = ", ")
  }

  ## create link to OMIM
  if (as.link && length(info[["OMIM"]])) {
    omim.link <- "<a href='https://www.omim.org/entry/OMIM' target='_blank'>OMIM</a>"
    info[["OMIM"]] <- sapply(info[["OMIM"]], function(x) gsub("OMIM", x, omim.link))
  }

  ## create link to KEGG
  if (as.link && length(info[["PATH"]])) {
    kegg.link <- "<a href='https://www.genome.jp/kegg-bin/show_pathway?map=hsaKEGGID&show_description=show' target='_blank'>KEGGNAME (KEGGID)</a>"
    for (i in 1:length(info[["PATH"]])) {
      kegg.id <- info[["PATH"]][[i]]
      kegg.id <- setdiff(kegg.id, NA)
      if (length(kegg.id) > 0) {
        kegg.name <- AnnotationDbi::mget(kegg.id, envir = KEGG.db::KEGGPATHID2NAME, ifnotfound = NA)[[1]]
        if (!is.na(kegg.name) && as.link) {
          info[["PATH"]][[i]] <- gsub("KEGGNAME", kegg.name, gsub("KEGGID", kegg.id, kegg.link))
        } else {
          info[["PATH"]][[i]] <- kegg.name
        }
      }
    }
  }

  ## create link to GO
  if (length(info[["GO"]]) && !is.na(info[["GO"]][1])) {
    ## sometimes GO.db is broken...
    suppressWarnings(try.out <- try(AnnotationDbi::Term(AnnotationDbi::mget("GO:0000001",
      envir = GO.db::GOTERM,
      ifnotfound = NA
    )[[1]])))
    go.ok <- (class(try.out) != "try-error")
    if (go.ok) {
      amigo.link <- "<a href='http://amigo.geneontology.org/amigo/term/GOID' target='_blank'>GOTERM (GOID)</a>"
      i <- 1
      for (i in 1:length(info[["GO"]])) {
        go_id <- info[["GO"]][i]

        term_id <- AnnotationDbi::mget(go_id, envir = GO.db::GOTERM, ifnotfound = NA)[[1]]
        if (class(term_id) == "GOTerms") {
          go_term <- AnnotationDbi::Term(term_id)
          if (as.link) {
            info[["GO"]][i] <- gsub("GOTERM", go_term, gsub("GOID", go_id, amigo.link))
          } else {
            info[["GO"]][i] <- go_term
          }
        } else {
          info[["GO"]][i] <- go_id
        }
      }
    } else {
      info[["GO"]] <- NULL
    }
  }

  ## pull summary
  info[["SUMMARY"]] <- "(no info available)"
  ## ortholog <- getHumanOrtholog(organism, symbol)$human

  if (!is.null(ortholog) && ortholog %in% names(playdata::GENE_SUMMARY)) {
    info[["SUMMARY"]] <- playdata::GENE_SUMMARY[ortholog]
    info[["SUMMARY"]] <- gsub("Publication Note.*|##.*", "", info[["SUMMARY"]])
  }

  ## rename
  tags <- c(
    "ORGANISM", "SYMBOL", "UNIPROT", "GENENAME", "MAP", "OMIM", "PATH",
    "GO", "SUMMARY", "databases"
  )
  info <- info[tags]
  names(info) <- c(
    "organism", "gene_symbol", "uniprot", "name", "map_location",
    "OMIM", "pathway", "GO", "summary", "databases"
  )

  return(info)
}

#' Automatically detects species by trying to detect probetype from
#' list of test_species. Warning. bit slow.
#'
#' @export
check_species_probetype <- function(
    probes,
    test_species = c("Human", "Mouse", "Rat"),
    datatype = NULL, annot.cols = NULL) {
<<<<<<< HEAD

  if(!is.null(datatype) && datatype %in% c("custom","unknown","")) {
=======
  if (!is.null(datatype) && datatype == "custom") {
>>>>>>> edd64ee2
    out <- rep("custom", length(test_species))
    names(out) <- test_species
    return(as.list(out))
  }

  probes <- unique(clean_probe_names(probes))
  ## report possible probetype per organism
  ptype <- vector("list", length(test_species))
  names(ptype) <- test_species
  if (datatype == "metabolomics") {
    mx.type <- NA
    if (!is.null(annot.cols)) {
      mx.ids <- toupper(colnames(playdata::METABOLITE_ID)[-1])
      mx.ids <- c(mx.ids, paste0(mx.ids, "_ID"))
      has.id <- any(toupper(annot.cols) %in% mx.ids)
      dbg("[check_species_probetype] annot.cols has.id = ", has.id)
      if (has.id) {
        ids <- intersect(toupper(annot.cols), mx.ids)
        dbg("[check_species_probetype] ids = ", ids)
        mx.type <- ids[1]
      }
    }
    if (all(is.na(mx.type))) {
      db <- mx.check_mapping(probes, check.first = TRUE)
      table(db)
      if (!all(is.na(db))) {
        mx.type <- names(which.max(table(db[!is.na(db)])))
      }
    }
    for (s in test_species) ptype[[s]] <- mx.type
  } else {
    s <- "Human"
    for (s in test_species) {
      ptype[[s]] <- detect_probetype(
        organism = s,
        probes = probes,
        use.ah = FALSE,
        datatype = datatype,
        verbose = FALSE
      )
    }
  }

  ## remove NA
  ptype <- ptype[!sapply(ptype, function(p) all(is.na(p)))]
  dbg("[check_species_probetype] length(ptype) = ", length(ptype))
  return(ptype)
}

#' Annotate phosphosite with residue symbol. Feature names must be of
#' form 'uniprot_position'. NOTE!!! Annotation is currently done here
#' in feature name but it would be 'better' to add phosphosite
#' modification type in the pgx$genes general annotation table.
#'
#' @export
annotate_phospho_residue <- function(features, detect.only = FALSE) {
  valid_name <- mean(grepl("[_][1-9]+", features), na.rm = TRUE) > 0.9
  valid_name
  uniprot <- sub("[_].*", "", features)
  positions <- gsub(".*[_]|[.].*", "", features)
  positions <- strsplit(positions, split = "[;/,]")

  P <- playdata::PHOSPHOSITE
  prot.match <- mean(uniprot %in% P$UniProt, na.rm = TRUE)
  pos.match <- mean(positions %in% P$Position, na.rm = TRUE)
  is_phospho <- (valid_name && prot.match > 0.50 && pos.match > 0.50)
  is_phospho

  if (detect.only) {
    return(is_phospho)
  }

  if (is_phospho) {
    P <- P[which(P$UniProt %in% uniprot), ]
    dim(P)
    P.id <- paste0(P$UniProt, "_", P$Position)
    F.id <- lapply(1:length(uniprot), function(i) {
      paste0(uniprot[i], "_", positions[[i]])
    })

    ## this takes a while...
    p.idx <- lapply(uniprot, function(p) which(P$UniProt == p))
    type <- sapply(1:length(positions), function(i) {
      jj <- match(positions[[i]], P$Position[p.idx[[i]]])
      tt <- P$Residue[p.idx[[i]][jj]]
      tt[is.na(tt)] <- "" ## not found
      tt
    })

    ## determine separators for paste: sep1 for main position
    ## separator. sep2 for entries with multiple positions.
    sep1.match <- sapply(c("_", "."), function(s) {
      sum(grepl(s, features, fixed = TRUE), na.rm = TRUE)
    })
    sep1 <- names(which.max(sep1.match))
    sel <- grep("[;/,]", features)
    sep2.match <- sapply(c(";", "/", ","), function(s) {
      sum(grepl(s, features[sel], fixed = TRUE), na.rm = TRUE)
    })
    sep2 <- names(which.max(sep2.match))

    ## insert modification type in front of position
    new.features <- sapply(1:length(features), function(i) {
      tt <- type[[i]]
      pp <- paste(paste0(tt, positions[[i]]), collapse = sep2)
      paste0(uniprot[i], sep1, pp)
    })
    features <- new.features
  }
  features
}


#' Convert probetype unsing annothub
#'
#' @export
convert_probetype <- function(organism, probes, target_id, from_id = NULL,
                              datatype = NULL, orgdb = NULL, verbose = TRUE) {
  if (tolower(organism) == "human") organism <- "Homo sapiens"
  if (tolower(organism) == "mouse") organism <- "Mus musculus"
  if (tolower(organism) == "rat") organism <- "Rattus norvegicus"

  if (!is.null(datatype) && datatype == "metabolomics") {
    new.probes <- mx.convert_probe(probes, target_id = target_id)
    return(new.probes)
  }

  ## get correct OrgDb database for organism
  if (is.null(orgdb)) {
    orgdb <- getOrgDb(organism)
  }
  if (is.null(orgdb)) {
    if (verbose) message("[convert_probetype] ERROR: unsupported organism '", organism, "'\n")
    return(NULL)
  }

  if (!target_id %in% AnnotationDbi::keytypes(orgdb)) {
    message("[convert_probetype] invalid target probetype")
    return(NULL)
  }
  if (is.null(from_id)) {
    from_id <- detect_probetype(organism, probes, orgdb = orgdb, datatype = NULL)
  }
  from_id
  message("[convert_probetype] converting from ", from_id, " to ", target_id)

  suppressMessages(suppressWarnings(try(
    res <- AnnotationDbi::select(
      orgdb,
      keys = probes,
      keytype = from_id,
      columns = target_id
    ),
    silent = TRUE
  )))
  new.probes <- res[match(probes, res[, from_id]), target_id]
  return(new.probes)
}


<<<<<<< HEAD
=======
#' Convert multi-omics probetype. Probe names *must  be prefixed with
#' data type unless classical transcriptomics/proteomics.
#'
#' @export
getProbeAnnotation <- function(organism, probes, datatype, annot_table = NULL) {
  annot.unknown <- organism %in% c("No organism", "unknown") ||
    datatype %in% c("custom", "unknown")

  genes <- NULL
  if (annot.unknown) {
    # annotation table is mandatory for 'No organism' (until server side
    # can handle missing genesets)
    dbg("[getProbeAnnotation] annotating for unknown datatype with custom annotation")
    genes <- getCustomAnnotation(probes, annot_table)
  } else if (datatype == "metabolomics") {
    dbg("[getProbeAnnotation] annotating for metabolomics")
    mx.check <- mx.check_mapping(
      probes,
      all.db = c("playdata", "annothub", "refmet"), check.first = TRUE
    )
    mx.check <- mean(!is.na(mx.check)) > 0.01
    mx.check
    if (mx.check) {
      ## Directly annotate if probes are recognized
      genes <- getMetaboliteAnnotation(
        probes,
        add_id = TRUE, probe_type = NULL, annot_table = annot_table
      )
    } else {
      ## Fallback on custom
      dbg("[getProbeAnnotation] WARNING: not able to map metabolomicx probes. fallback to custom (empty) annotation.")
      genes <- getCustomAnnotation(probes, custom_annot = annot_table)
    }
  } else if (datatype == "multi-omics") {
    dbg("[getProbeAnnotation] annotating for multi-omics")
    genes <- getMultiProbeAnnotation(organism, probes)
  } else {
    dbg("[getProbeAnnotation] annotating for transcriptomics")
    genes <- getGeneAnnotation(organism = organism, probes = probes)
  }

  ## if annot_table is provided we override our annotation and append
  ## extra columns
  if (!is.null(annot_table)) {
    kk <- unique(c(colnames(genes), colnames(annot_table)))
    genes <- genes[, setdiff(colnames(genes), colnames(annot_table)), drop = FALSE]
    annot_table <- annot_table[match(rownames(genes), rownames(annot_table)), ]
    genes <- cbind(genes, annot_table)[, kk]
  }

  genes
}
>>>>>>> edd64ee2

#' Convert multi-omics probetype. Probe names *must  be prefixed with
#' data type unless classical transcriptomics/proteomics.
#'
<<<<<<< HEAD
getMultiOmicsProbeAnnotation <- function(organism, probes) {
  
  if(all(grepl("^[A-Za-z]+:",probes))) {
    dtype <- sub(":.*","",probes)
=======
getMultiProbeAnnotation <- function(organism, probes) {
  if (all(grepl("^[A-Za-z]+:", probes))) {
    dtype <- sub(":.*", "", probes)
>>>>>>> edd64ee2
  } else {
    ## no colon in names it is single type probes. try to guess by
    ## matching.
    ptype <- detect_probetype(organism, probes)
    mtype <- mx.detect_probetype(probes)
    dbg("[getMultiProbeAnnotation] ptype =", ptype)
    dbg("[getMultiProbeAnnotation] mtype =", mtype)
    gx.types <- c(
      "SYMBOL", "ENSEMBL", "ACCNUM", "GENENAME",
      "MGI", "TAIR", "ENSEMBLTRANS", "REFSEQ", "ENTREZID"
    )
    px.types <- c("UNIPROT", "ENSEMBLPROT")
    if (!is.na(ptype)) {
      dx <- ifelse(ptype %in% px.types, "px", "gx")
    } else if (!is.na(mtype)) {
      dx <- mtype
    } else {
      dx <- "custom"
    }
    info("[getMultiProbeAnnotation] detected as:", dx)
    dtype <- rep(dx, length(probes))
  }
  table(dtype)
  dtype <- tolower(dtype)
  dtype <- ifelse(grepl("ensembl|symbol|hugo|gene|hgnc", dtype), "gx", dtype)
  dtype <- ifelse(grepl("uniprot|protein", dtype), "px", dtype)
  dtype <- ifelse(grepl("chebi|hmdb|kegg|pubchem", dtype), "mx", dtype)
  table(dtype)
  dbg("[getMultiProbeAnnotation] dtypes =", unique(dtype))

  ## populate with defaults
  symbol <- toupper(sub("^[a-zA-Z]+:", "", probes))

  annot <- list()
  if (any(dtype %in% c("gx", "px"))) {
    ii <- which(dtype %in% c("gx", "px"))
    pp <- sub("^[a-zA-Z]+:", "", probes[ii])
    aa <- getGeneAnnotation(organism, pp)
    head(aa)
    aa$data_type <- sub(":.*", "", probes[ii])
    rownames(aa) <- probes[ii]
    aa$feature <- probes[ii]
    annot <- c(annot, list(aa))
  }
  if ("mx" %in% dtype) {
    ii <- which(dtype == "mx")
    hh <- grep("mx:NA$", probes[ii])
    if (any(hh)) ii <- ii[-hh]
    pp <- sub("^[a-zA-Z]+:", "", probes[ii])
    aa <- getMetaboliteAnnotation(pp)
    head(aa)
    aa$data_type <- "mx"
    rownames(aa) <- probes[ii]
    aa$feature <- probes[ii]
    annot <- c(annot, list(aa))
  }
  if ("custom" %in% dtype) {
    ii <- which(dtype == "custom")
    pp <- sub("^[a-zA-Z]+:", "", probes[ii])
    aa <- getCustomAnnotation(pp, custom_annot = NULL)
    head(aa)
    aa$data_type <- "custom"
    rownames(aa) <- probes[ii]
    aa$feature <- probes[ii]
    annot <- c(annot, list(aa))
  }

  cols <- Reduce(intersect, lapply(annot, colnames))
  annot <- lapply(annot, function(a) a[, cols])
  annot <- do.call(rbind, annot)
  annot <- annot[match(probes, annot$feature), ]
  rownames(annot) <- probes
  head(annot)

  ## fill NA
  annot$human_ortholog[which(annot$human_ortholog == "")] <- NA
  annot$feature <- ifelse(is.na(annot$feature), probes, annot$feature)
  annot$symbol <- ifelse(is.na(annot$symbol), symbol, annot$symbol)
  annot$human_ortholog <- ifelse(is.na(annot$human_ortholog), symbol, annot$human_ortholog)
  annot$gene_name <- ifelse(is.na(annot$gene_name), probes, annot$gene_name)
  annot$data_type <- ifelse(is.na(annot$data_type), dtype, annot$data_type)

  return(annot)
}<|MERGE_RESOLUTION|>--- conflicted
+++ resolved
@@ -33,46 +33,11 @@
   probes <- rownames(pgx$counts)
   datatype <- pgx$datatype
   organism <- pgx$organism
-<<<<<<< HEAD
   probe_type <- pgx$probe_type
   
   genes <- getProbeAnnotation(
     organism, probes, datatype, probetype = probe_type,    
     annot_table = annot_table)
-=======
-
-  genes <- getProbeAnnotation(organism, probes, datatype,
-    annot_table = annot_table
-  )
-
-  ## annot.unknown <- organism %in% c("No organism","unknown") ||
-  ##   datatype %in% c("custom","unknown")
-  ## if (annot.unknown) {
-  ##   # annotation table is mandatory for 'No organism' (until server side
-  ##   # can handle missing genesets)
-  ##   genes <- getCustomAnnotation(
-  ##     probes = probes, custom_annot = annot_table )
-  ## } else {
-  ##   if (datatype == "metabolomics") {
-  ##     genes <- getMetaboliteAnnotation(
-  ##       probes, add_id = TRUE, probe_type = NULL)
-  ##   } else if (datatype == "multi-omics") {
-  ##     genes <- getProbeAnnotation(organism, probes)
-  ##   } else {
-  ##     # Get gene table
-  ##     genes <- getGeneAnnotation(
-  ##       organism = organism, probes = probes )
-  ##   }
-  ## }
-  ## ## if annot_table is provided we override our annotation and append
-  ## ## extra columns
-  ## if (!is.null(annot_table)) {
-  ##   kk <- unique(c(colnames(genes),colnames(annot_table)))
-  ##   genes <- genes[, setdiff(colnames(genes), colnames(annot_table)), drop=FALSE]
-  ##   annot_table <- annot_table[match(rownames(genes), rownames(annot_table)), ]
-  ##   genes <- cbind(genes, annot_table)[,kk]
-  ## }
->>>>>>> edd64ee2
 
   ## cleanup entries and reorder columns
   genes <- cleanupAnnotation(genes)
@@ -166,14 +131,10 @@
   if (tolower(organism) == "rat") organism <- "Rattus norvegicus"
   if (tolower(organism) == "dog") organism <- "Canis familiaris"
 
-<<<<<<< HEAD
   probes <- trimws(probes)
   probes[probes==""] <- NA
   
   if(mean(grepl("[:]",probes)) > 0.98) {
-=======
-  if (mean(grepl("[:]", probes)) > 0.98) {
->>>>>>> edd64ee2
     message("[getGeneAnnotation] WARNING. stripping prefix... Is this multi-omics??")
     probes <- sub("^[a-zA-Z]+:", "", probes)
   }
@@ -305,14 +266,9 @@
   if (is.null(probe_type)) {
     probe_type <- detect_probetype(organism, probes, orgdb = orgdb)
     probe_type
-<<<<<<< HEAD
     if (is.null(probe_type) || is.na(probe_type) ) {
       message("ERROR: could not determine probe_type.")
       message("WARNING!!! returning empty annotation.")
-=======
-    if (is.null(probe_type) || is.na(probe_type)) {
-      message("ERROR: could not determine probe_type. Please specify. ")
->>>>>>> edd64ee2
       annot <- data.frame(feature = probes, symbol = "")
       annot <- cleanupAnnotation(annot)
       return(annot)
@@ -668,14 +624,9 @@
   # required_in_annot <- all(required_cols %in% colnames(custom_annot))
 
   ##  if (!is.null(custom_annot) && num_annot > 1 && required_in_annot) {
-<<<<<<< HEAD
   num_annot <- sum(probes %in% custom_annot$feature)
   if (!is.null(custom_annot) && num_annot > 1) {  
     message("[getCustomAnnotation] Cleaning custom annotation table...")
-
-=======
-  if (!is.null(custom_annot) && num_annot > 1) {
->>>>>>> edd64ee2
     # remove all NA columns, otherwise the for loop below will not work
     custom_annot <- custom_annot[, !apply(custom_annot, 2, function(x) all(is.na(x)))]
 
@@ -1722,12 +1673,8 @@
     probes,
     test_species = c("Human", "Mouse", "Rat"),
     datatype = NULL, annot.cols = NULL) {
-<<<<<<< HEAD
-
+  
   if(!is.null(datatype) && datatype %in% c("custom","unknown","")) {
-=======
-  if (!is.null(datatype) && datatype == "custom") {
->>>>>>> edd64ee2
     out <- rep("custom", length(test_species))
     names(out) <- test_species
     return(as.list(out))
@@ -1888,75 +1835,14 @@
 }
 
 
-<<<<<<< HEAD
-=======
+
 #' Convert multi-omics probetype. Probe names *must  be prefixed with
 #' data type unless classical transcriptomics/proteomics.
 #'
-#' @export
-getProbeAnnotation <- function(organism, probes, datatype, annot_table = NULL) {
-  annot.unknown <- organism %in% c("No organism", "unknown") ||
-    datatype %in% c("custom", "unknown")
-
-  genes <- NULL
-  if (annot.unknown) {
-    # annotation table is mandatory for 'No organism' (until server side
-    # can handle missing genesets)
-    dbg("[getProbeAnnotation] annotating for unknown datatype with custom annotation")
-    genes <- getCustomAnnotation(probes, annot_table)
-  } else if (datatype == "metabolomics") {
-    dbg("[getProbeAnnotation] annotating for metabolomics")
-    mx.check <- mx.check_mapping(
-      probes,
-      all.db = c("playdata", "annothub", "refmet"), check.first = TRUE
-    )
-    mx.check <- mean(!is.na(mx.check)) > 0.01
-    mx.check
-    if (mx.check) {
-      ## Directly annotate if probes are recognized
-      genes <- getMetaboliteAnnotation(
-        probes,
-        add_id = TRUE, probe_type = NULL, annot_table = annot_table
-      )
-    } else {
-      ## Fallback on custom
-      dbg("[getProbeAnnotation] WARNING: not able to map metabolomicx probes. fallback to custom (empty) annotation.")
-      genes <- getCustomAnnotation(probes, custom_annot = annot_table)
-    }
-  } else if (datatype == "multi-omics") {
-    dbg("[getProbeAnnotation] annotating for multi-omics")
-    genes <- getMultiProbeAnnotation(organism, probes)
-  } else {
-    dbg("[getProbeAnnotation] annotating for transcriptomics")
-    genes <- getGeneAnnotation(organism = organism, probes = probes)
-  }
-
-  ## if annot_table is provided we override our annotation and append
-  ## extra columns
-  if (!is.null(annot_table)) {
-    kk <- unique(c(colnames(genes), colnames(annot_table)))
-    genes <- genes[, setdiff(colnames(genes), colnames(annot_table)), drop = FALSE]
-    annot_table <- annot_table[match(rownames(genes), rownames(annot_table)), ]
-    genes <- cbind(genes, annot_table)[, kk]
-  }
-
-  genes
-}
->>>>>>> edd64ee2
-
-#' Convert multi-omics probetype. Probe names *must  be prefixed with
-#' data type unless classical transcriptomics/proteomics.
-#'
-<<<<<<< HEAD
 getMultiOmicsProbeAnnotation <- function(organism, probes) {
   
   if(all(grepl("^[A-Za-z]+:",probes))) {
     dtype <- sub(":.*","",probes)
-=======
-getMultiProbeAnnotation <- function(organism, probes) {
-  if (all(grepl("^[A-Za-z]+:", probes))) {
-    dtype <- sub(":.*", "", probes)
->>>>>>> edd64ee2
   } else {
     ## no colon in names it is single type probes. try to guess by
     ## matching.
