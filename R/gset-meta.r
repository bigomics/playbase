##
## This file is part of the Omics Playground project.
## Copyright (c) 2018-2023 BigOmics Analytics SA. All rights reserved.
##

#' Fit Contrasts with All Gene Set Enrichment Methods
#'
#' This function fits contrasts using multiple gene set enrichment methods, such as fisher, ssgsea, gsva, spearman, camera, fry, gsea.permPH, gsea.permGS, gseaPR, and fgsea.
#'
#' @param gmt The gene set matrix.
#' @param X The gene expression matrix.
#' @param Y The phenotype data matrix.
#' @param G The gene annotation matrix.
#' @param design The experimental design matrix.
#' @param contr.matrix The contrast matrix.
#' @param methods A character vector specifying the gene set enrichment methods to use.
#' @param mc.threads The number of threads to use for parallel computing.
#' @param mc.cores The number of CPU cores to use for parallel computing.
#' @param batch.correct Logical indicating whether to correct for batch effects.
#'
#' @return A list containing the results of the gene set enrichment analyses for each method.
#'
#' @export
gset.fitContrastsWithAllMethods <- function(gmt,
                                            X,
                                            Y,
                                            G,
                                            design,
                                            contr.matrix,
                                            methods,
                                            mc.threads = 1,
                                            mc.cores = NULL,
                                            batch.correct = TRUE) {
  ALL.GENESET.METHODS <- c(
    "fisher", "ssgsea", "gsva", "spearman", "camera", "fry",
    "gsea.permPH", "gsea.permGS", "gseaPR", "fgsea"
  )

  timings <- c()

  if (is.null(mc.cores)) {
    ## Multi-thread on gsva makes RAM usage go up (crashing computations) and in most cases it's slower due to overheads
    mc.cores <- 1
  }
  message("using ", mc.cores, " number of cores")
  message("using ", mc.threads, " number of threads")

  if (methods[1] == "*") {
    methods <- ALL.GENESET.METHODS
  }
  methods <- intersect(methods, ALL.GENESET.METHODS)
  message("calculating methods:", paste(methods, collapse = " "))

  ## If degenerate set design to NULL
  if (!is.null(design) && ncol(design) >= ncol(X)) {
    ## "no-replicate" design!!!
    message("WARNING: degenerate design. setting design to NULL")
    contr.matrix <- design %*% contr.matrix
    design <- NULL
  }

  ## experiment matrix
  if (!is.null(design)) {
    exp.matrix <- (design %*% contr.matrix)[colnames(X), , drop = FALSE]
  } else {
    exp.matrix <- contr.matrix[colnames(X), , drop = FALSE]
  }
  Y <- Y[colnames(X), , drop = FALSE]

  ## some "normalization" for single-sample methods
  my.normalize <- function(zx) {
    if (nrow(zx) <= 10) {
      return(zx)
    }
    zx <- scale(limma::normalizeQuantiles(zx))
    return(zx)
  }

  all.results <- list()
  ## pre-compute matrices
  zx.gsva <- zx.ssgsea <- zx.rnkcorr <- NULL
  res.gsva <- res.ssgsea <- res.rnkcorr <- NULL

  G <- G[rownames(X), names(gmt), drop = FALSE]

  if ("spearman" %in% methods) {
    message("fitting contrasts using spearman/limma... ")

    ## single-sample gene set enrichment using (fast) rank correlation
    xx1 <- X - rowMeans(X, na.rm = TRUE) ## center it...
    xx1 <- apply(xx1, 2, rank, na.last = "keep") ## rank correlation (like spearman)
    jj <- intersect(rownames(G), rownames(xx1))
    tt <- system.time({
      zx.rnkcorr <- qlcMatrix::corSparse(G[jj, , drop = FALSE], xx1[jj, ]) ## superfast
      rownames(zx.rnkcorr) <- colnames(G)
      colnames(zx.rnkcorr) <- colnames(X)

      ## row-wise (per feature) scaling is 'good practice', see
      ## tests comparing rankcor and ssGSEA/gsva

      ## additional batch correction and NNM???
      zx.rnkcorr <- my.normalize(zx.rnkcorr)
      zx.rnkcorr <- zx.rnkcorr[names(gmt), colnames(X), drop = FALSE] ## make sure..

      ## compute LIMMA
      all.results[["spearman"]] <- playbase::gset.fitContrastsWithLIMMA(
        zx.rnkcorr,
        contr.matrix,
        design = design,
        trend = TRUE,
        conform.output = TRUE
      )
    })
    timings <- rbind(timings, c("spearman", tt))
  }

  if ("gsva" %in% methods) {
    message("fitting contrasts using GSVA/limma... ")

    ## check if we have the new version of GSVA
    new.gsva <- exists("gsvaParam", where = asNamespace("GSVA"), mode = "function")
    new.gsva
    tt <- system.time({
      zx.gsva <- NULL
      if (new.gsva) {
        zx.gsva <- try({
          bpparam <- BiocParallel::MulticoreParam(mc.cores)
          ## Some genesets will have size = 1. Set minSize=2 ?? (AZ)
          GSVA::gsva(GSVA::gsvaParam(exprData = as.matrix(X), geneSets = gmt, minSize = 1),
            BPPARAM = bpparam
          )
        })
      } else {
        zx.gsva <- try({
          GSVA::gsva(as.matrix(X), gmt, method = "gsva", parallel.sz = mc.cores, verbose = FALSE)
        })
      }

      if (!"try-error" %in% class(zx.gsva)) {
        zx.gsva <- my.normalize(zx.gsva)
        jj <- match(names(gmt), rownames(zx.gsva))
        zx.gsva <- zx.gsva[jj, colnames(X), drop = FALSE] ## make sure..
        zx.gsva[is.na(zx.gsva)] <- 0
        zx.gsva <- zx.gsva[!is.na(rownames(zx.gsva)), ] # Remove NA rows that GSVA may produce
        all.results[["gsva"]] <- playbase::gset.fitContrastsWithLIMMA(
          zx.gsva,
          contr.matrix,
          design = design,
          trend = TRUE,
          conform.output = TRUE
        )
      }
    })
    timings <- rbind(timings, c("gsva", tt))
  }

  if ("ssgsea" %in% methods) {
    message("fitting contrasts using ssGSEA/limma... ")
    tt <- system.time({
<<<<<<< HEAD
        nmissing <- sum(is.na(X))
        if(nmissing > 0) {
            message("Found ", nmissing, " missing values in X. Removing prior to GSVA::ssgsea.")
        }
        zx.ssgsea <- try(GSVA::gsva(as.matrix(X[complete.cases(X), ]),
                                    gmt[],
                                    method = "ssgsea",
                                    parallel.sz = mc.cores,
                                    verbose = FALSE
                                    ))
        if (!"try-error" %in% class(zx.ssgsea)) {
            zx.ssgsea <- my.normalize(zx.ssgsea)
=======
      nmissing <- sum(is.na(X))
      if (nmissing > 0) {
        message("Found ", nmissing, " missing values in X. Removing prior to GSVA::ssgsea.")
      }
      zx.ssgsea <- try(GSVA::gsva(as.matrix(X[complete.cases(X), ]),
        gmt[],
        method = "ssgsea",
        parallel.sz = mc.cores, verbose = FALSE
      ))
      if (!"try-error" %in% class(zx.ssgsea)) {
        zx.ssgsea <- my.normalize(zx.ssgsea)
>>>>>>> ed7f25bc
        kk <- intersect(names(gmt), rownames(zx.ssgsea))
        gmt <- gmt[kk]
        zx.ssgsea <- zx.ssgsea[kk, colnames(X), drop = FALSE]
        zx.ssgsea[is.na(zx.ssgsea)] <- 0
        ## dups <- any(duplicated(rownames(zx.ssgsea)))
        ## if (dups) {
        ##      zx.ssgsea <- playbase::rowmean(zx.ssgsea,
        ##                                     group = rownames(zx.ssgsea),
        ##                                     reorder = TRUE)
        ## }
        all.results[["ssgsea"]] <- playbase::gset.fitContrastsWithLIMMA(
          zx.ssgsea,
          contr.matrix,
          design,
          trend = TRUE,
          conform.output = TRUE
        )
      }
    })
    timings <- rbind(timings, c("ssgsea", tt))
  }


  ## --------------------------------------------------------------
  ## Fit remaining methods
  ## --------------------------------------------------------------

  k <- 1
  fitThisContrastWithMethod <- function(method, k) {
    jj <- which(exp.matrix[, k] != 0)
    yy <- 1 * (exp.matrix[jj, k] > 0)
    xx <- X[, jj]
    ref <- 0
    timings <- c()
    res <- list()

    ## Standard Fisher exact test
    if ("fisher" %in% method) {
      ## calculate significant genes with LIMMA (we need all genes for GSEA-PR)
      lfc <- 0
      lfc05 <- 0.2
      fdr <- 0.25 ## OLD thresholds
      lfc05 <- 0.0
      fdr <- 0.05 ## NEW thresholds (since oct2021)
      suppressWarnings(suppressMessages(
        limma0 <- playbase::gx.limma(xx, yy,
          fdr = 1.0, lfc = 0,
          ref = ref, trend = TRUE, verbose = 0
        ) ## trend true for NGS
      ))
      which.up <- which(limma0[, "adj.P.Val"] <= fdr & limma0[, "logFC"] > lfc05)
      which.dn <- which(limma0[, "adj.P.Val"] <= fdr & limma0[, "logFC"] < -lfc05)
      genes.up <- rownames(limma0)[which.up]
      genes.dn <- rownames(limma0)[which.dn]

      ## Always take at least first 100.. (HACK??!!!)
      if (length(genes.dn) < 100) {
        genes.dn0 <- rownames(limma0)[order(limma0[, "logFC"])]
        genes.dn <- utils::head(unique(c(genes.dn, genes.dn0)), 100)
      }
      if (length(genes.up) < 100) {
        genes.up0 <- rownames(limma0)[order(-limma0[, "logFC"])]
        genes.up <- utils::head(unique(c(genes.up, genes.up0)), 100)
      }

      tt <- system.time({
        output <- playbase::gset.fisher2(genes.up, genes.dn,
          genesets = gmt, fdr = 1.0,
          background = rownames(X), check.background = FALSE,
          min.genes = 0, max.genes = 99999,
          common.genes = FALSE, verbose = 0
        )
      })

      timings <- rbind(timings, c("fisher", tt))
      output <- output[match(names(gmt), rownames(output)), ]
      rownames(output) <- names(gmt)
      output <- output[, c("sign", "p.value", "q.value", "odd.ratio", "overlap")]
      colnames(output) <- c("score", "p.value", "q.value", "odd.ratio", "overlap")
      res[["fisher"]] <- output
    }

    ## ----------------------------------------------------
    ## GSVA-limma
    ## ----------------------------------------------------

    LIMMA.TREND <- TRUE
    if (FALSE && "ssgsea" %in% method) {
      zx <- zx.ssgsea[, colnames(xx)]
      gs <- intersect(names(gmt), rownames(zx))
      tt <- system.time(
        output <- playbase::gx.limma(zx[gs, ], yy, fdr = 1, lfc = 0, ref = ref, trend = LIMMA.TREND, verbose = 0) ## ssgsea
      )
      timings <- rbind(timings, c("ssgsea", tt))

      output <- output[match(names(gmt), rownames(output)), ]
      rownames(output) <- names(gmt)
      output <- output[, c("logFC", "P.Value", "adj.P.Val", "0", "1")]
      colnames(output) <- c("score", "p.value", "q.value", "AveExpr0", "AveExpr1")
      res[["ssgsea"]] <- output
    }

    if (FALSE && "gsva" %in% method) {
      zx <- zx.gsva[, colnames(xx)]
      gs <- intersect(names(gmt), rownames(zx))
      tt <- system.time({
        output <- playbase::gx.limma(zx[gs, ], yy,
          fdr = 1, lfc = 0, ref = ref,
          trend = LIMMA.TREND, verbose = 0
        ) ## ssgsea
      })
      timings <- rbind(timings, c("gsva", tt))
      output <- output[match(names(gmt), rownames(output)), ]
      rownames(output) <- names(gmt)
      output <- output[, c("logFC", "P.Value", "adj.P.Val", "0", "1")]
      colnames(output) <- c("score", "p.value", "q.value", "AveExpr0", "AveExpr1")
      res[["gsva"]] <- output
    }

    if ("spearman" %in% method && !is.null(zx.rnkcorr)) {
      tt <- system.time(
        output <- playbase::gx.limma(zx.rnkcorr[, ], yy, fdr = 1, lfc = 0, ref = ref, trend = LIMMA.TREND, verbose = 0) ## ssgsea
      )
      timings <- rbind(timings, c("spearman", tt))


      output <- output[match(names(gmt), rownames(output)), ]
      rownames(output) <- names(gmt)
      output <- output[, c("logFC", "P.Value", "adj.P.Val", "0", "1")]
      colnames(output) <- c("score", "p.value", "q.value", "AveExpr0", "AveExpr1")
      res[["spearman"]] <- output
    }

    ## ----------------------------------------------------
    ## LIMMA methods
    ## ----------------------------------------------------
    if ("camera" %in% method) {
      cdesign <- cbind(Intercept = 1, Group = yy)
      tt <- system.time({
        suppressWarnings(suppressMessages(
          output <- limma::camera(xx, gmt, cdesign, contrast = 2)
        ))
      })
      timings <- rbind(timings, c("camera", tt))
      ## note: camera does not provide any score!!!!
      output$score <- c(-1, 1)[1 + 1 * (output$Direction == "Up")] * -log10(output$PValue)
      output <- output[match(names(gmt), rownames(output)), ]
      rownames(output) <- names(gmt)
      output <- output[, c("score", "PValue", "FDR", "NGenes", "Direction")]
      colnames(output) <- c("score", "p.value", "q.value", "NGenes", "Direction")
      res[["camera"]] <- output
    }
    if ("fry" %in% method) {
      cdesign <- cbind(Intercept = 1, Group = yy)
      tt <- system.time(
        output <- limma::fry(xx, gmt, cdesign, contrast = 2)
      )
      timings <- rbind(timings, c("fry", tt))
      ## note: camera does not provide any logFC!!!!
      output$score <- c(-1, 1)[1 + 1 * (output$Direction == "Up")] * -log10(output$PValue)
      output <- output[match(names(gmt), rownames(output)), ]
      rownames(output) <- names(gmt)
      output <- output[, c("score", "PValue", "FDR", "NGenes", "Direction")]
      colnames(output) <- c("score", "p.value", "q.value", "NGenes", "Direction")
      res[["fry"]] <- output
    }

    ## fast GSEA
    if ("fgsea" %in% method) {
      rnk <- rowMeans(xx[, which(yy == 1), drop = FALSE], na.rm = TRUE) - rowMeans(xx[, which(yy == 0), drop = FALSE], na.rm = TRUE)
      rnk <- rnk + 1e-8 * stats::rnorm(length(rnk))
      if (any(is.na(rnk))) rnk <- rnk[which(!is.na(rnk))]
      tt <- system.time(
        output <- fgsea::fgseaSimple(gmt, rnk,
          nperm = 10000,
          minSize = 1, maxSize = 9999, nproc = 1
        ) ## nproc0 fails!!!
      )
      timings <- rbind(timings, c("fgsea", tt))
      output <- as.data.frame(output)
      output <- output[match(names(gmt), output$pathway), ]
      rownames(output) <- names(gmt)
      output <- output[, c("NES", "pval", "padj", "size", "leadingEdge")]
      colnames(output) <- c("score", "p.value", "q.value", "SIZE", "LEADING GENES")
      res[["fgsea"]] <- output
    }

    res2 <- list(results = res, timings = timings)
    return(res2)
  }


  fitContrastsWithMethod <- function(method) {
    message("fitting contrasts using ", method, "...")
    results <- list()
    timings <- c()
    k <- 1
    ncontrasts <- ncol(contr.matrix)
    for (k in 1:ncontrasts) {
      res <- fitThisContrastWithMethod(method = method, k)
      results[[k]] <- res$results[[1]]
      timings <- rbind(timings, res$timings)
      names(results)[k] <- colnames(contr.matrix)[k]
    }
    return(list(results = results, timings = timings))
  }

  names(all.results)
  methods2 <- setdiff(methods, names(all.results))
  methods2 <- setdiff(methods2, c("gsva", "ssgsea")) ## not do

  for (m in methods2) {
    res <- fitContrastsWithMethod(method = m)
    all.results[[m]] <- res$results
    timings <- rbind(timings, res$timings)
  }

  ## --------------------------------------------------------------
  ## Reshape matrices by comparison
  ## --------------------------------------------------------------
  tests <- names(all.results[[1]])
  ntest <- length(tests)

  P <- lapply(tests, function(k) do.call(cbind, lapply(all.results, function(x) x[[k]][, "p.value"])))
  Q <- lapply(tests, function(k) do.call(cbind, lapply(all.results, function(x) x[[k]][, "q.value"])))
  S <- lapply(tests, function(k) do.call(cbind, lapply(all.results, function(x) x[[k]][, "score"])))
  for (i in 1:ntest) {
    rownames(P[[i]]) <- names(gmt)
    rownames(Q[[i]]) <- names(gmt)
    rownames(S[[i]]) <- names(gmt)
  }
  names(P) <- names(Q) <- names(S) <- tests

  ## --------------------------------------------------------------
  ## Compute sig counts (by method)
  ## --------------------------------------------------------------
  message("computing sigcounts... ")

  methods <- colnames(Q[[1]])
  nmethod <- length(methods)
  pv.list <- sort(c(1e-16, 10**seq(-8, -2, 2), 0.05, 0.1, 0.2, 0.5, 1))
  sig.counts <- list()
  i <- 1
  fdr <- 0.05
  lfc <- 1e-3
  for (i in 1:nmethod) {
    q0 <- sapply(Q, function(x) x[, i])
    s0 <- sapply(S, function(x) x[, i])
    if (nrow(Q[[1]]) == 1) {
      q0 <- matrix(q0, nrow = nrow(Q[[1]]), dimnames = list(rownames(Q[[1]]), names(Q)))
      s0 <- matrix(s0, nrow = nrow(S[[1]]), dimnames = list(rownames(S[[1]]), names(S)))
    }
    q0[is.na(q0)] <- 1
    s0[is.na(s0)] <- 0
    up0 <- sapply(pv.list, function(p) Matrix::colSums(q0 <= p & s0 > 0, na.rm = TRUE))
    dn0 <- sapply(pv.list, function(p) Matrix::colSums(q0 <= p & s0 < 0, na.rm = TRUE))
    ns0 <- sapply(pv.list, function(p) Matrix::colSums(q0 > p, na.rm = TRUE))
    both0 <- sapply(pv.list, function(p) Matrix::colSums(q0 <= p & abs(s0) > 0, na.rm = TRUE))
    if (ncol(q0) == 1) {
      up0 <- matrix(up0, nrow = 1)
      dn0 <- matrix(dn0, nrow = 1)
      ns0 <- matrix(ns0, nrow = 1)
      both0 <- matrix(both0, nrow = 1)
      rownames(up0) <- rownames(dn0) <- rownames(ns0) <- rownames(both0) <- colnames(q0)[1]
    }
    colnames(up0) <- colnames(dn0) <- colnames(ns0) <- colnames(both0) <- pv.list
    m <- methods[i]
    sig.counts[[m]] <- list(both = both0, up = up0, down = dn0, notsig = ns0)
  }

  ## --------------------------------------------------
  ## meta analysis, aggregate p-values
  ## --------------------------------------------------
  message("computing meta-p values... \n")

  all.meta <- list()
  i <- 1
  for (i in 1:ntest) {
    pv <- P[[i]]
    qv <- Q[[i]]
    fc <- S[[i]]
    meta.p <- apply(pv, 1, max, na.rm = TRUE) ## maximum p-statistic (simple & fast)
    meta.q <- apply(qv, 1, max, na.rm = TRUE) ## maximum q-statistic (simple & fast)
    ss.rank <- function(x) scale(sign(x) * rank(abs(x), na.last = "keep"), center = FALSE)
    if (nrow(S[[i]]) == 1) {
      meta.fx <- S[[i]]
    } else {
      meta.fx <- rowMeans(apply(S[[i]], 2, ss.rank), na.rm = TRUE)
    }
    meta <- data.frame(fx = meta.fx, p = meta.p, q = meta.q)
    rownames(fc) <- NULL ## saves memory...
    rownames(pv) <- NULL
    rownames(qv) <- NULL
    all.meta[[i]] <- data.frame(meta = meta, fc = I(fc), p = I(pv), q = I(qv))
    rownames(all.meta[[i]]) <- rownames(S[[i]])
  }
  names(all.meta) <- tests

  ## --------------------------------------------------
  ## Add meta matrices (this becomes quite large...)
  ## --------------------------------------------------

  message("computing meta-matrix... ")
  m <- list(gsva = zx.gsva, ssgsea = zx.ssgsea, rnkcorr = zx.rnkcorr)
  m <- m[which(!sapply(m, is.null))]

  ## average expression of geneset members
  ng <- Matrix::colSums(G != 0)
  meta.matrix <- as.matrix(Matrix::t(G != 0) %*% X) / ng

  m[["meta"]] <- meta.matrix

  timings <- as.matrix(timings)
  rownames(timings) <- timings[, 1]
  timings0 <- matrix(timings[, -1], nrow = nrow(timings))
  timings0 <- matrix(as.numeric(timings0), nrow = nrow(timings0))
  rownames(timings0) <- rownames(timings)
  if (nrow(timings0) > 1 && sum(duplicated(rownames(timings0)) > 0)) {
    timings0 <- do.call(rbind, tapply(1:nrow(timings0), rownames(timings0), function(i) colSums(timings0[i, , drop = FALSE])))
  }

  res <- list(
    meta = all.meta, sig.counts = sig.counts, outputs = all.results,
    matrices = m, timings = timings0
  )

  return(res)
}


#' Fit Contrasts with LIMMA
#'
#' This function fits contrasts using the LIMMA package and performs statistical analysis on gene expression data.
#'
#' @param gsetX A gene expression dataset.
#' @param contr.matrix Contrast matrix specifying the contrasts of interest.
#' @param design Design matrix specifying the experimental design. Default is \code{NULL}.
#' @param trend Logical indicating whether to use trend estimation in the empirical Bayes smoothing. Default is \code{TRUE}.
#' @param conform.output Logical indicating whether to conform the output table columns. Default is \code{FALSE}.
#'
#' @return A list of tables containing the results of statistical analysis for each contrast.
#'
#' @export
gset.fitContrastsWithLIMMA <- function(gsetX, contr.matrix, design,
                                       trend = TRUE, conform.output = FALSE) {
  if (!is.null(design)) {
    message("fitting gset.LIMMA contrasts with design matrix... ")
    vfit <- limma::lmFit(gsetX, design)
    vfit <- limma::contrasts.fit(vfit, contrasts = contr.matrix)
    efit <- limma::eBayes(vfit, trend = trend, robust = TRUE)

    tables <- list()
    i <- 1
    exp.matrix <- (design %*% contr.matrix)
    for (i in 1:ncol(contr.matrix)) {
      top <- limma::topTable(efit, coef = i, sort.by = "none", number = Inf, adjust.method = "BH")
      rownames(top) <- rownames(gsetX)
      j1 <- which(exp.matrix[, i] > 0)
      j0 <- which(exp.matrix[, i] < 0)
      mean1 <- rowMeans(gsetX[, j1, drop = FALSE], na.rm = TRUE)
      mean0 <- rowMeans(gsetX[, j0, drop = FALSE], na.rm = TRUE)
      ## top <- top[rownames(gsetX), , drop = FALSE]
      top <- cbind(top, "AveExpr0" = mean0, "AveExpr1" = mean1)
      tables[[i]] <- top
    }
    names(tables) <- colnames(contr.matrix)
  } else {
    message("fitting gset.LIMMA contrasts without design.... ")
    tables <- list()
    i <- 1
    for (i in 1:ncol(contr.matrix)) {
      design0 <- cbind(1, contr.matrix[, i])
      colnames(design0) <- c("ref", colnames(contr.matrix)[i])
      vfit <- limma::lmFit(gsetX, design0)
      efit <- limma::eBayes(vfit, trend = trend, robust = TRUE)
      top <- limma::topTable(efit, coef = 2, sort.by = "none", number = Inf, adjust.method = "BH")
      j1 <- which(contr.matrix[, i] > 0)
      j0 <- which(contr.matrix[, i] < 0)
      mean1 <- rowMeans(gsetX[, j1, drop = FALSE], na.rm = TRUE)
      mean0 <- rowMeans(gsetX[, j0, drop = FALSE], na.rm = TRUE)
      top <- top[rownames(gsetX), ]
      top <- cbind(top, "AveExpr0" = mean0, "AveExpr1" = mean1)
      Matrix::head(top, 10)
      tables[[i]] <- top
    }
    names(tables) <- colnames(contr.matrix)
  }

  if (conform.output == TRUE) {
    for (i in 1:length(tables)) {
      jj <- match(rownames(gsetX), rownames(tables[[i]]))
      k1 <- c("logFC", "P.Value", "adj.P.Val", "AveExpr0", "AveExpr1")
      k2 <- c("score", "p.value", "q.value", "AveExpr0", "AveExpr1")
      tables[[i]] <- tables[[i]][jj, k1]
      colnames(tables[[i]]) <- k2
    }
  }

  return(tables)
}


#' @export
shortstring <- function(s, n) {
  s <- as.character(s)
  ifelse(nchar(s) <= n, s, paste0(substring(s, 1, n), "..."))
}


## ======================================================================
## ======================================================================
## ======================================================================<|MERGE_RESOLUTION|>--- conflicted
+++ resolved
@@ -157,7 +157,6 @@
   if ("ssgsea" %in% methods) {
     message("fitting contrasts using ssGSEA/limma... ")
     tt <- system.time({
-<<<<<<< HEAD
         nmissing <- sum(is.na(X))
         if(nmissing > 0) {
             message("Found ", nmissing, " missing values in X. Removing prior to GSVA::ssgsea.")
@@ -170,37 +169,24 @@
                                     ))
         if (!"try-error" %in% class(zx.ssgsea)) {
             zx.ssgsea <- my.normalize(zx.ssgsea)
-=======
-      nmissing <- sum(is.na(X))
-      if (nmissing > 0) {
-        message("Found ", nmissing, " missing values in X. Removing prior to GSVA::ssgsea.")
-      }
-      zx.ssgsea <- try(GSVA::gsva(as.matrix(X[complete.cases(X), ]),
-        gmt[],
-        method = "ssgsea",
-        parallel.sz = mc.cores, verbose = FALSE
-      ))
-      if (!"try-error" %in% class(zx.ssgsea)) {
-        zx.ssgsea <- my.normalize(zx.ssgsea)
->>>>>>> ed7f25bc
-        kk <- intersect(names(gmt), rownames(zx.ssgsea))
-        gmt <- gmt[kk]
-        zx.ssgsea <- zx.ssgsea[kk, colnames(X), drop = FALSE]
-        zx.ssgsea[is.na(zx.ssgsea)] <- 0
-        ## dups <- any(duplicated(rownames(zx.ssgsea)))
-        ## if (dups) {
-        ##      zx.ssgsea <- playbase::rowmean(zx.ssgsea,
-        ##                                     group = rownames(zx.ssgsea),
-        ##                                     reorder = TRUE)
-        ## }
-        all.results[["ssgsea"]] <- playbase::gset.fitContrastsWithLIMMA(
-          zx.ssgsea,
-          contr.matrix,
-          design,
-          trend = TRUE,
-          conform.output = TRUE
-        )
-      }
+            kk <- intersect(names(gmt), rownames(zx.ssgsea))
+            gmt <- gmt[kk]
+            zx.ssgsea <- zx.ssgsea[kk, colnames(X), drop = FALSE]
+            zx.ssgsea[is.na(zx.ssgsea)] <- 0
+            ## dups <- any(duplicated(rownames(zx.ssgsea)))
+            ## if (dups) {
+            ##      zx.ssgsea <- playbase::rowmean(zx.ssgsea,
+            ##                                     group = rownames(zx.ssgsea),
+            ##                                     reorder = TRUE)
+            ## }
+            all.results[["ssgsea"]] <- playbase::gset.fitContrastsWithLIMMA(
+                                                     zx.ssgsea,
+                                                     contr.matrix,
+                                                     design,
+                                                     trend = TRUE,
+                                                     conform.output = TRUE
+                                                 )
+        }
     })
     timings <- rbind(timings, c("ssgsea", tt))
   }
