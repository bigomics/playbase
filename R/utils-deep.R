--- conflicted
+++ resolved
@@ -1,5 +1,3 @@
-<<<<<<< HEAD
-
 
 ai.get_ollama_models <- function() {
   models <- system("ollama list | tail -n +2 | cut -d' ' -f 1", intern=TRUE)
@@ -20,13 +18,6 @@
 
 ai.ask <- function(question, model="gpt-4o-mini", prompt=NULL) {
   if(model=='gpt-4o-mini') {
-=======
-OLLAMA_MODELS <- c("gemma3:4b", "gemma3:27b", "deepseek-r1:1.5b", "deepseek-r1:7b")
-GPT_MODELS <- c("gpt-4o-mini")
-prompt <- NULL
-deep.ask <- function(question, model = "gpt-4o-mini", prompt = NULL) {
-  if (model == "gpt-4o-mini") {
->>>>>>> 3b08c106
     chat <- ellmer::chat_openai(model = "gpt-4o-mini", system_prompt = prompt)
   } else if (model %in% OLLAMA_MODELS) {
     chat <- ellmer::chat_ollama(model = model, system_prompt = prompt)
@@ -35,11 +26,7 @@
     message("valid models: ", paste(c(OLLAMA_MODELS, GPT_MODELS), collapse = ", "))
     return(NULL)
   }
-<<<<<<< HEAD
   . <- chat$chat(question, echo=FALSE)  
-=======
-  . <- chat$chat(question, echo = FALSE)
->>>>>>> 3b08c106
   chat$last_turn()@text
 }
 
