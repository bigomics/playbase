##
## This file is part of the Omics Playground project.
## Copyright (c) 2018-2023 BigOmics Analytics SA. All rights reserved.
##


########################################################################
##
## PROTEOMICS AND SILAC FUNCTIONS
##
########################################################################


#' @export
prot.readProteinGroups <- function(file, meta = NULL, sep = "\t", collapse.gene = TRUE,
                                   is.log = FALSE, use.LFQ = FALSE,
                                   filter.contaminants = TRUE) {
  ## Split data file
  message("reading proteinGroups file ", file)


  D <- data.table::fread(file, check.names = FALSE)
  D <- data.frame(D, check.names = FALSE)

  dim(D)
  colnames(D)
  Matrix::head(D)[, 1:10]


  ## Filter contaminants
  contaminant.cols <- c("Reverse", "Only identified by site", "Potential contaminant")
  contaminant.cols <- intersect(contaminant.cols, colnames(D))
  contaminant.cols
  D$is.contaminant <- (rowSums(D[, contaminant.cols, drop = FALSE] == "+", na.rm = TRUE) >= 1)
  table(D$is.contaminant)
  if (filter.contaminants) {
    D <- D[which(!D$is.contaminant), ]
  }
  dim(D)

  ## parse gene annotation
  genes <- D[, c("Majority protein IDs", "Gene names", "Protein names")]
  Matrix::head(genes)
  colnames(genes) <- c("protein_id", "gene_name", "gene_title")
  gg <- as.character(genes$gene_name)
  gg <- sapply(gg, function(x) strsplit(x, split = ";")[[1]][1]) ## take just FIRST gene
  genes$gene_alias <- genes$gene_name
  genes$gene_name <- gg
  genes$is_contaminant <- D$is.contaminant

  ## give unique rownames
  rownames(D) <- paste0("tag", 1:nrow(D), ":", genes$gene_name) ## add one gene to tags
  rownames(genes) <- rownames(D)
  dim(D)
  dim(genes)

  ## extract data blocks (use LFQ as intensity)
  counts <- D[, grep("^Intensity ", colnames(D), value = TRUE)]
  dim(counts)
  if (use.LFQ) {
    sel <- grep("^LFQ Intensity", colnames(D))
    if (length(sel) == 0) {
      stop("FATAL:: could not find LFQ Intensity data")
    }
    counts <- D[, sel, drop = FALSE]
  }
  if (is.log) {
    counts <- 2**as.matrix(counts)
  } else {
    counts <- as.matrix(sapply(counts, as.numeric)) ## from integer64
  }
  colnames(counts) <- sub("Intensity ", "", colnames(counts))
  colnames(counts) <- sub("LFQ intensity ", "", colnames(counts))
  sum(is.na(counts))
  summary(Matrix::colSums(counts, na.rm = TRUE))

  ## collapse by gene
  if (collapse.gene) {
    cat("collapsing to FIRST gene\n")
    gene <- genes$gene_name
    counts <- apply(counts, 2, function(x) tapply(x, gene, sum, na.rm = TRUE))
    prots <- tapply(as.character(genes$protein_id), gene, function(s) {
      paste(unique(unlist(strsplit(s, split = ";"))), collapse = ";")
    })
    genes <- genes[match(rownames(counts), genes$gene_name), ]
    genes$protein_id <- NULL
    genes$protein_ids <- prots[match(rownames(counts), names(prots))]
    rownames(genes) <- genes$gene_name
  }

  if (!is.null(meta) && is.character(meta)) {
    if (grepl("csv$", meta)) {
      meta <- read.csv(meta, header = TRUE)
    } else {
      meta <- read.delim(meta, header = TRUE, sep = "\t")
    }
  }
  if (is.null(meta)) {
    meta <- data.frame(sample.name = colnames(counts))
  }

  res <- c()
  res$samples <- meta
  res$genes <- genes
  res$counts <- as.matrix(counts)

  message("sample info template created but please complete ngs$samples")

  return(res)
}


<<<<<<< HEAD


#' @export
proteus.readProteinGroups <- function(file = "proteinGroups.txt", meta = "meta.txt",
                                      unit = "intensity", use.LFQ = FALSE, is.log2 = FALSE,
                                      collapse.gene = FALSE, na.zero = FALSE) {
  ## ------------------------------------------------------------
  ## Read protein data
  ## ------------------------------------------------------------

  if (is.character(meta)) {
    if (grepl("csv$", meta)) {
      meta <- read.csv(meta, header = TRUE)
    } else {
      meta <- read.delim(meta, header = TRUE, sep = "\t")
    }
  }

  if (!"sample" %in% colnames(meta)) {
    stop("metadata file must have 'sample' column")
  }
  if (!"condition" %in% colnames(meta)) {
    stop("metadata file must have 'condition' column")
  }

  samples_with_data <- sub("Intensity ", "", grep("^Intensity ", colnames(data.table::fread(file, nrow = 5)), value = TRUE))
  samples_in_meta <- meta$sample

  if (any(!samples_in_meta %in% samples_with_data)) {
    sel_nodata <- setdiff(samples_in_meta, samples_with_data)
    message("WARNING: no data for samples: ", sel_nodata, " (discarding)")
    meta <- meta[which(samples_in_meta %in% samples_with_data), ]
  }
  if (any(!samples_with_data %in% samples_in_meta)) {
    sel_nometa <- setdiff(samples_with_data, samples_in_meta)
    message("WARNING: no meta-information for samples: ", sel_nometa, " (discarding)")
  }

  measure.cols <- NULL
  measure.cols <- paste("Intensity", meta$sample)
  if (use.LFQ) {
    measure.cols <- paste("LFQ intensity", meta$sample)
  }
  names(measure.cols) <- meta$sample
  pdat <- proteus::readProteinGroups(file, meta, measure.cols = measure.cols)

  summary(pdat)


  if (is.log2) {
    pdat$tab <- 2**pdat$tab
  }

  ## set NA to zero if needed
  if (na.zero) {
    pdat$tab[is.na(pdat$tab)] <- 0
  }

  ## ------------------------------------------------------------
  ## create protein2gene translation vector
  ## ------------------------------------------------------------
  pfile <- as.data.frame(data.table::fread(file))
  rownames(pfile) <- pfile[, "Majority protein IDs"]
  table(rownames(pdat$tab) %in% rownames(pfile))
  pfile <- pfile[rownames(pdat$tab), ]
  dim(pfile)

  ## ------------------------------------------------------------
  ## convert to copynumber
  ## ------------------------------------------------------------
  if (unit == "intensity") {
    ## nothing
  } else if (unit == "copynumber") {
    cat("converting to copy number\n")
    ##
    ## actually all the constant mulitiplications do not matter
    ## because the scaling/normalization will cancel it out....
    ##

    if (!("Mol. weight [kDa]" %in% colnames(pfile))) {
      stop("missing column 'Mol. weight [kDa]' in data file")
    }
    mol.kda <- pfile[, "Mol. weight [kDa]"]
    cell.mass <- 1000 ## picogram guestimate
    pdat$tab <- prot.calcCopyNumber(pdat$tab, mol = mol.kda, y = cell.mass)
  } else {
    stop("invalid unit")
  }

  ## get genes
  px <- sapply(rownames(pdat$tab), strsplit, split = ";")
  if (!("Gene names") %in% colnames(pfile)) stop("missing 'Gene names' in file")
  pdat$gene.names <- as.character(pfile[, "Gene names"])
  ## take just FIRST gene
  pdat$gene <- sapply(pdat$gene.names, function(x) strsplit(x, split = ";")[[1]][1])

  ## collapse to FIRST gene
  if (collapse.gene) {
    cat("collapsing to FIRST gene\n")
    gene <- as.character(pdat$gene)
    pdat$tab <- apply(pdat$tab, 2, function(x) tapply(x, gene, sum, na.rm = TRUE))
    pdat$detect <- apply(pdat$detect, 2, function(x) tapply(x, gene, sum, na.rm = TRUE))

    ## collapse stats
    S <- tapply(1:nrow(pdat$stats), pdat$stats$condition, function(i) pdat$stats[i, , drop = FALSE])
    S <- lapply(1:length(S), function(k) {
      s1 <- apply(S[[k]][, 3:5], 2, function(x) tapply(x, gene, mean, na.rm = TRUE))
      data.frame(id = rownames(s1), condition = names(S)[k], s1)
    })
    S <- do.call(rbind, S)
    rownames(S) <- NULL

    ## merge multiple proteins/genes names
    prots2 <- tapply(as.character(pdat$proteins), gene, function(s) {
      paste(unique(unlist(strsplit(s, split = ";"))), collapse = ";")
    })
    genes2 <- tapply(as.character(pdat$gene.names), gene, function(s) {
      paste(unique(unlist(strsplit(s, split = ";"))), collapse = ";")
    })

    jj <- which(!(rownames(pdat$tab) %in% c("", NA, " ")))
    pdat$tab <- pdat$tab[jj, ]
    pdat$proteins <- prots2[match(rownames(pdat$tab), names(prots2))]
    pdat$gene.names <- genes2[match(rownames(pdat$tab), names(genes2))]
    pdat$gene <- rownames(pdat$tab)
    pdat$detect <- pdat$detect[rownames(pdat$tab), ] > 0

    pdat$stats <- S[S$id %in% rownames(pdat$tab), ]
  }

  ## return extended proteus object
  remove(pfile)
  return(pdat)
}


=======
## counts=prot$tab;plot=TRUE;qnormalize=TRUE;prior.count=1;zero.thr=0.25;scaling=1e6
>>>>>>> 3eaf931d
#' @export
prot.normalizeCounts <- function(counts, scale = 1e6, scaling = "by.column",
                                 qnormalize = TRUE, zero.offset = 0.01,
                                 zero.thr = 0.25) {
  ## ------------------------------------------------------------
  ## start with original counts from MaxQuant
  ## ------------------------------------------------------------
  X <- counts
  sum(is.na(X))
  sum(X == 0)
  sum(X == 0, na.rm = TRUE)
  min(X, na.rm = TRUE)
  X[X <= zero.thr] <- NA ## treat zero as NA for the moment
  which.zeros <- Matrix::which(X == 0 | is.na(X), arr.ind = TRUE)
  length(which.zeros)

  ## ------------------------------------------------------------
  ## normalize to CPM (or otherwise)
  ## ------------------------------------------------------------

  if (is.null(scale)) {
    scale <- mean(Matrix::colSums(X, na.rm = TRUE))
    message("set scale parameter to = ", scale)
  }

  if (scaling == "by.column") {
    message("scaling by columns to ", scale, " total counts")
    X <- t(t(X) / Matrix::colSums(X, na.rm = TRUE)) * scale ## counts-per-million
  } else if (scaling == "global") {
    message("global average scaling to ", scale, " counts")
    X <- X / mean(Matrix::colSums(X, na.rm = TRUE)) * scale ## counts-per-million
  } else {
    stop("FATAL:: unknown scaling method. scaling = ", scaling)
  }
  Matrix::colSums(X, na.rm = TRUE)

  ## ------------------------------------------------------------
  ## set zero offset
  ## ------------------------------------------------------------

  if (zero.offset > 0 && zero.offset < 1) {
    q0 <- quantile(X, probs = zero.offset, na.rm = TRUE)
    log2(q0)
    message("set log2(x)=0 to ", log2(q0))
    X <- X / q0 ## scale to unit
  }

  ## ------------------------------------------------------------
  ## choose quantile or median normalization (on not-missing values)
  ## ------------------------------------------------------------
  if (qnormalize) {
    jj <- sample(ncol(X), 10)
    X <- limma::normalizeQuantiles(X)
<<<<<<< HEAD

=======
>>>>>>> 3eaf931d
    X <- pmax(X, 0)
  }

  ## ------------------------------------------------------------
  ## put back 'missing' values to zero
  ## ------------------------------------------------------------
  X[which.zeros] <- 0

  return(X)
}

#' @export
prot.testTwoGroups <- function(X, group1, group2, method = "limma",
                               labels = NULL, gene = NULL) {
  out1 <- NULL ## important to avoid old results
  p1 <- p2 <- p3 <- NULL ## just for testing

  if (!is.null(labels) && all(c(group1, group2) %in% labels)) {
    group1 <- colnames(X)[which(labels %in% group1)]
    group2 <- colnames(X)[which(labels %in% group2)]
  }

  if (method == "geiger") {
    ## Your code
    out1 <- volcano(X[, group1], X[, group2], rownames(X))
    out1$Gene <- NULL
    colnames(out1) <- c("logFC", "P.Value")
    dim(out1)
    Matrix::head(out1)
  } else if (method %in% c("t.welch", "t.equalvar")) {
    ## faster t-test

    j1 <- which(colnames(X) %in% group1)
    j2 <- which(colnames(X) %in% group2)
    if (method == "t.welch") {
      out0 <- matrixTests::row_t_welch(X[, j1], X[, j2])
    }
    if (method == "t.equalvar") {
      out0 <- matrixTests::row_t_equalvar(X[, j1], X[, j2])
    }
    out0$pvalue[is.na(out0$pvalue)] <- 1
    out0$qvalue <- p.adjust(out0$pvalue, method = "fdr")
    out1 <- out0[, c("mean.diff", "pvalue", "qvalue")]
    colnames(out1) <- c("logFC", "P.Value", "adj.P.Val")
    Matrix::head(out1)
  } else if (method == "limma" && is.null(labels)) {
    ## See e.g. https://bioconductor.org/help/course-materials/2010/BioC2010/limma2.pdf

    jj <- which(colnames(X) %in% c(group1, group2))
    y <- 1 * (colnames(X)[jj] %in% group1)
    design <- model.matrix(~y)
    colnames(design) <- c("Intercept", "group1_vs_group2")
    fit <- limma::eBayes(limma::lmFit(X[, jj], design), trend = TRUE, robust = TRUE)
    out1 <- limma::topTable(fit, coef = 2, sort.by = "none", number = Inf)
    out1 <- out1[, c("logFC", "P.Value", "adj.P.Val")]
  } else if (method == "limma" && !is.null(labels)) {
    ## Same as above but we retain all samples in the model

    design <- model.matrix(~ 0 + labels)
    colnames(design) <- sub("labels", "", colnames(design))
    rownames(design) <- colnames(X)

    level1 <- unique(labels[match(group1, colnames(X))])
    level2 <- unique(labels[match(group2, colnames(X))])


    levels <- colnames(design)
    contr <- matrix(1 * (levels %in% level1) - 1 * (levels %in% level2), ncol = 1)
    rownames(contr) <- levels
    contr
    contr <- contr[match(colnames(design), rownames(contr)), , drop = FALSE]
    rownames(contr) <- colnames(design)
    colnames(contr)[1] <- "contrast1"
    contr[is.na(contr)] <- 0
    fit1 <- limma::lmFit(X[, ], design)
    fit2 <- limma::contrasts.fit(fit1, contr)
    fit2 <- limma::eBayes(fit2, trend = TRUE, robust = TRUE)
    out1 <- limma::topTable(fit2, coef = 1, sort.by = "none", number = Inf)
    out1 <- out1[, c("logFC", "P.Value", "adj.P.Val")]
  } else if (method == "msms.edgeR") {
    s <- colnames(X)
    grp <- c(NA, "group1", "group2")[1 + 1 * (s %in% group1) + 2 * (s %in% group2)]
    pd <- data.frame(sample = colnames(X), group = grp)
    rownames(pd) <- colnames(X)
    fd <- data.frame(proteins = rownames(X), gene = rownames(X))
    rownames(fd) <- rownames(X)
    jj <- which(!is.na(grp))
    e <- MSnSet(2**X[, jj], fd, pd[jj, ])
    null.f <- "y~1"
    alt.f <- "y~group"
    div <- apply(exprs(e), 2, sum, na.rm = TRUE)
    out1 <- msms.edgeR(e, alt.f, null.f, div = div, fnm = "group")
    out1$adj.P.Val <- p.adjust(out1$p.value, method = "fdr")
    out1$LogFC <- -out1$LogFC ## seems switched
    out1 <- out1[, c("LogFC", "p.value", "adj.P.Val")]
    colnames(out1) <- c("logFC", "P.Value", "adj.P.Val")
  } else {
    stop("ERROR:: unknown method")
  }

  ## set NaN p.values to 1??
  out1$P.Value[which(is.nan(out1$P.Value))] <- 1

  ## add FDR q.value
  if (!("adj.P.Val" %in% names(out1))) {
    out1$adj.P.Val <- p.adjust(out1$P.Value, method = "fdr")
  }

  ## good practice to add group means
  avg <- cbind(rowMeans(X[, group1], na.rm = TRUE), rowMeans(X[, group2], na.rm = TRUE))

  colnames(avg) <- paste0("avg.", c("group1", "group2"))
  out1 <- cbind(out1, avg)
  if (!is.null(gene)) {
    out1 <- cbind(gene, out1)
  }

  return(out1)
}


#' @export
prot.plotVolcano <- function(res, use.q = TRUE, psig = 0.05, lfc = 1, pmin = 1e-12,
                             pcex = 0.7, cex = 0.7, plot.type = "default", ...) {
  pdata <- cbind(res[, c("logFC", "P.Value")], res$gene)
  colnames(pdata) <- c("EFFECTSIZE", "P", "Gene")
  if (use.q) pdata$P <- res$adj.P.Val
  sig <- (pdata$P < psig & abs(pdata$EFFECTSIZE) > lfc)
  highlight <- pdata$Gene[which(sig)]
  pdata$P <- pmin + pdata$P

  if (plot.type == "volcanoly") {
    volcanoly(pdata[, ],
      snp = "Gene", highlight = highlight,
      effect_size_line = c(-1, 1) * lfc,
      genomewideline = -log10(pig)
    )
  } else {
    klr <- c("black", "red")[1 + 1 * sig]
    ylab <- "significance (-log10p)"
    if (use.q) ylab <- "significance (-log10q)"
    plot(pdata$EFFECTSIZE, -log10(pdata$P),
      xlab = "effect size (log2FC)", ylab = ylab, ...,
      pch = 20, cex = pcex, col = klr
    )
    abline(v = c(-1, 1) * lfc, lty = 2, col = "grey70")
    abline(h = -log10(psig), lty = 2, col = "grey70")
    jj <- which(sig)
    if (length(jj)) {
      text(pdata$EFFECTSIZE[jj], -log10(pdata$P)[jj],
        pdata$Gene[jj],
        cex = cex, adj = 0.5,
        offset = 0.4, pos = 3
      )
    }
  }
}

## ======================================================================
## =================== ROGER FUNCTIONS ==================================
## ======================================================================
##
##

#' @export
prot.filterReverseContaminantOnly <- function(x, rev = T, con = T, only = T) {
  if (rev == T) {
    x <- x[x$Reverse != "+", ]
  }
  if (con == T & sum(colnames(x) == "Potential.contaminant") == 1) {
    x <- x[x$Potential.contaminant != "+", ]
  }
  if (con == T & sum(colnames(x) == "Contaminant") == 1) {
    x <- x[x$Contaminant != "+", ]
  }
  if (only == T) {
    x <- x[x$Only.identified.by.site != "+", ]
  }
  return(x)
}

#' @export
prot.imputeMissing <- function(X, method, downshift = 1.8, width = 0.3,
                               k = 10, q = 0.01, groups = NULL, zero.na = TRUE) {
  ## in count space!!!

  ## treat zeros as missing values
  if (zero.na) X[X == 0] <- NA

  if (method == "zero") {
    X[is.na(X)] <- 0
  }
  if (method == "min") {
    X[is.na(X)] <- min(X[!is.na(X) & X > 0])
  }
  if (method == "quantile") {
    X[is.na(X)] <- quantile(X[!is.na(X) & X > 0], probs = q)[[1]]
  }
  if (method == "gaussian") {
    logX <- log(1 + X)
    impX <- .RGimputation(logX, width = width, downshift = downshift, bycolumn = TRUE)
    X <- exp(pmax(impX, 0)) - 1
  }
  if (method == "group.median") {
    if (is.null(groups)) stop("'group.median' method needs groups")
    X <- prot.medianImpute(X, groups)
  }
  if (method == "nmf") {
    if (is.null(groups)) stop("'nmf' method needs groups")
    X <- prot.nmfImpute(X, groups, k = k)
  }
  if (method == "none") {
    ## nothing
  }
  return(X)
}

k <- 10
#' @export
prot.nmfImpute <- function(X, groups, k = 10, r = 0.5) {
  setZERO <- function(x, y) {
    b <- tapply(x, y, function(a) {
      if (mean(is.na(a)) >= r) a[is.na(a)] <- 0
      a
    })
    names(b) <- NULL
    unlist(b)[names(x)]
  }
  X[X == 0] <- NA
  sum(is.na(X))
  impX <- t(apply(X, 1, setZERO, y = groups))
  sum(is.na(impX))
  out <- NNLM::nnmf(impX[, ], k = k, check.k = 0)
  hatX <- (out$W %*% out$H)
  impX[is.na(impX)] <- hatX[is.na(impX)]
  return(impX)
}

#' @export
prot.medianImpute <- function(X, groups) {
  logmedian <- function(x) {
    exp(median(log(x)))
  }
  medianImputeZERO <- function(x, y) {
    b <- tapply(x, y, function(a) {
      a[a == 0] <- logmedian(a)
      a
    })
    names(b) <- NULL
    unlist(b)[names(x)]
  }
  X[which(is.na(X))] <- 0
  impX <- t(apply(X, 1, medianImputeZERO, y = groups))
  return(impX)
}

### IMPUTATION by downshifted Gaussian
#' @export
.RGimputation <- function(x, width = 0.3, downshift = 1.8, bycolumn = T) {
  if (bycolumn == T) {
    for (i in 1:ncol(x)) {
      x[, i][is.na(x[, i])] <- rnorm(sum(is.na(x[, i])), mean(as.numeric(x[, i]), na.rm = T) - downshift * sd(as.numeric(x[, i]), na.rm = T), width * sd(as.numeric(x[, i]), na.rm = T))
    }
  } else {
    x[is.na(x)] <- rnorm(sum(is.na(x)), mean(as.numeric(x), na.rm = T) - downshift * sd(as.numeric(x), na.rm = T), width * sd(as.numeric(x), na.rm = T))
  }
  return(x)
}

#' @export
prot.calcCopyNumber <- function(data, mol, y) {
  ## data should be a numeric matrix
  ## mol is the molecular weight
  ## y is the mass of the cell in PICOGRAM (pg)
  TotalIntenisty <- apply(data, 2, sum)
  ## mass in gram
  zz <- vector(length = 0)
  Mass <- vector(length = 0)
  MassProtein <- for (i in 1:length(TotalIntenisty)) {
    zz <- (data[, i] * y) / TotalIntenisty[i] * 10^-12
    Mass <- cbind(Mass, zz)
  }
  colnames(Mass) <- colnames(data)
  # calculate moles
  Mol <- Mass / (mol * 1000)
  Copy <- Mol * 6.022140857 * 10^23
  return(Copy)
}


## ======================================================================
## =================== SPECIAL SILAC FUNCTIONS ==========================
## ======================================================================
##
##


#' @export
silac.readDataFile <- function(datafile, remove.outliers = TRUE) {
  cat(">>> reading datafile from", datafile, "\n")
  df <- read.delim(datafile)
  rownames(df) <- paste0("tag", 1:nrow(df)) ## give proper rownames

  ## ------------ Filter contaminants (important)
  keep <- (df$Reverse != "+" & df$Only.identified.by.site != "+" & df$Potential.contaminant != "+")
  table(keep)
  df1 <- df[keep, ]

  ## use LFQ values that are normalized across the samples

  LFQ.L <- as.matrix(df1[, grep("LFQ.intensity.L.", colnames(df1))])
  LFQ.H <- as.matrix(df1[, grep("LFQ.intensity.H.", colnames(df1))])
  table(colnames(LFQ.L) == sub(".H.", ".L.", colnames(LFQ.H))) ## check!

  ## --------- rename samples





  LFQ.names <- gsub(".*MB[0-9]*_|.*MB_RG_|\"", "", colnames(LFQ.L))

  ## Use new sample nomenclature
  names.new.df <- read.delim("samples_renamed.txt", stringsAsFactors = FALSE)

  sum(duplicated(names.new.df$Renamed))

  ## match names
  org.names <- gsub(".*MB[0-9]*_|.*MB_RG_|\"", "", names.new.df$Original)
  org.names <- sub("Rest", "Resting", org.names)
  names.new.df2 <- names.new.df[match(LFQ.names, org.names), ]

  ## clean names.... (OMG)
  clean.names <- names.new.df2$Renamed
  clean.names <- gsub("_SILAC", "-SILAC", clean.names)
  clean.names <- gsub("_Naive", "-Naive", clean.names)
  clean.names <- gsub("_Rest", "-Rest", clean.names)
  clean.names <- gsub("_Tcell", "-Tcell", clean.names)
  clean.names <- gsub("3-Methyladenosine", "3Methyladenosine", clean.names)

  clean.names <- gsub("^DorE", "DoE", clean.names)
  clean.names <- gsub("_", "", clean.names)

  ## write.csv( cbind(LFQ.names=LFQ.names,


  ##                  clean.names=clean.names ), file="checknames.csv")

  ## check duplicated
  ndup <- sum(duplicated(clean.names))
  ndup
  if (ndup > 0) {
    stop("FATAL. Duplicated clean names.")
  }

  ## update names
  colnames(LFQ.H) <- clean.names
  colnames(LFQ.L) <- clean.names

  ## ------------ annotation table (keep separate) ---------
  ## Include proteinID, gene names and MW in dataframe A
  proteins <- df1[, c("Protein.IDs", "Gene.names", "Mol..weight..kDa.")]
  dim(proteins)

  ## ------------ filter samples  ---------------------------------------
  ## Remove wrong sample and bad donors
  if (remove.outliers) {
    bad.samples <- grep("Do109|Do4221-Tcell-Mem", colnames(LFQ.H), value = TRUE)
    keep.samples <- setdiff(colnames(LFQ.H), bad.samples)
    LFQ.L <- LFQ.L[, keep.samples]
    LFQ.H <- LFQ.H[, keep.samples]
  }

  ## ------------ filter probes ---------------------------------------
  ## Delete Factors from the list with severe miss identifications in the control group
  LFQ.ratio <- LFQ.H / (LFQ.H + LFQ.L + 1e-8) ## only temporary, later we calculate again
  Ctrls <- LFQ.ratio[, grep("Treat=NO-SILAC=0h", colnames(LFQ.ratio))]
  dim(Ctrls)




  keep <- (rowSums(Ctrls) < 1.9)

  table(keep)
  LFQ.L <- LFQ.L[keep, ]
  LFQ.H <- LFQ.H[keep, ]
  proteins <- proteins[keep, ]

  ## ------------ collapse by gene??
  gene1 <- as.character(proteins$Gene.names)

  sum(duplicated(gene1))
  LFQ.L <- apply(LFQ.L, 2, function(x) tapply(x, gene1, sum, na.rm = TRUE))
  LFQ.H <- apply(LFQ.H, 2, function(x) tapply(x, gene1, sum, na.rm = TRUE))
  jj <- match(rownames(LFQ.L), gene1)
  proteins <- proteins[jj, ]
  rownames(proteins) <- rownames(LFQ.L)
  dim(LFQ.L)

  ## ------------ create sample annotation

  samples <- sapply(colnames(LFQ.H), strsplit, split = "-")
  samples <- data.frame(do.call(rbind, samples))
  colnames(samples) <- c("donor", "cell.type", "subtype", "state", "treatment", "SILAC")
  rownames(samples) <- colnames(LFQ.H) ## should be already

  samples$treatment <- gsub("Treat=", "", samples$treatment)
  samples$SILAC <- gsub("SILAC=", "", samples$SILAC)
  rownames(samples)

  ## add mass in picograms (PLEASE CHECK!!!)
  samples$mass.pg <- 25
  samples$mass.pg[which(samples$state %in% c("Act23h", "Act48h"))] <- 75

  dim(samples)
  Matrix::head(samples)
  apply(samples, 2, table)

  ## ------------ define groups
  groups <- list()
  nav <- (samples$subtype == "Naive" & samples$state == "Rest" & samples$treatment == "NO")
  groups[["NaiveRest_0h"]] <- which(nav & samples$SILAC == "0h")
  groups[["NaiveRest_6h"]] <- which(nav & samples$SILAC == "6h")
  groups[["NaiveRest_12h"]] <- which(nav & samples$SILAC == "12h")
  groups[["NaiveRest_24h"]] <- which(nav & samples$SILAC == "24h")
  groups[["NaiveRest_48h"]] <- which(nav & samples$SILAC == "48h")

  mem <- (samples$subtype == "Mem" & samples$state == "Rest" & samples$treatment == "NO")
  groups[["MemRest_0h"]] <- which(mem & samples$SILAC == "0h")
  groups[["MemRest_6h"]] <- which(mem & samples$SILAC == "6h")
  groups[["MemRest_12h"]] <- which(mem & samples$SILAC == "12h")
  groups[["MemRest_24h"]] <- which(mem & samples$SILAC == "24h")
  groups[["MemRest_48h"]] <- which(mem & samples$SILAC == "48h")

  groups[["NaiveRest"]] <- which(nav)
  groups[["MemRest"]] <- which(mem)

  ## special groups
  groups[["NaiveRest_24h_Baf"]] <- which(samples$subtype == "Naive" & samples$state == "Rest" &
    samples$treatment == "Bafilomycin24h")
  groups[["NaiveRestWashout"]] <- which(samples$subtype == "Naive" & samples$state == "Rest" &
    samples$treatment == "CHX24hwashout24h")
  groups[["NaiveRestCHX"]] <- which(samples$subtype == "Naive" & samples$state == "Rest" &
    samples$treatment == "CHX24h")
  groups[["MemoryRest_24h_IL2"]] <- which(samples$subtype == "Mem" & samples$state == "Rest" &
    samples$treatment == "IL2")
  groups[["MemRestWashout"]] <- which(samples$subtype == "Mem" & samples$state == "Rest" &
    samples$treatment == "CHX24hwashout24h")
  groups[["MemRestCHX"]] <- which(samples$subtype == "Mem" & samples$state == "Rest" &
    samples$treatment == "CHX24h")

  ## IMPORTANT:: immediately convert indices to names. much safer!!!
  groups <- lapply(groups, function(ii) rownames(samples)[ii])
  sapply(groups, length) ## ALWAYS CHECK!!!


  ## ------------ add derived quantities: ratio
  LFQ.total <- (LFQ.L + LFQ.H) ## total expression
  LFQ.ratio <- LFQ.H / (LFQ.L + LFQ.H + 1e-8) ## notice adding small  number to avoid NaN

  molwt <- proteins$Mol..weight..kDa.
  copy.number <- silac.calcCopyNumber(data = LFQ.total, mol.weight = molwt, y = samples$mass.pg)

  dim(copy.number)

  sum(is.nan(LFQ.ratio))
  dim(LFQ.ratio)

  ## prepare output object
  output <- list(
    samples = samples, groups = groups, proteins = proteins,
    LFQ.ratio = LFQ.ratio, LFQ.H = LFQ.H, LFQ.L = LFQ.L,
    copy.number = copy.number
  )

  return(output)
}

#' @export
silac.ttest <- function(X, group1, group2, method = "limma") {
  out1 <- NULL ## important to avoid old results
  p1 <- p2 <- p3 <- NULL ## just for testing
  if (method == "geiger") {
    ## Your code
    out1 <- volcano(X[, group1], X[, group2], rownames(X))
    out1$Gene <- NULL
    colnames(out1) <- c("logFC", "P.Value")
    dim(out1)
    Matrix::head(out1)
    p1 <- out1
  } else if (method == "genefilter") {
    ## faster t-test

    jj <- which(colnames(X) %in% c(group1, group2))
    y <- 1 * (colnames(X)[jj] %in% group1) + 2 * (colnames(X)[jj] %in% group2)
    out1 <- genefilter::rowttests(X[, jj], factor(y))
    out1$statistic <- NULL
    colnames(out1) <- c("logFC", "P.Value")
    Matrix::head(out1)
    p2 <- out1
  } else if (method == "limma") {
    ## See e.g. https://bioconductor.org/help/course-materials/2010/BioC2010/limma2.pdf

    jj <- which(colnames(X) %in% c(group1, group2))
    y <- 1 * (colnames(X)[jj] %in% group1)
    design <- model.matrix(~y)
    colnames(design) <- c("Intercept", "group1_vs_group2")
    fit <- limma::eBayes(limma::lmFit(X[, jj], design))
    out1 <- limma::topTable(fit, coef = 2, sort.by = "none", number = Inf)
    out1 <- out1[, c("logFC", "P.Value", "adj.P.Val")]
    Matrix::head(out1)
    p3 <- out1
  } else {
    stop("ERROR:: unknown method")
  }


  ## set NaN p.values to 1??
  out1$P.Value[which(is.nan(out1$P.Value))] <- 1

  ## add FDR q.value
  if (!("adj.P.Val" %in% names(out1))) {
    out1$adj.P.Val <- p.adjust(out1$P.Value, method = "fdr")
  }

  ## good practice to add group means
  avg <- cbind(rowMeans(X[, group1], na.rm = TRUE), rowMeans(X[, group2], na.rm = TRUE))

  colnames(avg) <- paste0("avg.", c("group1", "group2"))
  out1 <- cbind(out1, avg)

  return(out1)
}


#' @export
silac.volcanoPlot <- function(obj, group1, group2, psig = 0.05, lfc = 0.2) {
  if (class(group1[1]) == "character" && group1[1] %in% names(obj$groups)) {
    group1 <- obj$groups[[group1]]
  }
  if (class(group2[1]) == "character" && group2[1] %in% names(obj$groups)) {
    group2 <- obj$groups[[group2]]
  }

  ## Test differences naive memory
  P <- as.matrix(obj$LFQ.ratio)
  group1 <- intersect(group1, colnames(P))
  group2 <- intersect(group2, colnames(P))
  genes <- as.character(obj$proteins$Gene.names)
  pdata <- volcano(P[, group1], P[, group2], genes)
  jj <- which(!is.na(pdata$P) & !is.nan(pdata$P))
  sig <- which(pdata$P < psig & abs(pdata$EFFECTSIZE) > lfc)
  highlight <- pdata$Gene[sig]

  volcanoly(pdata[jj, ],
    snp = "Gene", highlight = highlight,
    effect_size_line = c(-1, 1) * lfc,
    genomewideline = -log10(0.05)
  )
  invisible(pdata)
}


#' @export
silac.calcCopyNumber <- function(data, mol.weight, y) {
  ## data should be a numeric matrix
  ## mol is the molecular weight
  ## y is the mass of the cell in PICOGRAM (pg)
  total.intensity <- Matrix::colSums(data, na.rm = TRUE)
  mass <- t(t(data) * y / total.intensity) * 1e-12

  ## calculate moles
  cn <- mass / (mol.weight * 1000) * 6.022140857e23
  return(cn)
}


###
# FIT WIBULL
###

#' @export
fit.weibull2 <- function(x, y) {
  y <- as.numeric(y)
  x <- as.numeric(x)
  if (all(y == 0)) {
    xfit <- seq(0, 48, 1)
    return(list(x = xfit, y = xfit * 0, t50 = Inf))
  }
  jj <- which(x == 0 | y > 0) ## skip zero measurements (outlier?) if not x==0
  x <- x[jj]
  y <- y[jj]
  cdf.weibull <- function(x, lambda, k) (1 - exp(-(x / lambda)^k))
  fit <- nls(y ~ cdf.weibull(x, lambda, k),
    start = list(lambda = 50, k = 1),
    lower = list(lambda = 0.01, k = 0.001),
    algorithm = "port"
  )
  summary(fit)
  coef(fit)
  xfit <- seq(0, 48, 1)
  lambda0 <- coef(fit)["lambda"]
  k0 <- coef(fit)["k"]
  yfit <- cdf.weibull(xfit, lambda0, k0)
  t50 <- lambda0 * log(2)**(1 / k0) ## time at 50%
  t50
  list(x = xfit, y = yfit, t50 = t50)
}

# ;samples=NULL;protein=p
#' @export
silac.fitWeibull <- function(obj, protein, samples = NULL, samples2 = NULL) {
  if (!is.null(samples) && class(samples[1]) == "character" &&
    samples[1] %in% names(obj$groups)) {
    samples <- obj$groups[[samples]]
  }
  if (!is.null(samples2) && class(samples2[1]) == "character" &&
    samples2[1] %in% names(obj$groups)) {
    samples2 <- obj$groups[[samples2]]
  }
  if (is.null(samples)) samples <- rownames(obj$samples)
  timeN <- obj$samples[samples, "SILAC"]
  timeN <- as.integer(sub("h$", "", timeN))
  timeN


  ## Nice examples are TCF7, ENO1, GAPDH, FOXO1, B2M, CD5, SQSTM1, CD3E, CXCR4, FOXP1, RPS9 as examples

  tag <- rownames(obj$proteins)[which(obj$proteins$Gene.names == protein)]
  if (length(tag) > 1) cat("warning:: protein has multiple tags!\n")
  tag <- tag[1] ## really???
  q1 <- obj$LFQ.ratio[tag, samples]

  plot(timeN, q1,
    pch = 17, col = "blue",
    ylim = c(0, 1), ylab = "", xlab = "Time [h]", main = protein,
    cex = 1.4, xaxt = "n", yaxt = "n", cex.lab = 1.5, cex.main = 1.4
  )
  axis(1, at = c(0, 6, 12, 24, 48), las = 0, cex.axis = 1.5)
  axis(2, at = c(0, 0.25, 0.5, 0.75, 1), las = 2, cex.axis = 1.5)

  abline(h = 0.5, lty = 3)
  abline(h = 0.25, lty = 3)
  abline(h = 0.75, lty = 3)
  fit1 <- fit.weibull2(timeN, q1)
  lines(fit1$x, fit1$y, lty = 1, col = "blue")
  tt <- paste0("t50= ", round(fit1$t50, digits = 2), "h")

  fit2 <- NULL
  if (!is.null(samples2)) {
    timeM <- obj$samples[samples2, "SILAC"]
    timeM <- as.integer(sub("h$", "", timeM))
    timeM

    q2 <- obj$LFQ.ratio[tag, samples2]
    points(timeM, q2, pch = 19, col = "#EF4136")
    fit2 <- fit.weibull2(timeM, obj$LFQ.ratio[tag, samples2])
    lines(fit2$x, fit2$y, lty = 1, col = "#EF4136")
    tt <- c(tt, paste0("t50= ", round(fit2$t50, digits = 2), "h"))
  }

  legend("bottomright", legend = tt, pch = c(17, 19), col = c("blue", "#EF4136"), cex = 1, bty = "n")

  res <- list(fit = fit1, fit2 = fit2)
  return(res)
}


#' @export
silac.plotProteins <- function(obj, proteins, samples = NULL) {
  if (!is.null(samples) && class(samples[1]) == "character" &&
    samples[1] %in% names(obj$groups)) {
    samples <- obj$groups[[samples]]
  }

  ss <- match(proteins, obj$proteins$Gene.names)
  ss <- setdiff(ss, NA)
  pp <- rownames(obj$proteins)[ss]
  Q <- obj$LFQ.ratio
  if (is.null(samples)) samples <- colnames(Q)
  plot.df <- data.frame(Q[pp, samples])
  row.names(plot.df) <- proteins
  PL <- t(plot.df)
  boxplot(t(plot.df), ylim = c(0, 1), col = "darkgrey", las = 3)
  stripchart(list(PL[, 1], PL[, 2], PL[, 3], PL[, 4]), vertical = T, add = T, pch = 1, method = "jitter", cex = 1.5)
}

# ;samples="NaiveRest_6h";main=NULL;minq=3
#' @export
silac.plotDistribution <- function(obj, samples, minq = 3, main = NULL) {
  if (!is.null(samples) && class(samples[1]) == "character" &&
    samples[1] %in% names(obj$groups)) {
    if (is.null(main)) main <- samples
    samples <- obj$groups[[samples]]
  }
  ## Ranking according to the average at 24h
  Q <- as.matrix(obj$LFQ.ratio[, samples])
  valid <- (rowSums(Q > 0) >= minq)
  Q <- Q[valid, ]
  dim(Q)
  meanQ <- rowMeans(Q, na.rm = TRUE)
  plot(sort(meanQ, decreasing = TRUE), main = main)
  hist(meanQ, breaks = 20, col = "darkgrey", main = main)
}<|MERGE_RESOLUTION|>--- conflicted
+++ resolved
@@ -110,146 +110,6 @@
 }
 
 
-<<<<<<< HEAD
-
-
-#' @export
-proteus.readProteinGroups <- function(file = "proteinGroups.txt", meta = "meta.txt",
-                                      unit = "intensity", use.LFQ = FALSE, is.log2 = FALSE,
-                                      collapse.gene = FALSE, na.zero = FALSE) {
-  ## ------------------------------------------------------------
-  ## Read protein data
-  ## ------------------------------------------------------------
-
-  if (is.character(meta)) {
-    if (grepl("csv$", meta)) {
-      meta <- read.csv(meta, header = TRUE)
-    } else {
-      meta <- read.delim(meta, header = TRUE, sep = "\t")
-    }
-  }
-
-  if (!"sample" %in% colnames(meta)) {
-    stop("metadata file must have 'sample' column")
-  }
-  if (!"condition" %in% colnames(meta)) {
-    stop("metadata file must have 'condition' column")
-  }
-
-  samples_with_data <- sub("Intensity ", "", grep("^Intensity ", colnames(data.table::fread(file, nrow = 5)), value = TRUE))
-  samples_in_meta <- meta$sample
-
-  if (any(!samples_in_meta %in% samples_with_data)) {
-    sel_nodata <- setdiff(samples_in_meta, samples_with_data)
-    message("WARNING: no data for samples: ", sel_nodata, " (discarding)")
-    meta <- meta[which(samples_in_meta %in% samples_with_data), ]
-  }
-  if (any(!samples_with_data %in% samples_in_meta)) {
-    sel_nometa <- setdiff(samples_with_data, samples_in_meta)
-    message("WARNING: no meta-information for samples: ", sel_nometa, " (discarding)")
-  }
-
-  measure.cols <- NULL
-  measure.cols <- paste("Intensity", meta$sample)
-  if (use.LFQ) {
-    measure.cols <- paste("LFQ intensity", meta$sample)
-  }
-  names(measure.cols) <- meta$sample
-  pdat <- proteus::readProteinGroups(file, meta, measure.cols = measure.cols)
-
-  summary(pdat)
-
-
-  if (is.log2) {
-    pdat$tab <- 2**pdat$tab
-  }
-
-  ## set NA to zero if needed
-  if (na.zero) {
-    pdat$tab[is.na(pdat$tab)] <- 0
-  }
-
-  ## ------------------------------------------------------------
-  ## create protein2gene translation vector
-  ## ------------------------------------------------------------
-  pfile <- as.data.frame(data.table::fread(file))
-  rownames(pfile) <- pfile[, "Majority protein IDs"]
-  table(rownames(pdat$tab) %in% rownames(pfile))
-  pfile <- pfile[rownames(pdat$tab), ]
-  dim(pfile)
-
-  ## ------------------------------------------------------------
-  ## convert to copynumber
-  ## ------------------------------------------------------------
-  if (unit == "intensity") {
-    ## nothing
-  } else if (unit == "copynumber") {
-    cat("converting to copy number\n")
-    ##
-    ## actually all the constant mulitiplications do not matter
-    ## because the scaling/normalization will cancel it out....
-    ##
-
-    if (!("Mol. weight [kDa]" %in% colnames(pfile))) {
-      stop("missing column 'Mol. weight [kDa]' in data file")
-    }
-    mol.kda <- pfile[, "Mol. weight [kDa]"]
-    cell.mass <- 1000 ## picogram guestimate
-    pdat$tab <- prot.calcCopyNumber(pdat$tab, mol = mol.kda, y = cell.mass)
-  } else {
-    stop("invalid unit")
-  }
-
-  ## get genes
-  px <- sapply(rownames(pdat$tab), strsplit, split = ";")
-  if (!("Gene names") %in% colnames(pfile)) stop("missing 'Gene names' in file")
-  pdat$gene.names <- as.character(pfile[, "Gene names"])
-  ## take just FIRST gene
-  pdat$gene <- sapply(pdat$gene.names, function(x) strsplit(x, split = ";")[[1]][1])
-
-  ## collapse to FIRST gene
-  if (collapse.gene) {
-    cat("collapsing to FIRST gene\n")
-    gene <- as.character(pdat$gene)
-    pdat$tab <- apply(pdat$tab, 2, function(x) tapply(x, gene, sum, na.rm = TRUE))
-    pdat$detect <- apply(pdat$detect, 2, function(x) tapply(x, gene, sum, na.rm = TRUE))
-
-    ## collapse stats
-    S <- tapply(1:nrow(pdat$stats), pdat$stats$condition, function(i) pdat$stats[i, , drop = FALSE])
-    S <- lapply(1:length(S), function(k) {
-      s1 <- apply(S[[k]][, 3:5], 2, function(x) tapply(x, gene, mean, na.rm = TRUE))
-      data.frame(id = rownames(s1), condition = names(S)[k], s1)
-    })
-    S <- do.call(rbind, S)
-    rownames(S) <- NULL
-
-    ## merge multiple proteins/genes names
-    prots2 <- tapply(as.character(pdat$proteins), gene, function(s) {
-      paste(unique(unlist(strsplit(s, split = ";"))), collapse = ";")
-    })
-    genes2 <- tapply(as.character(pdat$gene.names), gene, function(s) {
-      paste(unique(unlist(strsplit(s, split = ";"))), collapse = ";")
-    })
-
-    jj <- which(!(rownames(pdat$tab) %in% c("", NA, " ")))
-    pdat$tab <- pdat$tab[jj, ]
-    pdat$proteins <- prots2[match(rownames(pdat$tab), names(prots2))]
-    pdat$gene.names <- genes2[match(rownames(pdat$tab), names(genes2))]
-    pdat$gene <- rownames(pdat$tab)
-    pdat$detect <- pdat$detect[rownames(pdat$tab), ] > 0
-
-    pdat$stats <- S[S$id %in% rownames(pdat$tab), ]
-  }
-
-  ## return extended proteus object
-  remove(pfile)
-  return(pdat)
-}
-
-
-=======
-## counts=prot$tab;plot=TRUE;qnormalize=TRUE;prior.count=1;zero.thr=0.25;scaling=1e6
->>>>>>> 3eaf931d
 #' @export
 prot.normalizeCounts <- function(counts, scale = 1e6, scaling = "by.column",
                                  qnormalize = TRUE, zero.offset = 0.01,
@@ -303,10 +163,6 @@
   if (qnormalize) {
     jj <- sample(ncol(X), 10)
     X <- limma::normalizeQuantiles(X)
-<<<<<<< HEAD
-
-=======
->>>>>>> 3eaf931d
     X <- pmax(X, 0)
   }
 
