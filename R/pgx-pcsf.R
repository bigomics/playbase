--- conflicted
+++ resolved
@@ -3,7 +3,6 @@
 ## Copyright (c) 2018-2023 BigOmics Analytics SA. All rights reserved.
 ##
 
-<<<<<<< HEAD
 
 #' @export
 pgx.computePCSF <- function(pgx, contrast, level = "gene", 
@@ -21,31 +20,6 @@
   }
   if (level == "geneset") {
     fx <- fx[grep("^GOBP:", names(fx))]  ## really?
-=======
-if (0) {
-  level <- "gene"
-  ntop <- 250
-  ncomp <- 3
-  contrast <- NULL
-}
-
-
-#' @export
-pgx.computePCSF <- function(pgx, contrast, level = "gene",
-                            ntop = 250, ncomp = 3) {
-  F <- pgx.getMetaMatrix(pgx, level = level)$fc
-  if (is.null(contrast)) {
-    fx <- rowMeans(F**2)**0.5
-  } else {
-    if (!contrast %in% colnames(F)) {
-      stop("[pgx.computePCSF] invalid contrast")
-    }
-    fx <- F[, contrast]
-    names(fx) <- rownames(F)
-  }
-  if (level == "geneset") {
-    fx <- fx[grep("^GOBP:", names(fx))] ## really?
->>>>>>> 05003711
     ## names(fx) <- gsub(".*:| \\(.*", "", names(fx))
   }
 
@@ -78,19 +52,11 @@
   }
 
   ee <- get_edges(names(fx))
-<<<<<<< HEAD
   suppressMessages( suppressWarnings(
     ppi <- PCSF::construct_interactome(ee)
   ))
   prize1 <- abs(fx[igraph::V(ppi)$name])
   suppressMessages( suppressWarnings(
-=======
-  suppressMessages(suppressWarnings(
-    ppi <- PCSF::construct_interactome(ee)
-  ))
-  prize1 <- abs(fx[igraph::V(ppi)$name])
-  suppressMessages(suppressWarnings(
->>>>>>> 05003711
     pcsf <- PCSF::PCSF(ppi, terminals = prize1, w = 2, b = exp(.01), verbose = 0)
   ))
 
@@ -103,26 +69,16 @@
   }
   pcsf <- igraph::subgraph(pcsf, cmp$membership %in% sel.kk)
   class(pcsf) <- c("PCSF", "igraph")
-<<<<<<< HEAD
   
-=======
-
->>>>>>> 05003711
   return(pcsf)
 }
 
 #' @export
 plotPCSF <- function(pcsf,
-<<<<<<< HEAD
                      highlightby = c("centrality","prize")[1],
                      plot = c("visnet","igraph"),
                      node_cex = 30, label_cex = 30)
 {
-=======
-                     highlightby = c("centrality", "prize")[1],
-                     plot = c("visnet", "igraph"),
-                     node_cex = 30, label_cex = 30) {
->>>>>>> 05003711
   ## set node size
   fx <- igraph::V(pcsf)$prize
   wt <- abs(fx / mean(abs(fx)))**0.8
@@ -174,11 +130,7 @@
 
   if (plot == "igraph") {
     plotPCSF.IGRAPH(pcsf, fx0 = NULL, label.cex = label_cex1)
-<<<<<<< HEAD
     out <- NULL
-=======
-    out <- pcsf
->>>>>>> 05003711
   }
 
   return(out)
@@ -196,10 +148,7 @@
     layout = "layout_with_fr", physics = TRUE, layoutMatrix = NULL,
     width = 1800, height = 1800, invert.weight = FALSE,
     extra_node_colors = list(), ...) {
-<<<<<<< HEAD
-
-=======
->>>>>>> 05003711
+
   if (missing(net)) {
     stop("Need to specify the subnetwork obtained from the PCSF algorithm.")
   }
@@ -240,11 +189,7 @@
   nodes$label <- nodes$name
   nodes$label.cex <- node_label_cex
   nodes$font.size <- node_label_cex
-<<<<<<< HEAD
   
-=======
-
->>>>>>> 05003711
   edges <- data.frame(igraph::ends(net, es = igraph::E(net)), adjusted_weight)
   names(edges) <- c("from", "to", "value")
   edges$from <- match(edges$from, nodes$name)
@@ -282,16 +227,10 @@
 #'
 #' @return
 plotPCSF.IGRAPH <- function(net, fx0 = NULL, label.cex = 1) {
-<<<<<<< HEAD
 
   if (is.null(fx0)) fx0 <- igraph::V(net)$prize
   ## fx0 <- tanh(1.3 * fx0)
   fx0 <- fx0 / max(abs(fx0),na.rm=TRUE)
-=======
-  if (is.null(fx0)) fx0 <- igraph::V(net)$prize
-  ## fx0 <- tanh(1.3 * fx0)
-  fx0 <- fx0 / max(abs(fx0), na.rm = TRUE)
->>>>>>> 05003711
   label.cex <- label.cex / mean(label.cex, na.rm = TRUE)
   vertex.label.cex <- 0.8 * label.cex**0.80
 
@@ -317,11 +256,6 @@
     vertex.color = vertex.color,
     vertex.label.cex = vertex.label.cex,
     vertex.label.dist = 0.3 + 0.7 * vv,
-<<<<<<< HEAD
-    ##vertex.label.dist = 3,
-=======
-    ## vertex.label.dist = 3,
->>>>>>> 05003711
     vertex.label.degree = -0 * pi,
     vertex.label.family = "sans",
     edge.width = 5 * edge.width,
@@ -330,21 +264,15 @@
 }
 
 #' @export
-<<<<<<< HEAD
 pgx.getPCSFcentrality <- function(pgx, contrast, pcsf = NULL, plot = TRUE, n=10) {
 
   if(is.null(pcsf)) {
-=======
-pgx.getPCSFcentrality <- function(pgx, contrast, pcsf = NULL, plot = TRUE, n = 10) {
-  if (is.null(pcsf)) {
->>>>>>> 05003711
     pcsf <- pgx.computePCSF(pgx, contrast, level = "gene", ntop = 250, ncomp = 3)
   }
 
   ## centrality
   ewt <- 1.0 / igraph::E(pcsf)$weight
   cc <- igraph::page_rank(pcsf, weights = ewt)$vector
-<<<<<<< HEAD
   tail(sort(cc),20)
   top.cc <- sort(cc, decreasing = TRUE)  
   M <- pgx$gx.meta$meta[[contrast]]
@@ -354,32 +282,15 @@
   M <- data.frame(logFC = fc, centrality = top.cc[sel])
   M <- format(M, digits=3)
   aa <- pgx$genes[rownames(M),c("gene_name","gene_title")]
-=======
-  tail(sort(cc), 20)
-  top.cc <- sort(cc, decreasing = TRUE)
-  M <- pgx$gx.meta$meta[[contrast]]
-  sel <- intersect(names(top.cc), rownames(M))
-  sel <- head(sel, n)
-  fc <- M[sel, c("meta.fx")]
-  M <- data.frame(logFC = fc, centrality = top.cc[sel])
-  M <- format(M, digits = 3)
-  aa <- pgx$genes[rownames(M), c("gene_name", "gene_title")]
->>>>>>> 05003711
   aa <- cbind(aa, M)
   aa$gene_title <- substring(aa$gene_title, 1, 50)
   rownames(aa) <- NULL
 
-<<<<<<< HEAD
   if(plot) {
     ##Plot your table with table Grob in the library(gridExtra)
     tab <- gridExtra::tableGrob(aa, rows=NULL)
-=======
-  if (plot) {
-    ## Plot your table with table Grob in the library(gridExtra)
-    tab <- gridExtra::tableGrob(aa, rows = NULL)
->>>>>>> 05003711
     gridExtra::grid.arrange(tab)
   }
-
-  aa
+  
+  return(aa)
 }