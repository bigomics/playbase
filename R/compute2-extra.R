--- conflicted
+++ resolved
@@ -30,12 +30,6 @@
   }
     
   if (!is.null(pgx.dir) && !dir.exists(pgx.dir)) pgx.dir <- NULL
-<<<<<<< HEAD
-  if (!is.null(libx.dir) && !dir.exists(libx.dir)) libx.dir <- NULL
-
-  rna.counts <- pgx$counts
-
-=======
   ## if (!is.null(libx.dir) && !dir.exists(libx.dir)) libx.dir <- NULL
   if (!is.null(libx.dir)) {
     if (!dir.exists(libx.dir)) {
@@ -48,28 +42,8 @@
   message("[pgx.computePGX: compute_extra] pgx.dir = ", pgx.dir)
   message("[pgx.computePGX: compute_extra] libx.dir = ", libx.dir)
   
-  ## detect if it is single or multi-omics
-  # TEMPORARY ONLY SINGLE OMICS
-  single.omics <- TRUE
-  if (single.omics) {
-    message(">>> computing extra for SINGLE-OMICS")
-    rna.counts <- pgx$counts
-  } else {
-    message(">>> computing extra for MULTI-OMICS")
-    data.type <- gsub("\\[|\\].*", "", rownames(pgx$counts))
-    jj <- which(data.type %in% c("gx", "mrna"))
-    if (length(jj) == 0) {
-      stop("FATAL. could not find gx/mrna values.")
-    }
-    rna.counts <- pgx$counts[jj, ]
-    is.logged <- (min(rna.counts, na.rm = TRUE) < 0 ||
-      max(rna.counts, na.rm = TRUE) < 50)
-    if (is.logged) {
-      message("expression data seems log. undoing logarithm")
-      rna.counts <- 2**rna.counts
-    }
-  }
->>>>>>> 6ef59d1d
+  rna.counts <- pgx$counts
+  
   # If working on non-human species, use homologs
   if (!all(is.na(pgx$genes$human_ortholog))) {
     rownames(rna.counts) <- probe2symbol(rownames(rna.counts), pgx$genes, query = "human_ortholog")
