--- conflicted
+++ resolved
@@ -506,20 +506,12 @@
     rownames(x) <- x0[[1]][sel]
   }
   ## drop any rows with 100% missing value (sometimes added by not-so-Excel...)
-<<<<<<< HEAD
   zero.row <- which(rowSums(is.na(x))==ncol(x))
-=======
-  zero.row <- which(rowSums(is.na(x) == 1))
->>>>>>> ba9b6801
   if (length(zero.row)) {
     x <- x[-zero.row, , drop = FALSE]
   }
   ## drop any 100% missing columns (sometimes added by not-so-Excel...)
-<<<<<<< HEAD
   zero.col <- which(colSums(is.na(x))==nrow(x))
-=======
-  zero.col <- which(colSums(is.na(x) == 1))
->>>>>>> ba9b6801
   if (length(zero.col)) {
     x <- x[, -zero.col, drop = FALSE]
   }
