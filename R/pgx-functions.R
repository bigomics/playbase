##
## This file is part of the Omics Playground project.
## Copyright (c) 2018-2023 BigOmics Analytics SA. All rights reserved.
##


#' @title Create a Phenotype Matrix
#'
#' @description This function creates a phenotype matrix from a PGX object.
#'
#' @param pgx A list representing a PGX object containing the data to be analyzed.
#' @param phenotype A character string specifying the name of the phenotype to use for creating the matrix.
#'
#' @details This function takes a PGX object `pgx` and a character string `phenotype` as input and
#' creates a phenotype matrix using the specified phenotype. The phenotype matrix is created by extracting
#' the specified phenotype from the `samples` data frame in the `pgx` object and converting it into a model matrix.
#' The resulting phenotype matrix is returned as a numeric matrix.
#'
#' @return A numeric matrix representing the phenotype matrix created from the specified phenotype.
#'
#' @export
pgx.phenoMatrix <- function(pgx, phenotype) {
  y <- pgx$samples[, phenotype]
  mm <- t(stats::model.matrix(~ 0 + y))
  rownames(mm) <- sub("^y", "", rownames(mm))
  colnames(mm) <- rownames(pgx$samples)
  as.matrix(mm)
}


#' @title Compact Positions
#'
#' @description This function compacts a matrix of positions by removing white space.
#'
#' @param pos A numeric matrix of positions to be compacted.
#' @param d An optional numeric value specifying the maximum distance between adjacent positions after compaction.
#' The default value is 0.01.
#'
#' @details This function takes a numeric matrix of positions `pos` and an optional numeric value `d` as input and compacts the positions by removing white space.
#' For each column in `pos`, the function calculates the distances between adjacent positions and replaces any distance greater than `d` with `d`.
#' The resulting compacted positions are returned as a numeric matrix of the same size as `pos`.
#'
#' @return A numeric matrix of the same size as `pos`, containing the compacted positions.
#'
#' @export
pos.compact <- function(pos, d = 0.01) {
  ## make positions more dense removing white space
  for (i in 1:ncol(pos)) {
    x <- pos[, i]
    dr <- d * diff(range(x))
    names(x) <- 1:nrow(pos)
    ii <- order(x)
    x1 <- cumsum(c(x[ii[1]], pmin(diff(x[ii]), dr)))
    pos[, i] <- x1[order(as.integer(names(x1)))]
  }
  pos
}


#' Find non-overlapping boxes for points
#'
#' @param df Data frame containing point positions
#' @param xcol Name of column in \code{df} containing x coordinates
#' @param ycol Name of column in \code{df} containing y coordinates
#' @param box_padding_x Padding to add to box width
#' @param box_padding_y Padding to add to box height
#' @param point_padding_x Minimum spacing between points in x direction
#' @param point_padding_y Minimum spacing between points in y direction
#' @param xlim Limits for x axis
#' @param ylim Limits for y axis
#' @param force Repulsion force between boxes
#' @param maxiter Maximum number of iterations
#'
#' @return Data frame with updated non-overlapping box coordinates
#'
#' @details This function takes a data frame of point positions and calculates non-overlapping
#' box positions around each point using a physical simulation.
#'
#' It returns a data frame containing the updated box corner positions after repulsion.
#' The x1,y1,x2,y2 columns correspond to the box corners.
#'
#' @examples
#' \dontrun{
#' points <- data.frame(x = runif(10), y = runif(10))
#' boxes <- util.findboxes(points, "x", "y", 0.2, 0.2, 0.1, 0.1)
#' }

#' @export
util.findboxes <- function(df, xcol, ycol,
                           box_padding_x, box_padding_y,
                           point_padding_x, point_padding_y,
                           xlim, ylim,
                           force = 1e-7, maxiter = 20000) {
  # https://github.com/slowkow/ggrepel/issues/24

  # x and y posiitons as a dataframe
  posdf <- df[c(xcol, ycol)]

  # returnd a df where columns are points
  boxdf <- apply(posdf, 1, function(row) {
    xval <- row[xcol]
    yval <- row[ycol]
    return(c(
      xval - box_padding_x / 2,
      yval - box_padding_y / 2,
      xval + box_padding_x / 2,
      yval + box_padding_y / 2
    ))
  })
  # columns are x1,y1,x2,y2
  boxmatrix <- as.matrix(t(boxdf))

  moved <- ggrepel:::repel_boxes(
    data_points = as.matrix(posdf),
    point_padding_x = point_padding_x,
    point_padding_y = point_padding_y,
    boxes = boxmatrix,
    xlim = xlim,
    ylim = ylim,
    hjust = 0.5,
    vjust = 0.5,
    force = force,
    maxiter = maxiter
  )

  finaldf <- cbind(posdf, moved)
  names(finaldf) <- c("x1", "y1", "x2", "y2")
  return(finaldf)
}


#' @title Generate Star Symbols
#'
#' @description This function generates a string of star symbols.
#'
#' @param n A numeric value specifying the number of star symbols to generate.
#' @param pch An optional character string specifying the symbol to use for the stars.
#' The default value is a black star.
#'
#' @details This function takes a numeric value `n` and an optional character string `pch` as
#' input and generates a string of `n` star symbols using the specified `pch` symbol.
#' If `n` is 0, an empty string is returned.
#' The resulting string of star symbols is returned as a character vector of length 1.
#'
#' @return A character vector of length 1, containing the generated string of star symbols.
#'
#' @examples
#' \dontrun{
#' # example code
#' star.symbols(3)
#' star.symbols(5, pch = "*")
#' }
#' @export
star.symbols <- function(n, pch = "\u2605") {
  if (n == 0) {
    return("")
  }
  paste(rep(pch, n), collapse = "")
}


#' Search for file in system path
#'
#' @param path Character vector of directories to search
#' @param file Character string of filename to search for
#'
#' @return Full path of file if found, otherwise NULL
#'
#' @details Searches the directories in \code{path} to find the file specified by \code{file}.
#' Returns the full path if the file is found in one of the directories.
#' Returns NULL if the file is not found.
#'
#' @export
search_path <- function(paths, file) {
  dir <- paths[which(file.exists(file.path(paths, file)))]
  if (length(dir) == 0) {
    return(NULL)
  }
  file.path(dir[1], file)
}


#' @title Row Scale a Matrix
#'
#' @description This function scales the rows of a matrix by subtracting the row
#' means and dividing by the row standard deviations.
#'
#' @param x A numeric matrix to be scaled.
#'
#' @details This function takes a numeric matrix `x` as input and scales its rows by
#' subtracting the row means and dividing by the row standard deviations.
#' The resulting scaled matrix is returned.
#'
#' @return A numeric matrix of the same size as `x`, containing the scaled values.
#'
#' @examples
#' \dontrun{
#' # example code
#' x <- matrix(c(1, 2, 3, 4), nrow = 2)
#' rowscale(x)
#' }
#'
#' @export
rowscale <- function(x) {
  x <- x - Matrix::rowMeans(x, na.rm = TRUE)
  x / (1e-4 + sqrt(rowMeans(x**2, na.rm = TRUE)))
}


#' @title Wrap Strings to a Specified Width
#'
#' @description This function wraps a character vector of strings to a specified width.
#'
#' @param str A character vector of strings to be wrapped.
#' @param n A numeric value specifying the maximum width of each line in characters.
#'
#' @details This function takes a character vector of strings `str` and a numeric value `n` as input and wraps each string in `str` to a maximum width of `n` characters.
#' The resulting wrapped strings are returned as a character vector, where each element contains one or more lines separated by newline characters.
#'
#' @return A character vector of the same length as `str`, containing the wrapped strings.
#'
#' @examples
#' \dontrun{
#' # example code
#' str <- c("The quick brown fox jumps over the lazy dog")
#' strwrap2(str, 10)
#' }
#'
#' @export
strwrap2 <- function(str, n) {
  sapply(str, function(s) paste(base::strwrap(s, n), collapse = "\n"))
}


#' @title Add Opacity to Hexadecimal Colors
#'
#' @description This function adds opacity to a vector of hexadecimal color values.
#'
#' @param hexcol A character vector of hexadecimal color values.
#' @param opacity A numeric value specifying the opacity to be added, ranging from 0 (transparent) to 1 (opaque).
#'
#' @details This function takes a character vector of hexadecimal color values `hexcol` and
#' a numeric value `opacity` as input and adds the specified opacity to each color value.
#' The function uses the `toRGB` function from the `plotly` package to convert the hexadecimal
#' color values to RGBA format, then modifies the alpha channel according to the specified `opacity` value.
#' The resulting RGBA color values are returned as a character vector.
#'
#' @return A character vector of the same length as `hexcol`, containing the RGBA color values with added opacity.
#'
#' @examples
#' \dontrun{
#' # example code
#' hexcol <- c("#FF0000", "#00FF00", "#0000FF")
#' add_opacity(hexcol, 0.5)
#' }
#' @export
add_opacity <- function(hexcol, opacity) {
  col1 <- rep(NA, length(hexcol))
  ii <- which(!is.na(hexcol))
  rgba <- strsplit(gsub("rgba\\(|\\)", "", plotly::toRGB(hexcol[ii], opacity)), split = ",")
  rgba <- apply(do.call(rbind, rgba), 2, as.numeric)
  if (length(hexcol) == 1) rgba <- matrix(rgba, nrow = 1)
  col1[ii] <- grDevices::rgb(rgba[, 1] / 255, rgba[, 2] / 255, rgba[, 3] / 255, rgba[, 4])
  col1
}


#' Log-counts-per-million transformation
#'
#' @param counts Numeric matrix of read counts, with genes in rows and samples in columns.
#' @param total Total count to scale to. Default is 1e6.
#' @param prior Pseudocount to add prior to log transform. Default is 1.
#'
#' @return Matrix of log-transformed values.
#'
#' @details Transforms a matrix of read counts to log-counts-per-million (logCPM).
#' Adds a pseudocount \code{prior} (default 1) before taking the log transform.
#' Values are scaled to \code{total} counts (default 1e6).
#'
#' This stabilizes variance and normalizes for sequencing depth.
#'
#' @examples
#' \dontrun{
#' counts <- matrix(rnbinom(100 * 10, mu = 100, size = 1), 100, 10)
#' logcpm <- logCPM(counts)
#' }
#' @export
logCPM <- function(counts, total = 1e6, prior = 1) {
  ## Transform to logCPM (log count-per-million) if total counts is
  ## larger than 1e6, otherwise scale to previous avarage total count.
  ##
  ##
  if (is.null(total)) {
    total0 <- mean(Matrix::colSums(counts, na.rm = TRUE)) ## previous sum
    total <- ifelse(total0 < 1e6, total0, 1e6)
    message("[logCPM] setting column sums to = ", round(total, 2))
  }
  if (any(class(counts) == "dgCMatrix")) {
    ## fast/sparse calculate CPM
    cpm <- counts
    cpm[is.na(cpm)] <- 0 ## OK??
    cpm@x <- total * cpm@x / rep.int(Matrix::colSums(cpm), diff(cpm@p)) ## fast divide by columns sum
    cpm@x <- log2(prior + cpm@x)
    return(cpm)
  } else {
    cpm <- t(t(counts) / Matrix::colSums(counts, na.rm = TRUE)) * total
    x <- log2(prior + cpm)
    return(x)
  }
}


#' @title Check for Required Fields in a PGX Object
#'
#' @description This function checks if a PGX object contains all required fields.
#'
#' @param pgx A list representing a PGX object to be checked.
#'
#' @details This function takes a list `pgx` representing a PGX object as input and checks if it contains all required fields.
#' The required fields are "counts", "samples", "genes", "model.parameters", "X", "gx.meta", "gset.meta", "gsetX", and "GMT".
#' If any of the required fields are not present in the `pgx` object, a warning message is printed.
#' The function returns a logical value indicating whether all required fields are present in the `pgx` object.
#'
#' @return A logical value indicating whether all required fields are present in the `pgx` object.
#'
#' @export
pgx.checkObject <- function(pgx) {
  must.have <- c(
    "counts", "samples", "genes", "model.parameters",
    "X", "gx.meta", "gset.meta", "gsetX", "GMT"
  )
  not.present <- setdiff(must.have, names(pgx))
  if (length(not.present) > 0) {
    not.present <- paste(not.present, collapse = " ")
    message("[pgx.checkObject] WARNING!!! object does not have: ", not.present)
  }
  all(must.have %in% names(pgx))
}


#' Calculate group-wise summary statistics from a matrix
#'
#' @param X Numeric matrix with samples in columns.
#' @param group Factor indicating group membership for each column of X.
#' @param FUN Function to calculate row-wise statistics. Default is rowMeans.
#' @param dir Direction to apply FUN. 1=row-wise, 2=column-wise.
#'
#' @return Matrix of summary statistics, with rows corresponding to groups.
#'
#' @details This function calculates a row-wise or column-wise summary statistic
#'   for each group defined in the \code{group} vector.
#'
#'   It applies the function specified by \code{FUN} (default is rowMeans) to summarize
#'   either rows or columns of \code{X}, depending on the \code{dir} argument.
#'
#'   The result is a matrix with rows corresponding to the unique groups, and columns
#'   equal to the number of rows/columns summarized.
#'
#' @examples
#' \dontrun{
#' X <- matrix(rnorm(100 * 20), 100, 20)
#' groups <- sample(letters[1:5], 20, replace = TRUE)
#' means <- matGroupMeans(X, groups)
#' }
#' @export
matGroupMeans <- function(X, group, FUN = rowMeans, dir = 1) {
  if (dir == 2) X <- t(X)
  mX <- do.call(cbind, tapply(1:ncol(X), group, function(i) rowMeans(X[, i, drop = FALSE], na.rm = TRUE)))
  if (dir == 2) mX <- t(mX)
  mX
}



#' @describeIn knnImputeMissing Impute missing values with non-negative matrix factorization
#' @export
nmfImpute <- function(x, k = 5) {
  ## Impute missing values with NMF
  ##

  k <- min(k, dim(x))
  nmf <- NNLM::nnmf(x, k = k, check.k = FALSE, rel.tol = 1e-2, verbose = 0)
  xhat <- with(nmf, W %*% H)
  x[is.na(x)] <- xhat[is.na(x)]
  if (sum(is.na(x)) > 0) {
    nmf1 <- NNLM::nnmf(x, k = 1, check.k = FALSE, rel.tol = 1e-2, verbose = 0)
    xhat1 <- with(nmf1, W %*% H)
    x[is.na(x)] <- xhat1[is.na(x)]
  }
  x
}


#' @title Impute Missing Values with k-Nearest Neighbors
#'
#' @description This function imputes missing values in a vector using k-nearest neighbors.
#' @param x A numeric vector containing missing values to be imputed.
#' @param pos A matrix of positions for each element in `x`.
#' @param missing An optional value specifying the value used to represent missing values in `x`.
#' The default value is `NA`.
#' @param k An optional numeric value specifying the number of nearest neighbors to use for imputation.
#' The default value is 10.
#'
#' @details This function takes a numeric vector `x` containing missing values, a matrix of positions `pos`
#' for each element in `x`, and an optional value `missing` representing the missing values in `x` as input.
#' The function uses the k-nearest neighbors algorithm to impute the missing values in `x` based on their positions in `pos`.
#' The number of nearest neighbors used for imputation is specified by the `k` parameter.
#' The imputed values are returned as a numeric vector of the same length as `x`.
#'
#' @return A numeric vector of the same length as `x`, containing the imputed values.
#'
#' @export
knnImputeMissing <- function(x, pos, missing = NA, k = 10) {
  k0 <- which(x == missing)
  k1 <- which(x != missing)
  if (length(k0) == 0) {
    return(x)
  }
  pos0 <- pos[k0, ]
  pos1 <- pos[k1, ]
  nb <- FNN::get.knnx(pos1, pos0, k = k)$nn.index
  fx <- factor(x[k1])
  mx <- matrix(fx[as.vector(nb)], nrow = nrow(nb), ncol = ncol(nb))
  x.imp <- apply(mx, 1, function(x) names(which.max(table(x))))
  x[which(x == missing)] <- x.imp
  x
}


#' @describeIn trimsame0 trimsame is a function that trims common prefixes and/or
#' suffixes from a character vector by applying trimsame0 forwards and/or backwards.
#' @export
trimsame <- function(s, split = " ", ends = TRUE, summarize = FALSE) {
  if (all(is.na(s)) || all(s == "")) {
    return(s)
  }
  if (ends) {
    return(trimsame.ends(s, split = split, summarize = summarize))
  }
  return(trimsame0(s, split = split, summarize = summarize))
}


#' @describeIn trimsame0 trimsame.ends is a function that trims common prefixes and
#' suffixes from a character vector by applying trimsame0 forwards and backwards.
#' @export
trimsame.ends <- function(s, split = " ", summarize = FALSE) {
  s1 <- trimsame0(s, split = split, summarize = summarize)
  s2 <- sapply(strsplit(s1, split = split), function(x) paste(rev(x), collapse = " "))
  s3 <- trimsame0(s2, split = split, summarize = summarize, rev = TRUE)
  s4 <- sapply(strsplit(s3, split = split), function(x) paste(rev(x), collapse = " "))
  s4
}


#' @title Trim Common Prefix from Strings
#'
#' @description This function trims the common prefix from a character vector of strings.
#'
#' @param s A character vector of strings to be trimmed.
#' @param split An optional character string specifying the delimiter used to split the strings into words.
#' The default value is a space (" ").
#' @param summarize An optional logical value indicating whether to summarize the common prefix using the first letter of each word.
#' The default value is `FALSE`.
#' @param rev An optional logical value indicating whether to reverse the order of the words in the summarized prefix.
#' The default value is `FALSE`.
#'
#' @details The function takes a character vector of strings `s` as input and searches for a common prefix among the strings.
#' The common prefix is defined as the longest sequence of characters that is shared by all strings and ends with the specified delimiter.
#' If a common prefix is found, it is trimmed from all strings.
#' If the `summarize` parameter is `TRUE`, the common prefix is summarized using the first letter of each word and appended to the beginning of each string.
#' If the `rev` parameter is `TRUE`, the order of the words in the summarized prefix is reversed.
#'
#' @return A character vector of the same length as `s`, containing the trimmed strings.
#'
#' @export
trimsame0 <- function(s, split = " ", summarize = FALSE, rev = FALSE) {
  if (all(is.na(s)) || all(s == "")) {
    return(s)
  }
  s <- strsplit(s, split)
  s.orig <- s

  ##
  i <- 1
  is.same <- FALSE
  while (i < 1000 && !is.same) {
    s1 <- sapply(s, "[", 1)
    slen <- sapply(s, length)
    ss <- setdiff(s1, NA)
    if (all(ss == ss[1])) {
      s <- lapply(s, "[", -1)
    } else {
      is.same <- FALSE
    }
    i <- i + 1
  }
  sapply(s, length)

  if (sapply(s, length) == 0 || all(s == "")) {
    sx <- sapply(s.orig, "[", 1)
    sx
    return(sx)
  }

  i <- 1
  is.same <- FALSE
  while (i < 1000 && !is.same) {
    slen <- sapply(s, length)
    s2 <- sapply(s, tail, 1)
    ss <- setdiff(s2, NA)
    if (all(ss == ss[1])) {
      s <- mapply(head, s, slen - 1)
    } else {
      is.same <- FALSE
    }
    i <- i + 1
  }

  if (sapply(s, length) == 0 || all(s == "")) {
    s <- sapply(s.orig, "[", 1)
  }
  s <- sapply(s, paste, collapse = split)
  s
}


#' Read CSV file with automatic separator detection
#'
#' @param file Path to input CSV file
#' @param as_matrix Logical indicating whether to return a matrix instead of a data frame. Default is FALSE.
#'
#' @return Data frame or matrix containing data from the CSV file.
#'
#' @details This function reads a CSV file and automatically detects the separator character (tab, comma, or semicolon).
#' It returns the contents as a data frame or matrix. Duplicate row names are avoided by removing blank and duplicate ID rows.
#'
#' The file can contain comments starting with # character. Columns are read as character vectors by default.
#' Setting as_matrix=TRUE will return a matrix instead of a data frame if possible.
#'
#' @examples
#' \dontrun{
#' dat <- read.csv3("data.csv")
#' mat <- read.csv3("matrix.csv", as_matrix = TRUE)
#' }
#' @export
read.csv3 <- function(file, as_matrix = FALSE) {
  ## read delimited table automatically determine separator. Avoid
  ## duplicated rownames.
  line1 <- as.character(utils::read.csv(file, comment.char = "#", sep = "\n", nrow = 1)[1, ])
  sep <- names(which.max(sapply(c("\t", ",", ";"), function(s) length(strsplit(line1, split = s)[[1]]))))
  sep
  x <- data.table::fread(file, sep = sep, check.names = FALSE, stringsAsFactors = FALSE, header = TRUE)
  x <- as.data.frame(x)
  x <- x[grep("^#", x[[1]], invert = TRUE), , drop = FALSE] ## drop comments
  xnames <- as.character(x[, 1])
  sel <- which(xnames != "" & !duplicated(xnames))
  x <- x[sel, -1, drop = FALSE]
  if (as_matrix) x <- as.matrix(x)
  if (length(sel)) {
    rownames(x) <- xnames[sel]
  }

  return(x)
}


#' @describeIn read.as_matrix Save as matrix in a file.
#' @export
read.as_matrix.SAVE <- function(file) {
  ## read delimited table automatically determine separator. allow duplicated rownames.
  line1 <- as.character(utils::read.csv(file, comment.char = "#", sep = "\n", nrow = 1)[1, ])
  sep <- names(which.max(sapply(c("\t", ",", ";"), function(s) length(strsplit(line1, split = s)[[1]]))))
  x0 <- utils::read.csv(file, comment.char = "#", sep = sep, check.names = FALSE, stringsAsFactors = FALSE)
  x <- NULL
  sel <- which(!as.character(x0[, 1]) %in% c("", " ", "NA", "na", NA))
  if (length(sel)) {
    x <- as.matrix(x0[sel, -1, drop = FALSE]) ## always as matrix
    rownames(x) <- x0[sel, 1]
  }
  return(x)
}


#' Read data file as matrix
#'
#' @param file Path to input data file
#' @param skip_row_check (default `FALSE`) Flag to skip the removal
#' of empty rows
#'
#' @return Matrix object containing data from file
#'
#' @description Reads a tabular data file and returns a matrix object.
#' Automatically detects separator and allows duplicate row names.
#'
#' @details This function reads a tabular text file, automatically detecting the
#' separator (tab, comma, semicolon). It returns a matrix containing the data values,
#' using the first column as rownames (allowing duplicates). Blank rows and rows with
#' NA as rowname are skipped.
#'
#' @examples
#' \dontrun{
#' mymatrix <- read.as_matrix(mydata.csv)
#' }
#' @export
read.as_matrix <- function(file, skip_row_check = FALSE) {
  ## read delimited table automatically determine separator. allow
  ## duplicated rownames. This implements with faster fread.
  x0 <- data.table::fread(
    file = file,
    check.names = FALSE,
    header = TRUE,
    fill = TRUE,
    blank.lines.skip = TRUE,
    stringsAsFactors = FALSE
  )
  x <- NULL
  ## drop rows without rownames
  sel <- which(!as.character(x0[[1]]) %in% c("", " ", "NA", "na", NA))

  ## get values from second column forward and take first column as rownames

  if (length(sel)) {
    x <- as.matrix(x0[sel, -1, drop = FALSE]) ## always as matrix
    rownames(x) <- x0[[1]][sel]
  }
  ## drop any rows with 100% missing value (sometimes added by not-so-Excel...)
  if (!skip_row_check) { # Flag to bypass (used on contrast.csv ingest), as it can contain full NA rows
    zero.row <- which(rowSums(is.na(x)) == ncol(x))
    if (length(zero.row)) {
      x <- x[-zero.row, , drop = FALSE]
    }
  }
  ## drop any 100% missing columns (sometimes added by not-so-Excel...)
  zero.col <- which(colSums(is.na(x)) == nrow(x))
  if (length(zero.col)) {
    x <- x[, -zero.col, drop = FALSE]
  }
  return(x)
}


#' Read CSV file into R efficiently
#'
#' @param file Path to CSV file
#' @param check.names Logical, should column names be checked for syntactic validity. Default is FALSE.
#' @param row.names Column to use for row names, default is 1 (first column).
#' @param sep Separator character, default is "auto" for automatic detection.
#' @param stringsAsFactors Logical, should character columns be converted to factors? Default is FALSE.
#' @param header Logical, does the file have a header row? Default is TRUE.
#' @param asMatrix Logical, should the result be returned as a matrix instead of a data frame? Default is TRUE.
#'
#' @return A data frame or matrix containing the parsed CSV data.
#'
#' @details This function efficiently reads a CSV file into R using \code{data.table::fread()}, then converts it into a regular data frame or matrix.
#' It is faster than \code{read.csv()} especially for large files.
#'
#' By default it converts the result to a matrix if all columns are numeric, character or integer. The row names are taken from the first column.
#' Factor conversion, column type checking, and header parsing can be controlled with parameters.
#'
#' @examples
#' \dontrun{
#' dat <- fread.csv("data.csv")
#' }

#' @export
fread.csv <- function(file, check.names = FALSE, row.names = 1, sep = ",",
                      stringsAsFactors = FALSE, header = TRUE, asMatrix = TRUE) {
  df <- data.table::fread(
    file = file, check.names = check.names, header = header,
    sep = sep, fill = TRUE
  )
  x <- data.frame(df[, 2:ncol(df)],
    stringsAsFactors = stringsAsFactors,
    check.names = check.names
  )
  is.num <- all(sapply(x, class) == "numeric")
  is.char <- all(sapply(x, class) == "character")
  is.int <- all(sapply(x, class) == "integer")
  if (asMatrix && (is.num || is.char || is.int)) x <- as.matrix(x)
  rownames(x) <- df[[row.names]] ## allow dups if matrix
  return(x)
}


#' @title Tag Duplicate Strings
#'
#' @description This function tags duplicate strings by appending spaces to them.
#'
#' @param s A character vector of strings to be tagged.
#'
#' @details The function takes a character vector of strings `s` as
#' input and searches for duplicate strings. For each set of duplicate strings,
#' the function appends a number of spaces to each string, such that the first
#' occurrence of the string has no spaces appended, the second occurrence has one space appended, and so on.
#' The resulting tagged strings are returned as a character vector.
#'
#' @return A character vector of the same length as `s`, containing the tagged strings.
#'
#' @export
tagDuplicates <- function(s) {
  ## Tag duplicate with blanks
  ##
  jj <- which(duplicated(s))
  t <- s[jj][1]
  for (t in unique(s[jj])) {
    ii <- which(s == t)
    spaces <- paste(rep(" ", length(ii)), collapse = "")
    blanks <- substring(spaces, 0, 0:(length(ii) - 1))

    s[ii] <- paste0(s[ii], blanks)
  }
  s <- gsub("[.]1$", "", s)
  s
}


#' @title Wrap gene symbols in hyperlinks
#'
#' @description This function wraps gene symbols in a character vector
#' with HTML hyperlinks to external databases.
#'
#' @param s Character vector of gene symbols.
#' @param gs Character vector of gene symbols with database prefixes.
#'
#' @details This function takes a character vector of gene symbols \code{s} and a corresponding
#' character vector \code{gs} containing gene symbols prefixed with database identifiers (e.g. ENSEMBL:).
#' It searches for matches in \code{gs} and replaces the plain symbols in \code{s} with HTML hyperlinks.
#'
#' The following database prefixes are recognized:
#' - ENSEMBL: - Links to Ensembl database
#' - UNIPROT: - Links to Uniprot database
#' - LNCRNADB: - Links to LncRNADB database
#' - BIOPLEX: - Links to BIOPLEX database
#'
#' @return Character vector \code{s} with gene symbols replaced by hyperlinks.
#'
#' @examples
#' \dontrun{
#' s <- c("TP53", "MYC")
#' gs <- c("ENSEMBL:ENSG00000171791", "UNIPROT:P01106")
#' s1 <- wrapHyperLink(s, gs)
#' print(s1)
#' }
#'
#' @export
wrapHyperLink <- function(s, gs) {
  gs <- as.character(gs)
  s1 <- s <- as.character(s)
  ## GEO/GSE accession
  jj <- grep("GSE[0-9]", gs, ignore.case = TRUE)
  if (length(jj)) {
    acc <- sub("[-_ ].*", "", gsub("^.*GSE", "GSE", gs[jj], ignore.case = TRUE))
    url <- paste0("https://www.ncbi.nlm.nih.gov/geo/query/acc.cgi?acc=", acc)
    s1[jj] <- paste0("<a href='", url, "' target='_blank'>", s[jj], "</a>")
  }

  ## GDS accession
  jj <- grep("GDS[0-9]", gs, ignore.case = TRUE)
  if (length(jj)) {
    acc <- sub("[-_ ].*", "", gsub("^.*GDS", "GDS", gs[jj], ignore.case = TRUE))
    url <- paste0("https://www.ncbi.nlm.nih.gov/sites/GDSbrowser?acc=", acc)
    s1[jj] <- paste0("<a href='", url, "' target='_blank'>", s[jj], "</a>")
  }

  ## Reactome accession
  jj <- grep("R-HSA-[0-9][0-9]", gs)
  if (length(jj)) {
    id <- sub("^.*R-HSA-", "R-HSA-", gs[jj])
    url <- paste0("https://reactome.org/content/detail/", id)
    s1[jj] <- paste0("<a href='", url, "' target='_blank'>", s[jj], "</a>")
  }

  ## Wikipathways accession
  jj <- grep("_WP[0-9][0-9]", gs)
  if (length(jj)) {
    id <- sub("^.*_WP", "WP", gs[jj])
    id <- stringr::str_extract(id, "WP\\d+")
    url <- paste0("https://www.wikipathways.org/index.php/Pathway:", id)
    s1[jj] <- paste0("<a href='", url, "' target='_blank'>", s[jj], "</a>")
  }

  ## MSigDB accession
  jj <- grep("^H:|^C[1-8]:|HALLMARK", gs)
  if (length(jj)) {
    gs1 <- sub("^.*:", "", gs[jj])
    url <- paste0("http://software.broadinstitute.org/gsea/msigdb/cards/", gs1)
    s1[jj] <- paste0("<a href='", url, "' target='_blank'>", s[jj], "</a>")
  }

  ## GO accession
  jj <- grep("\\(GO_.*\\)$", gs)
  if (length(jj)) {
    id <- gsub("^.*\\(GO_|\\)$", "", gs[jj])
    url <- paste0("http://amigo.geneontology.org/amigo/term/GO:", id)
    s1[jj] <- paste0("<a href='", url, "' target='_blank'>", s[jj], "</a>")
  }

  ## ELSEVIRE accession
  jj <- grep("ELSEVIER:", gs)
  if (length(jj)) {
    id <- sub("^.*:", "", gs[jj])
    base_url <- paste0("https://mammalcedfx.pathwaystudio.com/app/sd")
    url <- paste0(base_url, "?full=true&layout=flat&entitylist=", URLencode(id), "&separator=", ",")
    s1[jj] <- paste0("<a href='", url, "' target='_blank'>", s[jj], "</a>")
  }

  # BIOPLANET accession
  jj <- grep("BIOPLANET:", gs)
  if (length(jj)) {
    # bioplanet is down, placeholder for when it comes back alive
    url <- "https://tripod.nih.gov/bioplanet/"
    s1[jj] <- paste0("<a href='", url, "' target='_blank'>", s[jj], "</a>")
  }

  # LNCHUB accession
  jj <- grep("LNCHUB:", gs)
  if (length(jj)) {
    # bioplanet is down, placeholder for when it comes back alive
    id <- sub("^.*:", "", gs[jj])
    base_url <- paste0("https://maayanlab.cloud/lnchub/?lnc=")
    url <- paste0(base_url, URLencode(id))
    s1[jj] <- paste0("<a href='", url, "' target='_blank'>", s[jj], "</a>")
  }
  # BIOPLEX accession
  jj <- grep("BIOPLEX:", gs)
  if (length(jj)) {
    # bioplanet is down, placeholder for when it comes back alive
    base_url <- "https://bioplex.hms.harvard.edu/explorer/externalQuery.php?geneQuery="
    url <- sapply(gs[jj], function(x) {
      split_x <- strsplit(x, "_")[[1]]
      if (length(split_x) > 1) {
        url <- paste0(base_url, URLencode(split_x[[2]]))
        return(url)
      } else {
        return(base_url)
      }
    })

    s1[jj] <- paste0("<a href='", url, "' target='_blank'>", s[jj], "</a>")
  }
  return(s1)
}


#' @title Reverse Comparison Strings
#'
#' @description This function reverses the order of comparison strings in the format "A_vs_B".
#'
#' @param comp A character vector of comparison strings to be reversed.
#'
#' @details The function takes a character vector of comparison strings `comp` as
#' input and reverses the order of the strings in the format "A_vs_B" or "A_VS_B".
#' The function also preserves any prefix before a colon (":") or postfix after an at
#' symbol ("@") in the input strings.
#'
#' @return A character vector of the same length as `comp`, containing the reversed comparison strings.
#'
#' @examples
#' \dontrun{
#' # example code
#' comp <- c("A_vs_B", "C_VS_D:prefix@postfix")
#' reverse.AvsB(comp)
#' }
#' @export
reverse.AvsB <- function(comp) {
  reverse.AvsB.1 <- function(comp) {
    prefix <- postfix <- ""
    if (any(grepl("[:]", comp))) prefix <- sub(":.*", "", comp)
    if (any(grepl("[@]", comp))) postfix <- sub(".*@", "", comp)
    comp0 <- gsub(".:|@.*", "", comp)
    ab <- paste(rev(strsplit(comp0, split = "_vs_|_VS_")[[1]]), collapse = "_vs_")
    gsub("^:|@$", "", paste0(prefix, ":", ab, "@", postfix))
  }
  as.character(sapply(comp, reverse.AvsB.1))
}


#' Check if two groups represent a positive vs negative comparison
#'
#' @param pgx pgx object containing the data
#'
#' @return Logical indicating if the two groups represent a positive vs negative comparison
#'
#' @details This function examines two groups from the pgx object to determine if they represent a positive vs negative comparison.
#' It checks the mean expression of signature genes in each group to see if one group has overall higher expression.
#' It also looks for keywords like "neg", "untr", "wt" etc in the group names.
#' Based on these checks it returns a logical indicating if the groups represent a positive vs negative comparison.
#'
#' @export
is.POSvsNEG <- function(pgx) {
  ## Determines automagically from contrast matrix if notation is
  ## 'A_vs_B' or 'B_vs_A' (which group is positive in the contrast
  ## matrix). Too complicated... maybe we should just require one
  ## definition...
  ##
  ## !!!!!!!!!!!!!!!!!!!!!!!!!!!!!!!!!!!!!!!!!!!!!!!!!!!!!!!
  ## !!!!!!!!!!!! We should get rid of this... !!!!!!!!!!!!!
  ## !!!!!!!!!!!!!!!!!!!!!!!!!!!!!!!!!!!!!!!!!!!!!!!!!!!!!!!

  cntrmat <- pgx$model.parameters$contr.matrix
  design <- pgx$model.parameters$design


  ## rely only on contrasts with '_vs_'
  cntrmat <- cntrmat[, grep("_vs_", colnames(cntrmat)), drop = FALSE]
  grp1 <- sapply(strsplit(colnames(cntrmat), split = "_vs_"), "[", 1)
  grp2 <- sapply(strsplit(colnames(cntrmat), split = "_vs_"), "[", 2)
  grp1 <- sub(".*[:]|@.*", "", grp1)
  grp2 <- sub(".*[:]|@.*", "", grp2)
  is.null(design)
  is.PosvsNeg1 <- NA
  grp1
  grp2
  if (FALSE && !is.null(design)) {
    is.pn <- rep(NA, length(grp1))
    i <- 1
    for (i in 1:length(grp1)) {
      j1 <- grep(grp1[i], rownames(cntrmat), fixed = TRUE)
      j2 <- grep(grp2[i], rownames(cntrmat), fixed = TRUE)
      grp1.sign <- mean(cntrmat[j1, i], na.rm = TRUE)
      grp2.sign <- mean(cntrmat[j2, i], na.rm = TRUE)
      grp1.sign
      grp2.sign
      if (!is.nan(grp1.sign) && !is.nan(grp2.sign)) {
        is.pn[i] <- (grp1.sign > grp2.sign)
      }
    }
    is.pn
    is.PosvsNeg1 <- mean(is.pn, na.rm = TRUE) > 0
  } else {
    ## This uses the experiment matrix (sample-based contrast) and
    ## the annotation to determine is A_vs_B or B_vs_A was
    ## intended.
    ##
    expmat <- pgx$model.parameters$exp.matrix
    is.pn <- rep(NA, length(grp1))
    i <- 1
    for (i in 1:length(grp1)) {
      a1 <- apply(pgx$samples, 1, function(a) mean(grepl(grp1[i], a)))
      a2 <- apply(pgx$samples, 1, function(a) mean(grepl(grp2[i], a)))
      j1 <- which(a1 > a2) ## samples with phenotype  more in grp1
      j2 <- which(a2 >= a1) ## samples with phenotype  more in grp2
      s1 <- s2 <- 0
      if (length(j1)) s1 <- rowMeans(expmat[j1, i, drop = FALSE] > 0, na.rm = TRUE)
      if (length(j2)) s2 <- rowMeans(expmat[j2, i, drop = FALSE] > 0, na.rm = TRUE)
      if (mean(s1) > mean(s2)) is.pn[i] <- TRUE
      if (mean(s2) > mean(s1)) is.pn[i] <- FALSE
    }

    is.PosvsNeg1 <- mean(is.pn, na.rm = TRUE) > 0
  }

  ## look for keywords
  grp1.neg2 <- mean(grepl("neg|untr|ref|wt|ctr|control", tolower(grp1)))
  grp2.neg2 <- mean(grepl("neg|untr|ref|wt|ctr|control", tolower(grp2)))

  is.PosvsNeg2 <- NA
  if (grp1.neg2 > 0 || grp2.neg2 > 0) {
    is.PosvsNeg2 <- (grp2.neg2 > grp1.neg2)
  }

  ok <- setdiff(c(is.PosvsNeg1, is.PosvsNeg2), NA)[1] ## priority to first test??
  if (is.na(ok) || length(ok) == 0) ok <- TRUE ## DEFAULT if not known !!!!!
  ok
}


#' @title Check if a Variable is Categorical
#'
#' @description This function checks if a variable is categorical based on its class,
#' number of unique values, and proportion of non-missing values.
#'
#' @param x A vector representing the variable to be checked.
#' @param max.ncat An optional numeric value specifying the maximum number of unique
#' values for a variable to be considered categorical.
#' If not provided, the default value is one less than the length of `x`.
#' @param min.ncat An optional numeric value specifying the minimum number of unique
#' values for a variable to be considered categorical. The default value is 2.
#'
#' @details The function takes a vector `x` as input and checks if it is a factor or character vector.
#' If `x` is not a factor or character vector, the function returns `FALSE`.
#' Otherwise, the function calculates the number of unique values in `x` (excluding missing values) and the proportion of non-missing values in `x`.
#' If the number of unique values is greater than 80% of the proportion of non-missing values, the function returns `FALSE`.
#' Otherwise, if the number of unique values is within the range specified by the `min.ncat` and `max.ncat` parameters, the function returns `TRUE`.
#' Otherwise, the function returns `FALSE`.
#'
#' @return A logical value indicating whether the input variable is categorical.
#'
#' @export
is.categorical <- function(x, max.ncat = NULL, min.ncat = 2) {
  max.ncat <- length(x) - 1
  is.factor <- any(class(x) %in% c("factor", "character"))
  n.unique <- length(unique(setdiff(x, NA)))
  n.notna <- length(x[!is.na(x)])
  is.id <- (n.unique > 0.8 * n.notna)
  is.factor2 <- (is.factor & !is.id & n.unique >= min.ncat & n.unique <= max.ncat)
  return(is.factor2)
}


#' Discretize phenotype matrix
#'
#' @param df Data frame containing phenotype data
#' @param min.ncat Minimum number of categories for discretization. Default is 2.
#' @param max.ncat Maximum number of categories for discretization. Default is 20.
#' @param remove.dup Logical indicating whether to remove duplicate factor levels. Default is FALSE.
#'
#' @return Discretized phenotype data frame
#'
#' @details This function discretizes the phenotype data frame \code{df} into categorical variables.
#' Numerical variables are converted into "high" and "low" values based on the median.
#' Categorical variables are kept as factors.
#'
#' The number of categories is controlled by \code{min.ncat} and \code{max.ncat} parameters.
#' Duplicate factor levels can be removed by setting \code{remove.dup = TRUE}.
#'
#' @export
pgx.discretizePhenotypeMatrix <- function(df, min.ncat = 2, max.ncat = 20, remove.dup = FALSE) {
  catpheno <- pgx.getCategoricalPhenotypes(
    df,
    max.ncat = max.ncat, min.ncat = min.ncat, remove.dup = remove.dup
  )
  numpheno <- pgx.getNumericalPhenotypes(df)

  numpheno <- setdiff(numpheno, catpheno) ## already in categories?
  df.num <- c()
  if (length(numpheno)) {
    df.num <- as.matrix(df[, numpheno, drop = FALSE])
    is.high <- t(t(df.num) > apply(df.num, 2, stats::median, na.rm = TRUE))
    df.num[is.high] <- "high"
    df.num[!is.high] <- "low"
  }
  df1 <- df[, 0]
  if (length(catpheno)) df1 <- cbind(df1, df[, catpheno, drop = FALSE])
  if (length(numpheno)) df1 <- cbind(df1, df.num)
  rownames(df1) <- rownames(df)
  df1
}


#' @title Get Numerical Phenotypes
#'
#' @description This function retrieves the column names of numerical
#' phenotypes from a data frame.
#'
#' @param df A data frame containing the data to be analyzed.
#'
#' @details The function takes a data frame `df` as input and searches for columns that
#' represent numerical phenotypes.
#' Numerical phenotypes are identified as columns that are numeric, have a majority of
#' unique values, and do not contain certain keywords in their names or values (e.g., "sample",
#' "id", "replicate", "patient", "donor", "individual", "year", "month", "day", "survival").
#' The names of the identified columns are returned as a character vector.
#'
#' @return A character vector representing the column names of the numerical phenotypes in the input data frame.
#'
#' @export
pgx.getNumericalPhenotypes <- function(df) {
  is.bad <- 0
  is.bad1 <- grepl("^sample$|[_.]id$|replic|rep|patient|donor|individ", tolower(colnames(df)))
  is.bad2 <- grepl("year|month|day|^efs|^dfs|surv|follow", tolower(colnames(df)))
  is.bad3 <- apply(df, 2, function(x) any(grepl("^sample|patient|replicate|donor|individ", x, ignore.case = TRUE)))
  is.bad <- (is.bad1 | is.bad2 | is.bad3)


  numratio <- apply(df, 2, function(x) length(unique(x))) / nrow(df)

  numpheno <- (apply(df, 2, is.num) & !is.bad & numratio > 0.5)

  names(which(numpheno == TRUE))
}


#' @title Get Categorical Phenotypes
#'
#' @description
#' Identifies categorical phenotype columns in a data frame.
#'
#' @param df Data frame containing phenotype data.
#' @param min.ncat Minimum number of categories required. Default 2.
#' @param max.ncat Maximum number of categories allowed. Default 20.
#' @param remove.dup Logical indicating whether to remove duplicate factor
#' levels. Default FALSE.
#'
#' @details
#' This function examines a phenotype data frame \code{df} and identifies
#' columns that represent categorical variables.
#' It first excludes any columns that appear to contain sample IDs.
#' It then selects columns that are factors, or character/numeric with
#' between \code{min.ncat} and \code{max.ncat} unique values.
#'
#' The function returns a character vector of column names representing putative categorical phenotypes.
#' Setting \code{remove.dup = TRUE} will remove any duplicate factor levels prior to counting number of categories.
#'
#' @return
#' A character vector of categorical phenotype column names
#'
#' @export
pgx.getCategoricalPhenotypes <- function(df, min.ncat = 2, max.ncat = 20, remove.dup = FALSE) {
  is.bad <- 0

  ## ... exclude sample IDs

  is.bad1 <- grepl("^sample$|[_.]id$|patient|donor|individ", tolower(colnames(df)))

  ## ... exclude numerical dates/age/year
  is.bad2 <- grepl("ratio|year|month|day|^age$|^efs|^dfs|surv|follow", tolower(colnames(df)))

  is.num <- sapply(df, class) == "numeric"
  is.bad2 <- (is.bad2 & is.num) ## no numeric

  ## ... exclude any sample ID coded in columns...
  is.bad3 <- apply(df, 2, function(x) {
    mean(grepl("^sample|patient|donor|individ",
      x[!is.na(x)],
      ignore.case = TRUE
    )) > 0.8
  })

  is.bad <- (is.bad2 | is.bad3)


  ## auto-determine which are factors
  is.factor <- apply(df, 2, is.categorical)

  n.unique <- apply(df, 2, function(x) length(unique(setdiff(x, c(NA, "NA", "")))))
  n.notna <- apply(df, 2, function(x) length(x[!is.na(x)]))
  is.id <- (n.unique > 0.9 * n.notna)

  is.factor2 <- (!is.bad & is.factor & !is.id & n.unique >= min.ncat & n.unique <= max.ncat)
  is.factor2

  ## take reduced matrix
  df1 <- df[, which(is.factor2), drop = FALSE]
  nlevel <- apply(df1, 2, function(x) length(unique(x)))
  nchars <- apply(df1, 2, function(x) max(nchar(iconv(x, "latin1", "ASCII", sub = ""))))
  df1 <- df1[, order(nlevel, -nchars), drop = FALSE]


  if (remove.dup && ncol(df1) > 1) {
    i <- 1
    j <- 2
    is.dup <- rep(FALSE, ncol(df1))
    for (i in 1:(ncol(df1) - 1)) {
      is.dup[i] <- FALSE
      for (j in (i + 1):ncol(df1)) {
        is.dup[i] <- is.dup[i] || all(rowSums(table(df1[, i], df1[, j]) != 0) == 1)
      }
    }
    df1 <- df1[, which(!is.dup), drop = FALSE]
  }
  return(colnames(df1))
}


## Determine if the gene type is mouse
#' @title Determine organism from count matrix
#'
#' @description Determines if count data is from human or mouse based on gene identifiers.
#'
#' @param pgx.counts Matrix of count data, with genes as rows.
#' @param capitalise logical: by default FALSE. Parameter to capitalise the first letter of the 
#' specie if mouse or human.
#' @details This function examines the gene identifiers in the row names of a count matrix
#' to determine if the data is from human or mouse. It checks if the identifiers match common
#' patterns found in mouse genes, like "rik", "loc", "orf". If more than 20% match these mouse
#' patterns, it assigns the organism as "mouse". Otherwise it assigns "human".
#'
#' The function calculates the fraction of row names that do NOT match the mouse gene patterns.
#' If this fraction is >0.8, it assigns "human". This relies on the assumption that human data
#' will tend to have more uppercase ENSEMBL identifiers.
#'
#' @return Character string indicating "mouse" or "human" organism.
#'
#' @export
pgx.getOrganism <- function(pgx, capitalise = FALSE) {
  ## NEED RETHINK FOR MULTI-ORGANISM
  if (!is.null(pgx$organism)) {
    org <- pgx$organism
  } else {
  rownames.counts <- grep("^rik|^loc|^orf", rownames(pgx.counts),
    value = TRUE,
    ignore.case = TRUE, invert = TRUE
  )
  cap.fraction <- mean(grepl("^[A-Z][a-z]+", rownames.counts), na.rm = TRUE)
  is.mouse <- (cap.fraction > 0.8)
  org <- ifelse(is.mouse, "mouse", "human")
  }

  if (capitalise && org %in% c("mouse", "human")) {
    if (org == "mouse") org <- "Mouse"
    if (org == "human") org <- "Human"
  }
  return(org)
}


#' @title Get Levels of Group Variables
#'
#' @description This function retrieves the levels of group variables in a data frame.
#'
#' @param Y A data frame containing the data to be analyzed.
#'
#' @details The function takes a data frame `Y` as input and searches for
#' columns that represent group variables. Group variables are identified as
#' columns that have a name that does not contain "title", "name", "sample", or
#' "patient" and have a majority of non-unique values.
#' Numeric columns are excluded from the search.
#' The levels of the identified group variables are then extracted and returned as a character vector.
#'
#' @return A character vector representing the levels of the group variables in the input data frame.
#'
#' @export
getLevels <- function(Y) {
  yy <- Y[, grep("title|name|sample|patient", colnames(Y), invert = TRUE), drop = FALSE] ## NEED RETHINK!!!!
  is.grpvar <- apply(yy, 2, function(y) max(table(y)) > 1)
  is.numeric <- apply(yy, 2, function(y) (length(table(y)) / length(y)) > 0.5)
  is.grpvar <- is.grpvar & !is.numeric
  yy <- yy[, is.grpvar, drop = FALSE]


  levels <- lapply(1:ncol(yy), function(i) unique(paste0(colnames(yy)[i], "=", yy[, i])))
  levels <- sort(unlist(levels))
  return(levels)
}


#' @title Select samples from selected levels
#'
#' @description Selects rows from a data frame corresponding to selected factor levels.
#'
#' @param Y Data frame containing sample data.
#' @param levels Character vector of selected factor level descriptions in format 'factor=level'.
#'
#' @details This function takes a data frame Y containing sample data, and a character vector
#' levels defining a subset of factor levels to select. It parses the level descriptions,
#' identifies matching samples in Y, and returns the rownames of selected samples.
#'
#' The levels should be strings in format 'factor=level' defining the factor name and level value.
#' Samples in Y matching any of the provided levels will be selected.
#'
#' @return A character vector of selected sample names.
#'
#' @export
selectSamplesFromSelectedLevels <- function(Y, levels) {
  if (is.null(levels) || all(levels == "")) {
    return(rownames(Y))
  }
  pheno <- data.table::tstrsplit(levels, "=", keep = 1) %>%
    unlist()
  ptype <- data.table::tstrsplit(levels, "=", keep = 2) %>%
    unlist()
  sel <- rep(FALSE, nrow(Y))
  for (ph in unique(pheno)) {
    k <- which(pheno == ph)
    sel <- sel | (Y[, ph] %in% ptype[k])
  }

  return(rownames(Y)[which(sel)])
}


#' @title Get Gene Information
#'
#' @description This function retrieves gene information from the biomaRt package.
#'
#' @param eg A character vector of Entrez Gene IDs for which to retrieve information.
#' @param fields A character vector of fields to retrieve, with default values of
#' "symbol", "name", "alias", "map_location", and "summary".
#'
#' @details The function takes a character vector of Entrez Gene IDs `eg` and a
#' character vector of fields `fields` as input.
#' The function uses the `getGene` function from the `biomaRt` package to retrieve
#' the specified fields for each Entrez Gene ID.
#' The resulting information is returned as a named list, where each element
#' corresponds to one of the specified fields and contains a character vector of the retrieved values.
#'
#' @return A named list containing the retrieved gene information for each of the specified fields.
#'
#' @export
getMyGeneInfo <- function(eg, fields = c("symbol", "name", "alias", "map_location", "summary")) {
  info <- lapply(fields, function(f) biomaRt::getGene(eg, fields = f)[[1]])
  names(info) <- fields
  info <- lapply(info, function(x) ifelse(length(x) == 3, x[[3]], "(not available)"))
  info <- sapply(info, paste, collapse = ",")

  return(info)
}


#' Get human gene information from annotation packages
#'
#' @param eg Character vector of gene symbols
#' @param as.link Logical indicating whether to return symbols as hyperlinks. Default is TRUE.
#'
#' @return Named character vector with gene information.
#'
#' @details This function retrieves basic gene information for human genes from Bioconductor annotation packages.
#' It gets the symbol, name, map location, OMIM IDs, KEGG IDs and GO terms for each input gene symbol.
#'
#' If as.link is TRUE, the gene symbols are returned as hyperlinks to GeneCards and OMIM IDs are returned as hyperlinks.
#'
#' @examples
#' \dontrun{
#' genes <- c("TP53", "BRCA1", "ABCD1")
#' info <- getHSGeneInfo(genes)
#' }
#' @export
getHSGeneInfo <- function(eg, as.link = TRUE) {
  env.list <- c(
    "symbol" = org.Hs.eg.db::org.Hs.egSYMBOL,
    "name" = org.Hs.eg.db::org.Hs.egGENENAME,
    "map_location" = org.Hs.eg.db::org.Hs.egMAP,
    "OMIM" = org.Hs.eg.db::org.Hs.egOMIM,
    "KEGG" = org.Hs.eg.db::org.Hs.egPATH,
    "GO" = org.Hs.eg.db::org.Hs.egGO
  )

  info <- lapply(env.list, function(env) AnnotationDbi::mget(eg, envir = env, ifnotfound = NA)[[1]])
  names(info) <- names(env.list)
  gene.symbol <- toupper(AnnotationDbi::mget(as.character(eg),
    envir = org.Hs.eg.db::org.Hs.egSYMBOL
  ))[1]
  info[["symbol"]] <- gene.symbol

  ## create link to GeneCards
  if (as.link) {
    genecards.link <- "<a href='https://www.genecards.org/cgi-bin/carddisp.pl?gene=GENE' target='_blank'>GENE</a>"
    info[["symbol"]] <- gsub("GENE", info[["symbol"]], genecards.link)
  }

  ## create link to OMIM
  if (as.link) {
    omim.link <- "<a href='https://www.omim.org/entry/OMIM' target='_blank'>OMIM</a>"
    info[["OMIM"]] <- sapply(info[["OMIM"]], function(x) gsub("OMIM", x, omim.link))
  }

  ## create link to KEGG
  kegg.link <- "<a href='https://www.genome.jp/kegg-bin/show_pathway?map=hsaKEGGID&show_description=show' target='_blank'>KEGGNAME (KEGGID)</a>"
  for (i in 1:length(info[["KEGG"]])) {
    kegg.id <- info[["KEGG"]][[i]]
    kegg.id <- setdiff(kegg.id, NA)
    if (length(kegg.id) > 0) {
      kegg.name <- AnnotationDbi::mget(kegg.id, envir = KEGG.db::KEGGPATHID2NAME, ifnotfound = NA)[[1]]
      if (!is.na(kegg.name) && as.link) {
        info[["KEGG"]][[i]] <- gsub("KEGGNAME", kegg.name, gsub("KEGGID", kegg.id, kegg.link))
      } else {
        info[["KEGG"]][[i]] <- kegg.name
      }
    }
  }

  ## create link to GO
  if (!is.na(info[["GO"]][1])) {
    go.evidence <- c("EXP", "IDA", "IPI", "IMP", "IGI", "IEP")
    amigo.link <- "<a href='http://amigo.geneontology.org/amigo/term/GOID' target='_blank'>GOTERM (GOID)</a>"
    sel <- which(sapply(info[["GO"]], "[[", 2) %in% go.evidence &
      sapply(info[["GO"]], "[[", 3) %in% c("BP"))
    sel
    info[["GO"]] <- info[["GO"]][sel]

    ## sometimes GO.db is broken...
    suppressWarnings(try.out <- try(AnnotationDbi::Term(AnnotationDbi::mget("GO:0000001",
      envir = GO.db::GOTERM,
      ifnotfound = NA
    )[[1]])))
    go.ok <- (class(try.out) != "try-error")
    if (go.ok && length(sel) > 0) {
      i <- 1
      for (i in 1:length(info[["GO"]])) {
        go_id <- info[["GO"]][[i]][[1]]
        go_term <- AnnotationDbi::Term(AnnotationDbi::mget(go_id, envir = GO.db::GOTERM, ifnotfound = NA)[[1]])
        if (as.link) {
          info[["GO"]][[i]] <- gsub("GOTERM", go_term, gsub("GOID", go_id, amigo.link))
        } else {
          info[["GO"]][[i]] <- go_term
        }
      }
    } else {
      info[["GO"]] <- NULL
    }
  }

  return(info)
}


#' @describeIn pgx.getGeneSetCollections Get the gene families.
#' @export
pgx.getGeneFamilies <- function(genes, min.size = 10, max.size = 500) {
  read.gmt <- function(gmt.file, dir = NULL, add.source = FALSE, nrows = -1) {
    f0 <- gmt.file
    if (strtrim(gmt.file, 1) == "/") dir <- NULL
    if (!is.null(dir)) f0 <- paste(sub("/$", "", dir), "/", gmt.file, sep = "")

    gmt <- utils::read.csv(f0, sep = "!", header = FALSE, comment.char = "#", nrows = nrows)[, 1]
    gmt <- as.character(gmt)

    gmt <- sapply(gmt, strsplit, split = "\t")
    names(gmt) <- NULL
    gmt.name <- sapply(gmt, "[", 1)
    gmt.source <- sapply(gmt, "[", 2)
    gmt.genes <- sapply(gmt, function(x) {
      if (length(x) < 3) {
        return("")
      }
      paste(x[3:length(x)], collapse = " ")
    })

    gset <- strsplit(gmt.genes, split = "[ \t]")
    gset <- lapply(gset, function(x) setdiff(x, c("", "NA", NA)))
    names(gset) <- gmt.name
    if (add.source) {
      names(gset) <- paste0(names(gset), " (", gmt.source, ")")
    }

    return(gset)
  }

  ## -----------------------------------------------------------------------------
  ## Gene families
  ## -----------------------------------------------------------------------------

  families <- list()
  families[["<all>"]] <- genes ## X is sorted

  gmt.kea <- read.gmt(playdata::get_file("kinase_substrates_kea.gmt"))
  gmt.chea <- read.gmt(playdata::get_file("tf_targets_chea.gmt"))
  families[["Kinases (KEA)"]] <- names(gmt.kea)
  families[["Transcription factors (ChEA)"]] <- names(gmt.chea)

  ## Read standard HGNC gene families (www.genefamilies.org)
  gmt.hgnc <- read.gmt(playdata::get_file("hgnc_genefamilies_EDITED.gmt"))

  gmt.hgnc.size <- sapply(gmt.hgnc, length)
  gmt.hgnc <- gmt.hgnc[which(gmt.hgnc.size >= 50 & gmt.hgnc.size <= 1000)]

  names(gmt.hgnc) <- paste0(names(gmt.hgnc), " (HGNC)")

  families <- c(families, gmt.hgnc)

  families[["Interleukins (IL)"]] <- genes[grep("^IL[1-9]", genes)]
  families[["Chemokines"]] <- genes[grep("CCL|CCR|CXCR|CXCL|XCL|CX3", genes)]
  families[["Ribosomal proteins"]] <- genes[grep("^RPS|^RPL", genes)]
  families[["Ribosomal (mitochondrial)"]] <- genes[grep("^MRPL|^MRPS", genes)]

  families[["G-protein family"]] <- genes[grep("^GN[ABG]|^GPBAR|^GPER|^FZD", genes)]
  families[["Heatshock proteins"]] <- genes[grep("^HSP", genes)]
  families[["Integrin family"]] <- genes[grep("^ITG", genes)]
  families[["MAPK family"]] <- genes[grep("^MAP[1-9]|^MAPK", genes)]

  families[["Myosins"]] <- genes[grep("^MYO[1-9]", genes)]
  families[["Protein phosphatase (PPP)"]] <- genes[grep("^PPP", genes)]
  families[["PTP family"]] <- genes[grep("^PTP", genes)]
  families[["Small nucleolar RNA"]] <- genes[grep("^SNOR", genes)]
  families[["Toll-like receptors"]] <- genes[grep("^TLR", genes)]

  families[["EIF factors"]] <- genes[grep("^EIF", genes)]
  families[["GPR proteins"]] <- genes[grep("^GPR", genes)]
  families[["CDCC proteins"]] <- genes[grep("^CDCC", genes)]
  families[["KIAA proteins"]] <- genes[grep("^KIAA", genes)]
  families[["TRIM proteins"]] <- genes[grep("^TRIM", genes)]
  families[["TNF proteins"]] <- genes[grep("^TNF", genes)]
  families[["SLC proteins"]] <- genes[grep("^SLC", genes)]
  families[["ZBTB proteins"]] <- genes[grep("^ZBTB", genes)]
  families[["TMEM family"]] <- genes[grep("^TMEM", genes)]
  families[["STAT family"]] <- genes[grep("^STAT", genes)]
  families[["DNA/RNA polymerases"]] <- genes[grep("^POL", genes)]
  families[["Proteasome"]] <- genes[grep("^PSM", genes)]
  families[["IFN/IFIT family"]] <- genes[grep("^IFN|^IFIT", genes)]
  families[["Nuclear receptors"]] <- genes[grep("^NR[0-9]|^RXR|^ESR|^PGR$|^AR$|^HNF4|^ROR|^PPAR|^THR|^VDR", genes)]
  families[["Cytochrome family"]] <- genes[grep("^CYP|^CYB|^CYC|^COX|^COA", genes)]
  families[["Micro RNA"]] <- genes[grep("^MIR", genes)]

  ## sort all
  families <- lapply(families, function(f) intersect(f, genes))

  ## ----------- filter on size
  nsize <- sapply(families, length)
  sel <- which(nsize >= min.size & nsize < max.size)
  sel <- unique(c(which(names(families) == "<all>"), sel))
  families <- families[sel]

  return(families)
}


#' @title Get Gene Set Collections
#'
#' @description
#' Extracts gene set collections from a list of gene sets based on size filters.
#'
#' @param gsets A list of gene sets
#' @param min.size The minimum gene set size to include. Default 10.
#' @param max.size The maximum gene set size to include. Default 500.
#'
#' @details This function takes a list of gene sets and extracts collections
#' of gene sets that fall within a specified size range, defined by min.size
#' and max.size parameters. It removes any gene sets that are smaller than
#' `min.size` or larger than `max.size`. This allows filtering gene sets into size-based
#' collections for different types of analyses.
#'
#' @return A list containing the extracted gene set collections.
#'
#' @export
pgx.getGeneSetCollections <- function(gsets = rownames(playdata::GSETxGENE)) {
  ## -----------------------------------------------------------------------------
  ## Gene set collections
  ## -----------------------------------------------------------------------------

  collections <- list()
<<<<<<< HEAD
  
  ## ----------- add main collections from gene set prefixes
  gsets.db <- sub("_.*", "", gsets)
=======

  ## ----------- add main collections from gene set prefixes
  gsets.db <- sub("_.*", "", gsets)
  gsets.db <- sub(":.*", "", gsets.db)
>>>>>>> 4fbf19ef
  gsets.groups <- tapply(gsets, gsets.db, list)
  collections <- c(collections, gsets.groups)
  collections[["<all>"]] <- gsets
  return(collections)
}


## -----------------------------------------------------------------------------
## Generic module functions
## -----------------------------------------------------------------------------


#' Filter probes from gene expression data
#'
#' @param genes Gene expression data.frame with probes as row names.
#' @param gg Character vector of probes to filter for.
#'
#' @return Character vector of matching probe names.
#'
#' @details This function filters a gene expression data.frame to return only probes matching the input vector.
#' It checks the probe name, short probe name, and gene name for matches.
#'
#' @examples
#' \dontrun{
#' data <- utils::read.csv("expression.csv", row.names = 1)
#' probes <- c("FOO", "BAR")
#' matches <- filterProbes(data, probes)
#' }
#' @export
filterProbes <- function(genes, gg) {
  ## check probe name, short probe name or gene name for match
  p0 <- (toupper(sub(".*:", "", rownames(genes))) %in% toupper(gg))
  p1 <- (toupper(rownames(genes)) %in% toupper(gg))
  p2 <- (toupper(as.character(genes$gene_name)) %in% toupper(gg))
  if ("human_ortholog" %in% colnames(genes)) {
    p3 <- (toupper(as.character(genes$human_ortholog)) %in% toupper(gg))
  } else {
    p3 <- rep(FALSE, nrow(genes))
  }
  
  # Ensure all p* are valids
  p_list <- list(p0, p1, p2, p3)
  p_list <- p_list[sapply(p_list, length) > 0]

  # Combine list using OR operator
  jj <- which(Reduce("|", p_list))
  if (length(jj) == 0) {
    return(NULL)
  }
  return(rownames(genes)[jj])
}


#' Rename rownames of counts matrix by annotation table
#'
#' @param counts Numeric matrix of counts, with genes/probes as rownames. 
#' @param annot_table Data frame with rownames matching counts and annotation columns.
#' @param new_id_col Column name in annot_table containing new identifiers. Default 'symbol'.
#' 
#' @return Matrix with rownames changed to values from annot_table.
#' Duplicate new rownames are summed.
#'
#' @details Renames rownames of counts matrix using an annotation data frame.
#' Looks up the `new_id_col` in the annot_table and replaces counts rownames.
#' Handles special cases like missing values.
#' Sums duplicate rows after renaming.
#' 
#' @export 
rename_by <- function(counts, annot_table, new_id_col = "symbol") {
  symbol <- annot_table[rownames(counts), new_id_col] 

  # Guard agaisn human_hommolog == NA
  if (all(is.na(symbol))) { 
    symbol <- annot_table[rownames(counts), "symbol"] 

  }

  # Sum columns of rows with the same gene symbol
  if (is.matrix(counts) | is.data.frame(counts)) {
    rownames(counts) <- symbol
    return(counts[!rownames(counts) %in% c("", "NA"),, drop = FALSE])
  } else {
    return(symbol)
  }
}


#' Compute feature scores
#'
#' @param X Numeric matrix of expression data, with genes in rows and samples in columns.
#' @param Y Data frame containing sample metadata.
#' @param features Named list of gene sets (character vectors of gene names) to compute scores for.
#'
#' @return A numeric matrix of feature scores, with gene sets in rows and samples in columns.
#'
#' @details This function computes a score for each specified gene set that
#' represents its average internal correlation within each sample group.
#'
#' For each sample group, it takes the top 100 most variable genes in the gene set.
#' It then calculates the correlation distance matrix between these genes within that sample group.
#' The score is the mean of the upper triangle of the distance matrix.
#'
#' Higher scores indicate the gene set has high internal correlation and is
#' coherently activated within that sample group.
#'
#' @examples
#' \dontrun{
#' # Generate random data
#' X <- matrix(rnorm(100 * 50), 100, 50)
#' Y <- data.frame(group = sample(letters[1:5], 50, replace = TRUE))
#' features <- list(
#'   feat1 = sample(rownames(X), 50),
#'   feat2 = sample(rownames(X), 50)
#' )
#'
#' scores <- computeFeatureScore(X, Y, features)
#' }
#' @export
computeFeatureScore <- function(X, Y, features) {
  sdx <- apply(X, 1, stats::sd)
  names(sdx) <- rownames(X)
  S <- matrix(NA, nrow = length(features), ncol = ncol(Y))
  rownames(S) <- names(features)
  colnames(S) <- colnames(Y)
  for (k in 1:ncol(Y)) {
    grp <- Y[colnames(X), k]
    grp <- as.character(grp)
    score <- rep(NA, length(features))
    names(score) <- names(features)
    i <- 1
    for (i in 1:length(features)) {
      pp <- features[[i]]

      pp <- Matrix::head(pp[order(-sdx[pp])], 100)
      mx <- t(apply(X[pp, ], 1, function(x) tapply(x, grp, mean)))

      D <- 1 - stats::cor(mx, use = "pairwise")
      diag(D) <- NA
      score[i] <- mean(D, na.rm = TRUE)
    }
    S[, k] <- score
  }
  if (is.null(S)) {
    return(NULL)
  }
  return(S)
}


## -----------------------------------------------------------------------------
## Generic helper functions
## -----------------------------------------------------------------------------


#' Check if a vector contains date values
#'
#' @param x A vector to check if it contains date values
#'
#' @return Logical. TRUE if the vector contains valid date values, FALSE otherwise.
#'
#' @details This function checks if a vector contains valid date values that can be converted to Date class.
#' It first replaces any "NA" values with actual NA values.
#' It then tries converting the vector to Date class using various date formats.
#' If none of the dates throw an error, it returns TRUE indicating the vector contains valid dates.
#'
#' @examples
#' \dontrun{
#' x <- c("2020-01-01", "01/15/2021", "foo")
#' is.Date(x) # TRUE
#' }
#' @export
is.Date <- function(x) {
  ## From https://stackoverflow.com/questions/18178451/is-there-a-way-to-check-if-a-column-is-a-date-in-r
  if (!all(is.na(as.Date(
    as.character(x),
    format = c("%d/%m/%Y", "%d-%m-%Y", "%Y/%m/%d", "%Y-%m-%d")
  )))) {
    return(TRUE)
  } else {
    return(FALSE)
  }
}

#' @title Calculate group means
#'
#' @description
#' Calculates the column means within groups defined by a grouping variable.
#'
#' @param mat Numeric matrix with columns as samples.
#' @param group Grouping vector or factor.
#' @param FUN Function for aggregation. Default is mean.
#'
#' @return Matrix with group means.
#'
#' @details This function calculates the column means of \code{X} within groups
#'  defined by \code{y}. It calculates the mean for each column within each
#' group. The output is a matrix with rows corresponding to groups and columns
#' corresponding to samples.
#'
#' @examples
#' \dontrun{
#' mat <- matrix(rnorm(100), ncol = 10)
#' groups <- gl(2, 5)
#' means <- averageByGroup(mat, groups)
#' }
#'
#' @export
averageByGroup <- function(mat, group, FUN = mean) {
  out <- do.call(cbind, tapply(
    1:ncol(mat), group,
    function(i) rowMeans(mat[, i, drop = FALSE])
  ))
  return(out)
}


#' @title Make Acronym from String
#'
#' @description This function creates an acronym from a character string.
#'
#' @param x A character string from which to create an acronym.
#'
#' @details The function takes a character string `x` as input and splits it into words using `_`, `-`, and space as delimiters.
#' If the resulting list of words contains only one word, the first two characters of the word are returned.
#' Otherwise, the first character of each word is extracted, capitalized, and concatenated to form the acronym.
#'
#' @return A character string representing the acronym created from the input string.
#'
#' @examples
#' \dontrun{
#' # example code
#' makeAcronym("United Nations")
#' makeAcronym("World Health Organization")
#' }
#' @export
makeAcronym <- function(x) {
  xp <- strsplit(x, split = "[_ -]")
  sapply(xp, function(s) {
    if (length(s) == 1) {
      return(substring(s, 1, 2))
    }
    toupper(paste(substring(s, 1, 1), collapse = ""))
  })
}


#' @title Relevel Factor by First Occurrence
#'
#' @description This function relevels a factor by the order of first
#' occurrence of its levels.
#'
#' @param f A factor to be releveled.
#'
#' @details The function takes a factor `f` as input and relevels it by
#' the order of first occurrence of its levels in the data.
#' The new factor is created with the same levels as the original factor,
#' but with the levels reordered according to their first appearance in the data.
#'
#' @return A factor with the same levels as the input factor, but with the
#' levels reordered according to their first appearance in the data.
#'
#' @examples
#' \dontrun{
#' # example code
#' f <- factor(c("b", "a", "c", "b", "a"))
#' relevelFactorFirst(f)
#' }
#' @export
relevelFactorFirst <- function(f) {
  factor(f, levels = f[!duplicated(f)])
}


#' @title Extreme correlation
#'
#' @description Compute extreme (high and low) correlation between a
#' query signature and reference dataset
#'
#' @param query_sig Numeric vector containing the query signature values
#' for each gene
#' @param ref_set Numeric matrix containing the reference dataset
#' (samples in columns, genes in rows)
#' @param n Integer specifying number of top extreme correlations to return on each side. Default is 200.
#'
#' @details This function takes a query signature vector and a reference dataset matrix as input.
#' It calculates Pearson correlation between the query signature and each column of the reference dataset.
#' The function returns the most extreme (high and low) correlations, taking the top \code{n} correlations on each side.
#' This allows extracting the samples in the reference data that have the strongest positive and negative correlation to the query signature.
#'
#' @return A numeric vector containing the top \code{n} most extreme correlation coefficients (positive and negative).
#'
#' @examples
#' \dontrun{
#' # Generate random query signature
#' query_sig <- rnorm(1000)
#' names(query_sig) <- paste0("GENE", 1:1000)
#'
#' # Generate random reference dataset
#' ref_set <- matrix(rnorm(1000 * 50), ncol = 50)
#' rownames(ref_set) <- names(query_sig)
#'
#' # Get top 200 extreme correlations
#' extreme_cor <- extremeCorrelation(query_sig, ref_set, n = 200)
#' }
#' @export
extremeCorrelation <- function(query_sig, ref_set, n = 200) {
  gg <- intersect(rownames(ref_set), names(query_sig))
  if (n > 0) {
    gg <- gg[unique(c(Matrix::head(order(query_sig), n), utils::head(order(-query_sig), n)))]
  }
  rho <- stats::cor(ref_set[gg, ], query_sig[gg], use = "pairwise")
  rho <- rho[order(-rowMeans(rho**2, na.rm = TRUE)), , drop = FALSE]
  if (NCOL(rho) == 1) rho <- rho[, 1]
  return(rho)
}

#' Convert any gene alias to official gene symbol
#' @description
#' This function takes a character vector of gene aliases and converts them to HUGO gene symbols.
#' The organism can be specified as either human or mouse, or the function can attempt to determine
#' the organism based on the input gene aliases. Unmapped gene aliases can be kept as their original values
#' or replaced with NA.
#'
#' @param s A character vector of gene aliases to be converted to HUGO gene symbols.
#' @param org A character string specifying the organism, either "hs" for human or "mm" for mouse.
#' If not specified, the function will attempt to determine the organism based on the input gene aliases.
#' @param na.orig A logical value indicating whether to keep the original values of
#' gene aliases that could not be mapped to HUGO gene symbols. If TRUE, the original values will be kept,
#' otherwise they will be replaced with NA.
#'
#' @return A character vector of HUGO gene symbols corresponding to the input gene aliases.
#'
#' @examples
#' \dontrun{
#' symbols <- c("TP53", "P53", "Cd19", NA)
#' alias2hugo(symbols)
#' alias2hugo(symbols, org = "mm")
#' }
#' @export
alias2hugo <- function(s, org = NULL, na.orig = TRUE) {
  ## determine if we deal with human or mouse
  hs.symbol <- unlist(as.list(org.Hs.eg.db::org.Hs.egSYMBOL))
  mm.symbol <- unlist(as.list(org.Mm.eg.db::org.Mm.egSYMBOL))
  if (is.null(org)) {
    is.human <- mean(s %in% hs.symbol, na.rm = TRUE) >= mean(s %in% mm.symbol, na.rm = TRUE)
    org <- ifelse(is.human, "hs", "mm")
  }
  org

  nna <- which(!is.na(s) & s != "" & s != " ")
  s1 <- trimws(s[nna])
  hugo <- NULL
  if (org == "hs") {
    hugo <- suppressWarnings(
      limma::alias2SymbolTable(s1, species = "Hs")
    )
  } else if (org == "mm") {
    hugo <- suppressWarnings(
      limma::alias2SymbolTable(s1, species = "Mm")
    )
  } else {
    stop("[alias2hugo] invalid organism")
  }
  jj <- which(is.na(hugo))
  if (na.orig && length(jj)) hugo[jj] <- s1[jj]
  hugo0 <- rep(NA, length(s))
  hugo0[nna] <- hugo
  return(hugo0)
}

#' @describeIn breakstring2 Breaks a character string into substrings of a
#' specified length, separated by a specified line break character.
#' @param force logical not used
#' @export
breakstring <- function(s, n, nmax = 999, force = FALSE, brk = "\n") {
  if (is.na(s)) {
    return(NA)
  }
  s <- substring(as.character(s), 1, nmax)
  if (nchar(s) < n) {
    return(s)
  }
  b <- substring(s, 1, n)
  n1 <- n + 1
  for (i in 1:10) {
    if (n1 > nchar(s)) break
    b1 <- substring(s, n1, n1 + n)
    b <- paste0(b, brk, b1)
    n1 <- n1 + n + 1
  }
  return(b)
}


#' Break up a long string into multiple lines
#'
#' @param s The input string
#' @param n The maximum line length
#' @param brk The string to insert for line breaks. Default is "\\n".
#' @param nmax The maximum length to process. Longer strings are truncated. Default is 999.
#'
#' @return A string with line breaks inserted.
#'
#' @details This function takes a long string \code{s} and inserts line breaks \code{brk} every \code{n} characters.
#' It first truncates the input string to a maximum length \code{nmax} if longer.
#' The string is then split into words, and words are added to each line until it reaches length \code{n}.
#' A line break \code{brk} is inserted, and the process continues until all words have been processed.
#'
#' @export
breakstring2 <- function(s, n, brk = "\n", nmax = 999) {
  if (is.na(s)) {
    return(NA)
  }
  s <- substring(as.character(s), 1, nmax)
  if (is.na(s)) {
    return(NA)
  }
  if (nchar(s) < n) {
    return(s)
  }
  a <- ""
  words <- paste0(strsplit(s, split = " ")[[1]], " ")
  words
  it <- 0
  len1 <- sum(sapply(words, nchar))
  len1
  while (len1 > n && it < 100 && length(words) > 1) {
    len <- cumsum(sapply(words, nchar))
    len
    k <- which(len > n)[1]
    k
    if (k == 1) k <- 2
    a <- paste0(a, paste0(words[1:(k - 1)], collapse = ""), brk)
    a
    words <- words[k:length(words)]
    words
    it <- it + 1
    len1 <- sum(sapply(words, nchar))
    len1
  }
  a <- paste0(a, paste0(words, collapse = ""), brk)
  a <- sub(paste0(brk, "$"), "", gsub(paste0(" ", brk), brk, a))
  return(a)
}


#' @describeIn shortstring0 The shortstring function truncates a string to a specified length.
#' @export
shortstring <- function(s, n, dots = 1) {
  sapply(s, shortstring0, n = n, dots = dots)
}


#' @title Truncate a string to a maximum length
#'
#' @description
#' Truncates a string to a maximum length by replacing the middle part with ellipses.
#'
#' @param s The string to truncate.
#' @param n The maximum length of the truncated string.
#' @param dots The number of characters to devote to the ellipses.
#'
#' @details
#' This function truncates long strings to a specified maximum length
#' by replacing the middle part with ellipses.
#'
#' It first converts the input string to UTF-8 encoding and removes any HTML entities.
#' If the string is already shorter than the maximum length, it is returned unchanged.
#' Otherwise, it truncates the beginning and end of the string to fit within the max length when concatenated with the ellipses.
#'
#' The number of characters to use for the ellipses is set by the \code{dots}
#' parameter. By default, it uses one dot per 10 characters of max length.
#'
#' @return The truncated string.
#'
#' @examples
#' \dontrun{
#' shortstring0("This is a very long string", 20)
#' # Returns "This is a ...string"
#'
#' shortstring0("Short string", 20)
#' # Returns "Short string"
#' }
#' @export
shortstring0 <- function(s, n, dots = 1) {
  s0 <- iconv(as.character(s), to = "UTF-8")
  s0 <- gsub("[&].*[;]", "", s0) ## HTML special garbage...
  jj <- which(nchar(s0) > n)
  if (length(jj) == 0) {
    return(s0)
  }
  s <- s0[jj]
  if (dots < 1) {
    n1 <- ceiling(dots * n)
    s1 <- substring(s, 1, n1)
    s2 <- substring(s, nchar(s) - n + nchar(s1), nchar(s))
    aa <- paste0(s1, "...", s2)
  } else {
    aa <- paste0(substring(s, 1, n), "...")
  }
  s0[jj] <- aa
  s0
}


#' @title Sort Data Frame by P-value Column
#'
#' @description This function sorts a data frame by a column containing p-values.
#'
#' @param x A data frame representing the input data.
#' @param p.col An optional character string specifying the name of the column
#' containing p-values.
#'
#' @details The function takes a data frame `x` as input and searches
#' for a column containing p-values. If the `p.col` parameter is not provided,
#' the function searches for a column with a name containing "p.value", "p",
#' "p-val", or "pval" (case-insensitive). If multiple columns match, the first one is used.
#'
#' The data frame is then sorted in ascending order by the p-value column and returned.
#'
#' @return A data frame representing the input data sorted by the p-value column.
#'
#' @examples
#' \dontrun{
#' # example code
#' x <- data.frame(a = c(1, 2, 3), p.value = c(0.05, 0.01, 0.1))
#' psort(x)
#' }
#' @export
psort <- function(x, p.col = NULL) {
  j <- grep("p.value|^p$|p-val|pval", tolower(colnames(x)))[1]
  x[order(x[, j]), ]
}


#' @title Tidy Data Frame
#'
#' @description This function tidies a data frame by removing columns with all
#' missing values, converting character columns to numeric or factor columns,
#' and trimming white spaces.
#'
#' @param Y A data frame representing the input data.
#'
#' @details The function takes a data frame `Y` as input and performs the
#' following steps:
#' 1. Remove columns with all missing values.
#' 2. Replace character columns with only "NA" values with actual missing values (NA).
#' 3. Remove columns with all missing values again.
#' 4. Trim white spaces from the beginning and end of character columns.
#' 5. Convert character columns to numeric columns if possible.
#' 6. Convert character columns to factor columns if they have less than or equal to
#'  3 unique values or if their names contain certain keywords (e.g., "batch",
#' "replicate", "type", "cluster", "group").
#'
#' The resulting tidied data frame is returned.
#'
#' @return A data frame representing the tidied input data.
#'
#' @export
tidy.dataframe <- function(Y) {
  Y <- Y[, which(colMeans(is.na(Y)) < 1), drop = FALSE]
  Y <- apply(Y, 2, function(x) sub("^NA$", NA, x)) ## all characters
  Y <- Y[, which(colMeans(is.na(Y)) < 1), drop = FALSE]
  Y <- apply(Y, 2, function(x) gsub("^[ ]*|[ ]*$", "", x))
  suppressWarnings(num.Y <- apply(Y, 2, function(x) as.numeric(as.character(x))))
  is.numeric <- (0.8 * colMeans(is.na(num.Y)) <= colMeans(is.na(Y)))
  nlevel <- apply(Y, 2, function(x) length(unique(x)))
  is.factor <- (!is.numeric | (is.numeric & nlevel <= 3))
  is.factor <- (is.factor | grepl("batch|replicat|type|clust|group", colnames(Y)))
  new.Y <- data.frame(Y, check.names = FALSE)
  new.Y[, which(is.numeric)] <- num.Y[, which(is.numeric), drop = FALSE]
  new.Y[, which(is.factor)] <- apply(
    Y[, which(is.factor), drop = FALSE], 2,
    function(a) factor(as.character(a))
  )
  new.Y <- data.frame(new.Y, check.names = FALSE)
  return(new.Y)
}


#' @title Get Classes of Parameters
#'
#' @description This function returns the classes of the parameters in a data frame.
#'
#' @param A A data frame representing the input data.
#'
#' @details The function takes a data frame `A` as input and applies the `class`
#' function to each column of the data frame using the `sapply` function.
#' The resulting vector of classes is returned.
#'
#' @return A character vector representing the classes of the parameters in
#' the input data frame.
#'
#' @examples
#' \dontrun{
#' # example code
#' A <- data.frame(x = c(1, 2, 3), y = c("a", "b", "a"))
#' param.class(A)
#' }
#' @export
param.class <- function(A) sapply(tidy.dataframe(A), class)


#' @describeIn isanumber The function tests if the input \code{x} is of numeric type.
#' @export
is.num <- function(y) {
  suppressWarnings(numy <- as.numeric(as.character(y)))
  t1 <- !all(is.na(numy)) && is.numeric(numy)
  t2 <- length(unique(y)) > 0.33 * length(y)
  (t1 && t2)
}


#' Check if a vector contains numeric data
#'
#' @param x A vector to check if it contains numeric data
#' @param y A vector to check if it contains numeric data
#'
#' @return Logical. TRUE if the vector contains mostly numeric data, FALSE otherwise.
#'
#' @details This function checks if a vector contains mostly numeric data.
#' It first replaces any "NA" values with actual NA values.
#' It then removes any empty values and converts the vector to numeric.
#' If more than 50% of the resulting numeric vector is not NA, it returns TRUE.
#'
#' @examples
#' \dontrun{
#' x <- c("1", "2", "foo", "3")
#' isanumber(x) # FALSE
#'
#' x <- c("1", "2", NA, "3")
#' isanumber(x) # TRUE
#' }
#' @export
isanumber <- function(x) {
  x <- sub("NA", NA, x)
  x[which(x == "")] <- NA
  suppressWarnings(nx <- as.numeric(x[!is.na(x)]))
  (length(nx) > 0 && mean(!is.na(nx)) > 0.5)
}


#' @title Expand annotation matrix
#'
#' @description Expands a phenotype annotation matrix into dummy variables.
#'
#' @param A Data frame containing the annotation variables.
#'
#' @details This function takes an annotation data frame and expands any categorical variables into
#' dummy variables using model.matrix.
#'
#' For each column, it determines if the variable is numeric or categorical.
#' Numeric variables are ranked. Categorical variables are expanded into dummy variables.
#'
#' @return An expanded annotation matrix with dummy variables.
#'
#' @export
expandAnnotationMatrix <- function(A) {
  expandPhenoMatrix(A)
}


#' @title Expand phenotype matrix
#'
#' @description Expands a phenotype data matrix into dummy variables while optionally
#' dropping the reference level.
#'
#' @param pheno Data frame containing the phenotype variables.
#' @param drop.ref Logical indicating whether to drop the reference level for each factor.
#'
#' @details This function takes a phenotype data matrix and expands any categorical variables into
#' dummy variables
#'
#' For each column, it determines if the variable is numeric or categorical. Numeric variables are
#' dichotomized. Categorical variables are expanded into dummy variables using \code{model.matrix}.
#'
#' @return An expanded phenotype matrix with dummy variables suitable for regression modeling.
#' @export
expandPhenoMatrix <- function(pheno, drop.ref = TRUE) {
  ## get expanded annotation matrix
  a1 <- tidy.dataframe(pheno)
  nlevel <- apply(a1, 2, function(x) length(setdiff(unique(x), NA)))
  nterms <- colSums(!is.na(a1))
  nratio <- nlevel / nterms
  y.class <- sapply(utils::type.convert(a1, as.is = TRUE), class)

  ## these integers are probably factors... (mostly...)
  is.fac <- rep(FALSE, ncol(a1))
  is.int <- y.class == "integer"
  ii <- which(is.int)
  is.fac[ii] <- apply(a1[, ii, drop = FALSE], 2, function(x) {
    nlev <- length(unique(x[!is.na(x)]))
    max(x, na.rm = TRUE) %in% c(nlev, nlev - 1)
  })
  is.fac2 <- (y.class == "integer" & nlevel <= 3 & nratio < 0.66)
  y.class[is.fac | is.fac2] <- "character"

  ## select allowed columns: numeric or with "sensible" levels
  y.isnum <- (y.class %in% c("numeric", "integer"))
  kk <- which(y.isnum | (!y.isnum & nlevel > 1 & nratio < 0.66))
  if (length(kk) == 0) {
    return(NULL)
  }
  a1 <- a1[, kk, drop = FALSE]
  a1.isnum <- y.isnum[kk]
  i <- 1
  m1 <- list()
  for (i in 1:ncol(a1)) {
    if (a1.isnum[i]) {
      suppressWarnings(x <- as.numeric(a1[, i]))
      if (drop.ref) {
        m0 <- matrix((x > stats::median(x, na.rm = TRUE)), ncol = 1)
        colnames(m0) <- "high"
      } else {
        mx <- stats::median(x, na.rm = TRUE)
        m0 <- matrix(cbind(x <= mx, x > mx), ncol = 2)
        colnames(m0) <- c("low", "high")
      }
    } else if (drop.ref && nlevel[i] == 2) {
      x <- as.character(a1[, i])
      x1 <- Matrix::tail(sort(x), 1)
      m0 <- matrix(x == x1, ncol = 1)
      colnames(m0) <- x1
    } else {
      x <- as.character(a1[, i])
      x[is.na(x) | x == "NA" | x == " "] <- "_"
      m0 <- stats::model.matrix(~ 0 + x)
      colnames(m0) <- sub("^x", "", colnames(m0))
    }
    rownames(m0) <- rownames(a1)
    ## remove "_"
    if ("_" %in% colnames(m0)) {
      m0 <- m0[, -which(colnames(m0) == "_")]
    }
    m1[[i]] <- m0
  }

  ## create level names
  names(m1) <- colnames(a1)
  for (i in 1:length(m1)) {
    colnames(m1[[i]]) <- paste0(names(m1)[i], "=", colnames(m1[[i]]))
  }
  m1 <- do.call(cbind, m1)
  rownames(m1) <- rownames(pheno)

  return(m1)
}


#' @title P-value for Pearson's Correlation Coefficient
#'
#' @description This function calculates the p-value for Pearson's correlation coefficient.
#'
#' @param x A numeric value representing Pearson's correlation coefficient.
#' @param n A numeric value representing the sample size.
#'
#' @details The p-value is calculated using the standard normal distribution,
#' where the test statistic is calculated as `z = x / sqrt((1 - x^2) / (n - 2))`.
#' The p-value represents the probability of observing a correlation coefficient as
#' extreme or more extreme than `x` given that the null hypothesis (no correlation) is true.
#'
#' @return A numeric value representing the p-value for Pearson's correlation coefficient.
#'
#' @examples
#' \dontrun{
#' # example code
#' cor.pvalue(0.8, 100)
#' }
#' @export
cor.pvalue <- function(x, n) stats::pnorm(-abs(x / ((1 - x**2) / (n - 2))**0.5))


#' @title Get gene sets from playbase data
#'
#' @description Retrieves gene sets from the playbase data package matching a pattern.
#' Allows optionally including additional custom gene sets.
#'
#' @param sets Character vector of gene set names to retrieve. Default NULL retrieves all sets.
#' @param pattern Pattern to match gene set names. Default NULL matches all sets.
#'
#' @details This function extracts gene sets from the playbase data package.
#' It returns gene sets matching the provided pattern.
#' If a sets parameter is provided, only those specific sets are returned.
#' By default it returns all gene sets in playbase.
#'
#' @return A named list containing the gene sets matching the criteria.
#'
#' @export
getGSETS_playbase <- function(gsets = NULL, pattern = NULL) {
  if (is.null(gsets)) gsets <- names(playdata::iGSETS)
  if (!is.null(pattern)) {
    gsets <- grep(pattern, gsets, value = TRUE)
  }
  gsets <- intersect(gsets, names(playdata::iGSETS))
  lapply(playdata::iGSETS[gsets], function(idx) playdata::GSET_GENES[idx])
}


## =====================================================================================
## =========================== END OF FILE =============================================
## =====================================================================================<|MERGE_RESOLUTION|>--- conflicted
+++ resolved
@@ -1510,16 +1510,10 @@
   ## -----------------------------------------------------------------------------
 
   collections <- list()
-<<<<<<< HEAD
-  
-  ## ----------- add main collections from gene set prefixes
-  gsets.db <- sub("_.*", "", gsets)
-=======
 
   ## ----------- add main collections from gene set prefixes
   gsets.db <- sub("_.*", "", gsets)
   gsets.db <- sub(":.*", "", gsets.db)
->>>>>>> 4fbf19ef
   gsets.groups <- tapply(gsets, gsets.db, list)
   collections <- c(collections, gsets.groups)
   collections[["<all>"]] <- gsets
