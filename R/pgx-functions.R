##
## This file is part of the Omics Playground project.
## Copyright (c) 2018-2023 BigOmics Analytics SA. All rights reserved.
##

#' @export
pgx.phenoMatrix <- function(pgx, phenotype) {
  y <- pgx$samples[, phenotype]
  mm <- t(model.matrix(~ 0 + y))
  rownames(mm) <- sub("^y", "", rownames(mm))
  colnames(mm) <- rownames(pgx$samples)
  as.matrix(mm)
}

#' @export
text_repel.NOTWORKING <- function(x, y, text, cex = 1, force = 1e-7, maxiter = 20000) {
  if (0) {
    ggplot2::ggplot(mtcars, ggplot2::aes(wt, mpg, label = rownames(mtcars))) +
      ggplot2::geom_point() +
      ggrepel::geom_text_repel()

    x <- mtcars[, "wt"]
    y <- mtcars[, "mpg"]
    text <- rownames(mtcars)

    labx <- out[, 3]
    laby <- out[, 4]
    ggplot2::ggplot(mtcars, ggplot2::aes(wt, mpg)) +
      ggplot2::geom_point() +
      ggplot2::geom_text(x = labx, y = laby, label = rownames(mtcars))
  }
  ## x and y posiitons as a dataframe
  df <- data.frame(x = x, y = y, text = text)
  w <- diff(range(x))
  h <- diff(range(y))
  dx0 <- w * 0.08
  dy0 <- h * 0.05
  par(mfrow = c(1, 1))
  plot(x, y, type = "n")
  dx1 <- max(strwidth(text, cex = cex, units = "user") * w)
  dy1 <- max(strheight(text, cex = cex, units = "user") * w)
  out <- util.findboxes(
    df, "x", "y",
    box_padding_x = dx1,
    box_padding_y = dy1,
    point_padding_x = dx0,
    point_padding_y = dy0,
    xlim = range(x),
    ylim = range(y),
    force = 1e-7, maxiter = 20000
  )
  out[, 3:4]
}

#' @export
pos.compact <- function(pos, d = 0.01) {
  ## make positions more dense removing white space
  for (i in 1:ncol(pos)) {
    x <- pos[, i]
    dr <- d * diff(range(x))
    names(x) <- 1:nrow(pos)
    ii <- order(x)
    x1 <- cumsum(c(x[ii[1]], pmin(diff(x[ii]), dr)))
    pos[, i] <- x1[order(as.integer(names(x1)))]
  }
  pos
}

#' Given a Set of Points and Box sizes,
#' https://github.com/slowkow/ggrepel/issues/24
#' @export
util.findboxes <- function(df, xcol, ycol,
                           box_padding_x, box_padding_y,
                           point_padding_x, point_padding_y,
                           xlim, ylim,
                           force = 1e-7, maxiter = 20000) {
  # x and y posiitons as a dataframe
  posdf <- df[c(xcol, ycol)]

  # returnd a df where columns are points
  boxdf <- apply(posdf, 1, function(row) {
    xval <- row[xcol]
    yval <- row[ycol]
    return(c(
      xval - box_padding_x / 2,
      yval - box_padding_y / 2,
      xval + box_padding_x / 2,
      yval + box_padding_y / 2
    ))
  })
  # columns are x1,y1,x2,y2
  boxmatrix <- as.matrix(t(boxdf))

  moved <- ggrepel:::repel_boxes(
    data_points = as.matrix(posdf),
    point_padding_x = point_padding_x,
    point_padding_y = point_padding_y,
    boxes = boxmatrix,
    xlim = xlim,
    ylim = ylim,
    hjust = 0.5,
    vjust = 0.5,
    force = force,
    maxiter = maxiter
  )

  finaldf <- cbind(posdf, moved)
  names(finaldf) <- c("x1", "y1", "x2", "y2")
  return(finaldf)
}

#' @export
star.symbols <- function(n, pch = "\u2605") {
  if (n == 0) {
    return("")
  }
  paste(rep(pch, n), collapse = "")
}

#' @export
search_path <- function(paths, file) {
  dir <- paths[which(file.exists(file.path(paths, file)))]
  if (length(dir) == 0) {
    return(NULL)
  }
  file.path(dir[1], file)
}

#' @export
rowscale <- function(x) {
  x <- x - Matrix::rowMeans(x, na.rm = TRUE)
  x / (1e-4 + sqrt(rowMeans(x**2, na.rm = TRUE)))
}

#' @export
strwrap2 <- function(str, n) {
  sapply(str, function(s) paste(base::strwrap(s, n), collapse = "\n"))
}

#' @export
add_opacity <- function(hexcol, opacity) {
  ## toRGB(hexcol)
  col1 <- rep(NA, length(hexcol))
  ii <- which(!is.na(hexcol))
  rgba <- strsplit(gsub("rgba\\(|\\)", "", plotly::toRGB(hexcol[ii], opacity)), split = ",")
  rgba <- apply(do.call(rbind, rgba), 2, as.numeric)
  if (length(hexcol) == 1) rgba <- matrix(rgba, nrow = 1)
  col1[ii] <- rgb(rgba[, 1] / 255, rgba[, 2] / 255, rgba[, 3] / 255, rgba[, 4])
  col1
}

#' @export
logCPM <- function(counts, total = 1e6, prior = 1) {
  ## Transform to logCPM (log count-per-million) if total counts is
  ## larger than 1e6, otherwise scale to previous avarage total count.
  ##
  ##
  if (is.null(total)) {
    ## total <- nrow(counts)
    ## total <- mean(colSums(counts1!=0)) ## avg. number of expr genes
    total0 <- mean(Matrix::colSums(counts, na.rm = TRUE)) ## previous sum
    total <- ifelse(total0 < 1e6, total0, 1e6)
    message("[logCPM] setting column sums to = ", round(total, 2))
  }
  if (any(class(counts) == "dgCMatrix")) {
    ## fast/sparse calculate CPM
    cpm <- counts
    cpm[is.na(cpm)] <- 0 ## OK??
    cpm@x <- total * cpm@x / rep.int(Matrix::colSums(cpm), diff(cpm@p)) ## fast divide by columns sum
    cpm@x <- log2(prior + cpm@x)
    return(cpm)
  } else {
    cpm <- t(t(counts) / Matrix::colSums(counts, na.rm = TRUE)) * total
    x <- log2(prior + cpm)
    return(x)
  }
}

#' @export
pgx.checkObject <- function(pgx) {
  must.have <- c(
    "counts", "samples", "genes", "model.parameters",
    "X", "gx.meta", "gset.meta", "gsetX", "GMT"
  )
  not.present <- setdiff(must.have, names(pgx))
  if (length(not.present) > 0) {
    not.present <- paste(not.present, collapse = " ")
    message("[pgx.checkObject] WARNING!!! object does not have: ", not.present)
  }
  all(must.have %in% names(pgx))
}

#' @export
matGroupMeans <- function(X, group, FUN = rowMeans, dir = 1) {
  if (dir == 2) X <- t(X)
  mX <- do.call(cbind, tapply(1:ncol(X), group, function(i) rowMeans(X[, i, drop = FALSE], na.rm = TRUE)))
  if (dir == 2) mX <- t(mX)
  mX
}

#' @export
knnMedianFilter <- function(x, pos, k = 10) {
  nb <- FNN::get.knn(pos[, ], k = k)$nn.index
  fx <- factor(x)
  mx <- matrix(fx[as.vector(nb)], nrow = nrow(nb), ncol = ncol(nb))
  x1 <- apply(mx, 1, function(x) names(which.max(table(x))))
  x1
}

#' @export
nmfImpute <- function(x, k = 5) {
  ## Impute missing values with NMF
  ##

  k <- min(k, dim(x))
  nmf <- NNLM::nnmf(x, k = k, check.k = FALSE, rel.tol = 1e-2, verbose = 0)
  xhat <- with(nmf, W %*% H)
  x[is.na(x)] <- xhat[is.na(x)]
  if (sum(is.na(x)) > 0) {
    nmf1 <- NNLM::nnmf(x, k = 1, check.k = FALSE, rel.tol = 1e-2, verbose = 0)
    xhat1 <- with(nmf1, W %*% H)
    x[is.na(x)] <- xhat1[is.na(x)]
  }
  x
}

#' @export
knnImputeMissing <- function(x, pos, missing = NA, k = 10) {
  k0 <- which(x == missing)
  k1 <- which(x != missing)
  if (length(k0) == 0) {
    return(x)
  }
  pos0 <- pos[k0, ]
  pos1 <- pos[k1, ]
  nb <- FNN::get.knnx(pos1, pos0, k = k)$nn.index
  fx <- factor(x[k1])
  mx <- matrix(fx[as.vector(nb)], nrow = nrow(nb), ncol = ncol(nb))
  x.imp <- apply(mx, 1, function(x) names(which.max(table(x))))
  x[which(x == missing)] <- x.imp
  x
}

#' @export
randomImputeMissing <- function(x) {
  i <- 1
  for (i in 1:ncol(x)) {
    jj <- which(is.na(x[, i]) | x[, i] == "NA")
    if (length(jj)) {
      rr <- sample(x[-jj, i], length(jj), replace = TRUE)
      x[jj, i] <- rr
    }
  }
  return(x)
}

#' @export
human2mouse.SLLOWWW <- function(x) {
  human <- biomaRt::useMart("ensembl", dataset = "hsapiens_gene_ensembl")
  mouse <- biomaRt::useMart("ensembl", dataset = "mmusculus_gene_ensembl")
  genesV2 <- biomaRt::getLDS(
    attributes = c("hgnc_symbol"),
    filters = "hgnc_symbol",
    values = x, mart = human,
    attributesL = c("mgi_symbol"),
    martL = mouse,
    uniqueRows = T
  )
  genesx <- unique(genesV2[, 2])
  ## Print the first 6 genes found to the screen
  print(Matrix::head(genesx))
  return(genesx)
}

#' @export
human2mouse <- function(x) {
  homologene::human2mouse(x)
}
#' @export
mouse2human <- function(x) {
  homologene::mouse2human(x)
}

## type=NULL;org="human";keep.na=FALSE
#' @export
probe2symbol <- function(probes, type = NULL, org = "human", keep.na = FALSE) {
  ## strip postfix for ensemble codes
  if (mean(grepl("^ENS", probes)) > 0.5) {
    probes <- gsub("[.].*", "", probes)
  }

  if (is.null(type)) {
    hs.list <- list(
      "human.ensembl" = unlist(as.list(org.Hs.eg.db::org.Hs.egENSEMBL)),
      "human.ensemblTRANS" = unlist(as.list(org.Hs.eg.db::org.Hs.egENSEMBLTRANS)),
      # "human.unigene" = unlist(as.list(org.Hs.egUNIGENE)),
      "human.refseq" = unlist(as.list(org.Hs.eg.db::org.Hs.egREFSEQ)),
      "human.accnum" = unlist(as.list(org.Hs.eg.db::org.Hs.egACCNUM)),
      "human.uniprot" = unlist(as.list(org.Hs.eg.db::org.Hs.egUNIPROT)),
      "human.symbol" = unlist(as.list(org.Hs.eg.db::org.Hs.egSYMBOL))
    )

    mm.list <- list(
      "mouse.ensembl" = unlist(as.list(org.Mm.eg.db::org.Mm.egENSEMBL)),
      "mouse.ensemblTRANS" = unlist(as.list(org.Mm.eg.db::org.Mm.egENSEMBLTRANS)),
      # "mouse.unigene" = unlist(as.list(org.Mm.egUNIGENE)),
      "mouse.refseq" = unlist(as.list(org.Mm.eg.db::org.Mm.egREFSEQ)),
      "mouse.accnum" = unlist(as.list(org.Mm.eg.db::org.Mm.egACCNUM)),
      "mouse.uniprot" = unlist(as.list(org.Mm.eg.db::org.Mm.egUNIPROT)),
      "mouse.symbol" = unlist(as.list(org.Mm.eg.db::org.Mm.egSYMBOL))
    )

    rn.list <- list(
      "rat.ensembl" = unlist(as.list(org.Rn.eg.db::org.Rn.egENSEMBL)),
      "rat.ensemblTRANS" = unlist(as.list(org.Rn.eg.db::org.Rn.egENSEMBLTRANS)),
      # "rat.unigene" = unlist(as.list(org.Rn.egUNIGENE)),
      "rat.refseq" = unlist(as.list(org.Rn.eg.db::org.Rn.egREFSEQ)),
      "rat.accnum" = unlist(as.list(org.Rn.eg.db::org.Rn.egACCNUM)),
      "rat.uniprot" = unlist(as.list(org.Rn.eg.db::org.Rn.egUNIPROT)),
      "rat.symbol" = unlist(as.list(org.Rn.eg.db::org.Rn.egSYMBOL))
    )

    id.list <- c(hs.list, mm.list, rn.list)
    mx <- sapply(id.list, function(id) mean(probes %in% id))
    mx
    org <- type <- NULL
    max.mx <- max(mx, na.rm = TRUE)
    mx0 <- names(mx)[which.max(mx)]
    org <- sub("[.].*", "", mx0)
    type <- sub(".*[.]", "", mx0)
    message("[probe2symbol] mapped ", format(100 * max.mx, digits = 2), "% of probes")
    if (max.mx < 0.5 && max.mx > 0) {
      message("[probe2symbol] WARNING! low mapping ratio: r= ", max.mx)
    }
    if (max.mx == 0) {
      message("[probe2symbol] WARNING! zero mapping ratio: r= ")
      type <- NULL
    }
    org
    type
  }
  if (is.null(type)) {
    cat("probe2symbol: invalid type: ", type, "\n")
    return(NULL)
  }
  if (!type %in% c("ensembl", "ensemblTRANS", "unigene", "refseq", "accnum", "uniprot", "symbol")) {
    cat("probe2symbol: invalid type: ", type, "\n")
    return(NULL)
  }

  cat("[probe2symbol] organism = ", org, "\n")
  cat("[probe2symbol] probe.type = ", type, "\n")
  type

  if (type == "symbol") {
    cat("probe2symbol: probe is already symbol\n")
    if (any(grep(" /// ", probes))) {
      symbol0 <- strsplit(probes, split = " /// ")
    } else if (any(grep("[;,]", probes))) {
      symbol0 <- strsplit(probes, split = "[;,\\|]")
    } else {
      symbol0 <- probes
    }
    ## all.symbols <- NULL
    ## if(org=="human") all.symbols <- unlist(as.list(org.Hs.egSYMBOL))
    ## if(org=="mouse") all.symbols <- unlist(as.list(org.Mm.egSYMBOL))
    ## symbol0 <- lapply(symbol0, function(s) intersect(s,all.symbols))
  } else {
    org
    require(org.Hs.eg.db)
    require(org.Mm.eg.db)
    require(org.Rn.eg.db)
    if (org == "human") {
      symbol0 <- AnnotationDbi::mapIds(org.Hs.eg.db, probes, "SYMBOL", toupper(type))
    }
    if (org == "mouse") {
      symbol0 <- AnnotationDbi::mapIds(org.Mm.eg.db, probes, "SYMBOL", toupper(type))
    }
    if (org == "rat") {
      symbol0 <- AnnotationDbi::mapIds(org.Rn.eg.db, probes, "SYMBOL", toupper(type))
    }
  }

  ## Unrecognize probes
  nna <- which(is.na(names(symbol0)))
  length(nna)
  if (length(nna)) names(symbol0)[nna] <- probes[nna]

  ## What to do with unmapped/missing symbols????
  symbol <- sapply(symbol0, "[", 1) ## takes first symbol only!!!
  isnull <- which(sapply(symbol, is.null))
  symbol[isnull] <- NA
  if (keep.na) {
    sel.na <- which(is.na(symbol))
    symbol[sel.na] <- probes[sel.na]
  }
  symbol <- unlist(symbol)
  names(symbol) <- NULL
  Matrix::head(symbol)

  symbol
}


## s=title

#' @export
trimsame <- function(s, split = " ", ends = TRUE, summarize = FALSE) {
  if (ends) {
    return(trimsame.ends(s, split = split, summarize = summarize))
  }
  return(trimsame0(s, split = split, summarize = summarize))
}

#' @export
trimsame.ends <- function(s, split = " ", summarize = FALSE) {
  s1 <- trimsame0(s, split = split, summarize = summarize)
  s2 <- sapply(strsplit(s1, split = split), function(x) paste(rev(x), collapse = " "))
  s3 <- trimsame0(s2, split = split, summarize = summarize, rev = TRUE)
  s4 <- sapply(strsplit(s3, split = split), function(x) paste(rev(x), collapse = " "))
  s4
}

#' @export
trimsame0 <- function(s, split = " ", summarize = FALSE, rev = FALSE) {
  for (i in 1:4) s <- gsub(paste0(split, split), split, s)
  whereSpaces <- function(s) as.vector(gregexpr(split, s)[[1]])
  sp <- whereSpaces(s[1])
  sp
  if (length(sp) == 0) {
    return(s)
  }

  is.same <- TRUE
  i <- 1
  j <- 0
  while (is.same && i <= length(sp)) {
    is.same <- all(duplicated(substring(s, 1, sp[i]))[-1])
    if (is.same) j <- i
    i <- i + 1
  }
  i
  j
  is.same
  s1 <- s
  if (j > 0) {
    samepart <- substring(s[1], 1, sp[j])
    samepart
    subst <- ""
    if (summarize) {
      subst <- substring(strsplit(trimws(samepart), split = split)[[1]], 1, 1)
      if (rev) subst <- rev(subst)
      subst <- paste(c(toupper(subst), " "), collapse = "")
    }
    s1 <- sub(samepart, subst, s)
  }
  s1
}

## s=rep("abc",100)
#' @export
dbg.BAK <- function(...) {
  if (exists("DEBUG") && DEBUG) {
    ## msg = paste0(ifelse(is.null(module),"",paste0("<",module,"> ")),msg)
    msg <- sapply(list(...), paste, collapse = " ")
    message(cat(paste0("[DBG] ", sub("\n$", "", paste(msg, collapse = " ")), "\n")))
  }
}

#' @export
read.csv3.BAK <- function(file, ...) {
  ## read delimited table automatically determine separator
  line1 <- as.character(read.csv(file, comment.char = "#", sep = "\n", nrow = 1)[1, ])
  sep <- names(which.max(sapply(c("\t", ",", ";"), function(s) length(strsplit(line1, split = s)[[1]]))))
  message("[read.csv3] sep = ", sep)
  read.csv(file, comment.char = "#", sep = sep, ...)
}

## check.names=FALSE;row.names=1;stringsAsFactors=FALSE;header=TRUE
#' @export
read.csv3 <- function(file, as_matrix = FALSE) {
  ## read delimited table automatically determine separator. Avoid
  ## duplicated rownames.
  line1 <- as.character(read.csv(file, comment.char = "#", sep = "\n", nrow = 1)[1, ])
  sep <- names(which.max(sapply(c("\t", ",", ";"), function(s) length(strsplit(line1, split = s)[[1]]))))
  ## message("[read.csv3] sep = ",sep)
  ## x <- read.csv(file, comment.char='#', sep=sep)
  sep
  ## x <- read.csv(file, comment.char='#', sep=sep, check.names=FALSE, stringsAsFactors=FALSE)
  x <- data.table::fread(file, sep = sep, check.names = FALSE, stringsAsFactors = FALSE, header = TRUE)
  x <- as.data.frame(x)
  x <- x[grep("^#", x[[1]], invert = TRUE), , drop = FALSE] ## drop comments
  dim(x)
  xnames <- as.character(x[, 1])
  sel <- which(xnames != "" & !duplicated(xnames))
  x <- x[sel, -1, drop = FALSE]
  if (as_matrix) x <- as.matrix(x)
  if (length(sel)) {
    rownames(x) <- xnames[sel]
  }
  ## x <- type.convert(x)
  x
}

#' @export
read.as_matrix.SAVE <- function(file) {
  ## read delimited table automatically determine separator. allow duplicated rownames.
  line1 <- as.character(read.csv(file, comment.char = "#", sep = "\n", nrow = 1)[1, ])
  sep <- names(which.max(sapply(c("\t", ",", ";"), function(s) length(strsplit(line1, split = s)[[1]]))))
  x0 <- read.csv(file, comment.char = "#", sep = sep, check.names = FALSE, stringsAsFactors = FALSE)
  x <- NULL
  sel <- which(!as.character(x0[, 1]) %in% c("", " ", "NA", "na", NA))
  if (length(sel)) {
    x <- as.matrix(x0[sel, -1, drop = FALSE]) ## always as matrix
    rownames(x) <- x0[sel, 1]
  }
  return(x)
}

#' @export
read.as_matrix <- function(file) {
  ## read delimited table automatically determine separator. allow
  ## duplicated rownames. This implements with faster fread.
  x0 <- data.table::fread(
    file = file, check.names = FALSE, header = TRUE,
    blank.lines.skip = TRUE, stringsAsFactors = FALSE
  )
  x <- NULL
  sel <- which(!as.character(x0[[1]]) %in% c("", " ", "NA", "na", NA))
  length(sel)
  if (length(sel)) {
    x <- as.matrix(x0[sel, -1, drop = FALSE]) ## always as matrix
    rownames(x) <- x0[[1]][sel]
  }
  return(x)
}

## check.names=FALSE;row.names=1;stringsAsFactors=FALSE;header=TRUE
#' @export
fread.csv <- function(file, check.names = FALSE, row.names = 1, sep = "auto",
                      stringsAsFactors = FALSE, header = TRUE, asMatrix = TRUE) {
  df <- data.table::fread(file = file, check.names = check.names, header = header, sep = sep)
  x <- data.frame(df[, 2:ncol(df)],
    stringsAsFactors = stringsAsFactors,
    check.names = check.names
  )
  is.num <- all(sapply(x, class) == "numeric")
  is.char <- all(sapply(x, class) == "character")
  is.int <- all(sapply(x, class) == "integer")
  if (asMatrix && (is.num || is.char || is.int)) x <- as.matrix(x)
  rownames(x) <- df[[row.names]] ## allow dups if matrix
  return(x)
}

#' @export
tagDuplicates <- function(s) {
  ## Tag duplicate with blanks
  ##
  jj <- which(duplicated(s))
  t <- s[jj][1]
  for (t in unique(s[jj])) {
    ii <- which(s == t)
    spaces <- paste(rep(" ", length(ii)), collapse = "")
    blanks <- substring(spaces, 0, 0:(length(ii) - 1))
    ## s[ii] <- paste(s[ii],1:length(ii),sep=".")
    s[ii] <- paste0(s[ii], blanks)
  }
  s <- gsub("[.]1$", "", s)
  s
}

#' @export
wrapHyperLink <- function(s, gs) {
  gs <- as.character(gs)
  s1 <- s <- as.character(s)
  ## GEO/GSE accession
  jj <- grep("GSE[0-9]", gs, ignore.case = TRUE)
  if (length(jj)) {
    acc <- sub("[-_ ].*", "", gsub("^.*GSE", "GSE", gs[jj], ignore.case = TRUE))
    url <- paste0("https://www.ncbi.nlm.nih.gov/geo/query/acc.cgi?acc=", acc)
    s1[jj] <- paste0("<a href='", url, "' target='_blank'>", s[jj], "</a>")
  }

  ## GDS accession
  jj <- grep("GDS[0-9]", gs, ignore.case = TRUE)
  if (length(jj)) {
    acc <- sub("[-_ ].*", "", gsub("^.*GDS", "GDS", gs[jj], ignore.case = TRUE))
    url <- paste0("https://www.ncbi.nlm.nih.gov/sites/GDSbrowser?acc=", acc)
    s1[jj] <- paste0("<a href='", url, "' target='_blank'>", s[jj], "</a>")
  }

  ## Reactome accession
  jj <- grep("R-HSA-[0-9][0-9]", gs)
  if (length(jj)) {
    id <- sub("^.*R-HSA-", "R-HSA-", gs[jj])
    url <- paste0("https://reactome.org/content/detail/", id)
    s1[jj] <- paste0("<a href='", url, "' target='_blank'>", s[jj], "</a>")
  }

  ## Wikipathways accession
  jj <- grep("_WP[0-9][0-9]", gs)
  if (length(jj)) {
    id <- sub("^.*_WP", "WP", gs[jj])
    id <- stringr::str_extract(id, "WP\\d+")
    url <- paste0("https://www.wikipathways.org/index.php/Pathway:", id)
    s1[jj] <- paste0("<a href='", url, "' target='_blank'>", s[jj], "</a>")
  }

  ## MSigDB accession
  jj <- grep("^H:|^C[1-8]:|HALLMARK", gs)
  if (length(jj)) {
    gs1 <- sub("^.*:", "", gs[jj])
    url <- paste0("http://software.broadinstitute.org/gsea/msigdb/cards/", gs1)
    s1[jj] <- paste0("<a href='", url, "' target='_blank'>", s[jj], "</a>")
  }

  ## GO accession
  jj <- grep("\\(GO_.*\\)$", gs)
  if (length(jj)) {
    id <- gsub("^.*\\(GO_|\\)$", "", gs[jj])
    url <- paste0("http://amigo.geneontology.org/amigo/term/GO:", id)
    s1[jj] <- paste0("<a href='", url, "' target='_blank'>", s[jj], "</a>")
  }

  ## ELSEVIRE accession
  jj <- grep("ELSEVIER:", gs)
  if (length(jj)) {
    id <- sub("^.*:", "", gs[jj])
    base_url <- paste0("https://mammalcedfx.pathwaystudio.com/app/sd")
    url <- paste0(base_url, "?full=true&layout=flat&entitylist=", URLencode(id), "&separator=", ",")
    s1[jj] <- paste0("<a href='", url, "' target='_blank'>", s[jj], "</a>")
  }

  # BIOPLANET accession
  jj <- grep("BIOPLANET:", gs)
  if (length(jj)) {
    # bioplanet is down, placeholder for when it comes back alive
    url <- "https://tripod.nih.gov/bioplanet/"
    s1[jj] <- paste0("<a href='", url, "' target='_blank'>", s[jj], "</a>")
  }

  # LNCHUB accession
  jj <- grep("LNCHUB:", gs)
  if (length(jj)) {
    # bioplanet is down, placeholder for when it comes back alive
    id <- sub("^.*:", "", gs[jj])
    base_url <- paste0("https://maayanlab.cloud/lnchub/?lnc=")
    url <- paste0(base_url, URLencode(id))
    s1[jj] <- paste0("<a href='", url, "' target='_blank'>", s[jj], "</a>")
  }
  # BIOPLEX accession
  jj <- grep("BIOPLEX:", gs)
  if (length(jj)) {
    # bioplanet is down, placeholder for when it comes back alive
    base_url <- "https://bioplex.hms.harvard.edu/explorer/externalQuery.php?geneQuery="
    url <- sapply(gs[jj], function(x) {
      split_x <- strsplit(x, "_")[[1]]
      if (length(split_x) > 1) {
        url <- paste0(base_url, URLencode(split_x[[2]]))
        return(url)
      } else {
        return(base_url)
      }
    })

    s1[jj] <- paste0("<a href='", url, "' target='_blank'>", s[jj], "</a>")
  }
  return(s1)
}

#' @export
reverse.AvsB <- function(comp) {
  reverse.AvsB.1 <- function(comp) {
    prefix <- postfix <- ""
    if (any(grepl("[:]", comp))) prefix <- sub(":.*", "", comp)
    if (any(grepl("[@]", comp))) postfix <- sub(".*@", "", comp)
    comp0 <- gsub(".:|@.*", "", comp)
    ab <- paste(rev(strsplit(comp0, split = "_vs_|_VS_")[[1]]), collapse = "_vs_")
    gsub("^:|@$", "", paste0(prefix, ":", ab, "@", postfix))
  }
  as.character(sapply(comp, reverse.AvsB.1))
}

#' @export
is.POSvsNEG <- function(pgx) {
  ## Determines automagically from contrast matrix if notation is
  ## 'A_vs_B' or 'B_vs_A' (which group is positive in the contrast
  ## matrix). Too complicated... maybe we should just require one
  ## definition...
  ##
  ## !!!!!!!!!!!!!!!!!!!!!!!!!!!!!!!!!!!!!!!!!!!!!!!!!!!!!!!
  ## !!!!!!!!!!!! We should get rid of this... !!!!!!!!!!!!!
  ## !!!!!!!!!!!!!!!!!!!!!!!!!!!!!!!!!!!!!!!!!!!!!!!!!!!!!!!

  cntrmat <- pgx$model.parameters$contr.matrix
  design <- pgx$model.parameters$design
  ## ct0 <- cntrmat[,comp]

  ## rely only on contrasts with '_vs_'
  cntrmat <- cntrmat[, grep("_vs_", colnames(cntrmat)), drop = FALSE]
  dim(cntrmat)
  grp1 <- sapply(strsplit(colnames(cntrmat), split = "_vs_"), "[", 1)
  grp2 <- sapply(strsplit(colnames(cntrmat), split = "_vs_"), "[", 2)
  grp1 <- sub(".*[:]|@.*", "", grp1)
  grp2 <- sub(".*[:]|@.*", "", grp2)
  is.null(design)
  is.PosvsNeg1 <- NA
  grp1
  grp2
  if (FALSE && !is.null(design)) {
    is.pn <- rep(NA, length(grp1))
    i <- 1
    for (i in 1:length(grp1)) {
      ## grp1x <- intersect(grp1[i],rownames(cntrmat))
      ## grp2x <- intersect(grp2[i],rownames(cntrmat))
      ## grp1.sign <- mean(cntrmat[intersect(grp1,rownames(cntrmat)),which(grp1 %in% grp1x)])
      ## grp2.sign <- mean(cntrmat[intersect(grp2,rownames(cntrmat)),which(grp2 %in% grp2x)])
      j1 <- grep(grp1[i], rownames(cntrmat), fixed = TRUE)
      j2 <- grep(grp2[i], rownames(cntrmat), fixed = TRUE)
      grp1.sign <- mean(cntrmat[j1, i], na.rm = TRUE)
      grp2.sign <- mean(cntrmat[j2, i], na.rm = TRUE)
      grp1.sign
      grp2.sign
      if (!is.nan(grp1.sign) && !is.nan(grp2.sign)) {
        is.pn[i] <- (grp1.sign > grp2.sign)
        ## is.NegvsPos1 <- (grp2.sign > 0 && grp1.sign < 0)
      }
    }
    is.pn
    is.PosvsNeg1 <- mean(is.pn, na.rm = TRUE) > 0
  } else {
    ## This uses the experiment matrix (sample-based contrast) and
    ## the annotation to determine is A_vs_B or B_vs_A was
    ## intended.
    ##
    expmat <- pgx$model.parameters$exp.matrix
    is.pn <- rep(NA, length(grp1))
    i <- 1
    for (i in 1:length(grp1)) {
      ## a1 <- apply(pgx$samples,1,function(a) mean(a %in% grp1[i]))
      ## a2 <- apply(pgx$samples,1,function(a) mean(a %in% grp2[i]))
      a1 <- apply(pgx$samples, 1, function(a) mean(grepl(grp1[i], a)))
      a2 <- apply(pgx$samples, 1, function(a) mean(grepl(grp2[i], a)))
      j1 <- which(a1 > a2) ## samples with phenotype  more in grp1
      j2 <- which(a2 >= a1) ## samples with phenotype  more in grp2
      s1 <- s2 <- 0
      if (length(j1)) s1 <- rowMeans(expmat[j1, i, drop = FALSE] > 0, na.rm = TRUE)
      if (length(j2)) s2 <- rowMeans(expmat[j2, i, drop = FALSE] > 0, na.rm = TRUE)
      mean(s1)
      mean(s2)
      if (mean(s1) > mean(s2)) is.pn[i] <- TRUE
      if (mean(s2) > mean(s1)) is.pn[i] <- FALSE
    }
    is.pn
    is.PosvsNeg1 <- mean(is.pn, na.rm = TRUE) > 0
  }
  is.PosvsNeg1

  ## look for keywords
  grp1.neg2 <- mean(grepl("neg|untr|ref|wt|ctr|control", tolower(grp1)))
  grp2.neg2 <- mean(grepl("neg|untr|ref|wt|ctr|control", tolower(grp2)))
  grp1.neg2
  grp2.neg2
  is.PosvsNeg2 <- NA
  if (grp1.neg2 > 0 || grp2.neg2 > 0) {
    is.PosvsNeg2 <- (grp2.neg2 > grp1.neg2)
  }
  is.PosvsNeg2

  ok <- setdiff(c(is.PosvsNeg1, is.PosvsNeg2), NA)[1] ## priority to first test??
  if (is.na(ok) || length(ok) == 0) ok <- TRUE ## DEFAULT if not known !!!!!
  ok
}


#' @export
is.categorical <- function(x, max.ncat = null, min.ncat = 2) {
  max.ncat <- length(x) - 1
  is.factor <- any(class(x) %in% c("factor", "character"))
  is.factor
  n.unique <- length(unique(setdiff(x, NA)))
  n.notna <- length(x[!is.na(x)])
  n.unique
  n.notna
  is.id <- (n.unique > 0.8 * n.notna)
  is.id
  is.factor2 <- (is.factor & !is.id & n.unique >= min.ncat & n.unique <= max.ncat)
  is.factor2
}

## remove.dup=TRUE;min.ncat=2;max.ncat=20
#' @export
pgx.discretizePhenotypeMatrix <- function(df, min.ncat = 2, max.ncat = 20, remove.dup = FALSE) {
  catpheno <- pgx.getCategoricalPhenotypes(
    df,
    max.ncat = max.ncat, min.ncat = min.ncat, remove.dup = remove.dup
  )
  numpheno <- pgx.getNumericalPhenotypes(df)
  catpheno
  numpheno
  numpheno <- setdiff(numpheno, catpheno) ## already in categories?
  df.num <- c()
  if (length(numpheno)) {
    df.num <- as.matrix(df[, numpheno, drop = FALSE])
    is.high <- t(t(df.num) > apply(df.num, 2, median, na.rm = TRUE))
    df.num[is.high] <- "high"
    df.num[!is.high] <- "low"
  }
  df1 <- df[, 0]
  if (length(catpheno)) df1 <- cbind(df1, df[, catpheno, drop = FALSE])
  if (length(numpheno)) df1 <- cbind(df1, df.num)
  rownames(df1) <- rownames(df)
  df1
}

#' @export
pgx.getNumericalPhenotypes <- function(df) {
  is.bad <- 0
  is.bad1 <- grepl("^sample$|[_.]id$|replic|rep|patient|donor|individ", tolower(colnames(df)))
  is.bad2 <- grepl("year|month|day|^efs|^dfs|surv|follow", tolower(colnames(df)))
  is.bad3 <- apply(df, 2, function(x) any(grepl("^sample|patient|replicate|donor|individ", x, ignore.case = TRUE)))
  is.bad <- (is.bad1 | is.bad2 | is.bad3)
  table(is.bad)
  is.bad

  numratio <- apply(df, 2, function(x) length(unique(x))) / nrow(df)
  numratio
  numpheno <- (apply(df, 2, is.num) & !is.bad & numratio > 0.5)
  numpheno
  names(which(numpheno == TRUE))
}

## max.ncat=9999;min.ncat=2
#' @export
pgx.getCategoricalPhenotypes <- function(df, min.ncat = 2, max.ncat = 20, remove.dup = FALSE) {
  ##
  ##
  ##
  ## df <- type.convert(df)

  is.bad <- 0

  ## ... exclude sample IDs
  ## is.bad1 <- grepl("^sample$|[_.]id$|replic|rep|patient|donor|individ",tolower(colnames(df)))
  is.bad1 <- grepl("^sample$|[_.]id$|patient|donor|individ", tolower(colnames(df)))

  ## ... exclude numerical dates/age/year
  is.bad2 <- grepl("ratio|year|month|day|^age$|^efs|^dfs|surv|follow", tolower(colnames(df)))
  ## is.factor <- sapply(sapply(df, class), function(s) any(s %in% c("factor","character")))
  is.num <- sapply(df, class) == "numeric"
  is.bad2 <- (is.bad2 & is.num) ## no numeric

  ## ... exclude any sample ID coded in columns...
  is.bad3 <- apply(df, 2, function(x) {
    mean(grepl("^sample|patient|donor|individ",
      x[!is.na(x)],
      ignore.case = TRUE
    )) > 0.8
  })
  ## is.bad <- (is.bad1 | is.bad2 | is.bad3)
  is.bad <- (is.bad2 | is.bad3)
  is.bad
  table(is.bad)

  ## auto-determine which are factors
  is.factor <- apply(df, 2, is.categorical)
  is.factor
  n.unique <- apply(df, 2, function(x) length(unique(setdiff(x, c(NA, "NA", "")))))
  n.notna <- apply(df, 2, function(x) length(x[!is.na(x)]))
  is.id <- (n.unique > 0.9 * n.notna)
  is.id
  is.factor2 <- (!is.bad & is.factor & !is.id & n.unique >= min.ncat & n.unique <= max.ncat)
  is.factor2

  ## take reduced matrix
  df1 <- df[, which(is.factor2), drop = FALSE]
  dim(df1)
  nlevel <- apply(df1, 2, function(x) length(unique(x)))
  nchars <- apply(df1, 2, function(x) max(nchar(iconv(x, "latin1", "ASCII", sub = ""))))
  df1 <- df1[, order(nlevel, -nchars), drop = FALSE]
  dim(df1)

  ## head(df1)
  if (remove.dup && ncol(df1) > 1) {
    i <- 1
    j <- 2
    is.dup <- rep(FALSE, ncol(df1))
    for (i in 1:(ncol(df1) - 1)) {
      is.dup[i] <- FALSE
      for (j in (i + 1):ncol(df1)) {
        is.dup[i] <- is.dup[i] || all(rowSums(table(df1[, i], df1[, j]) != 0) == 1)
      }
    }
    is.dup
    df1 <- df1[, which(!is.dup), drop = FALSE]
  }
  colnames(df1)
}


## comp=1;level="geneset";probe=rownames(ngs$gsetX)[1]
#' @export
getLevels <- function(Y) {
<<<<<<< HEAD
    if (is.null(Y)) {
        return(NULL)
        } else if (nrow(Y) == 0) {
        return(NULL)
        } else {
        yy = Y[,grep("title|name|sample|patient",colnames(Y),invert=TRUE),drop=FALSE]   ## NEED RETHINK!!!!
        is.grpvar  = apply(yy,2,function(y) max(table(y))>1)
        is.numeric = apply(yy,2,function(y) (length(table(y))/length(y)) > 0.5)
        is.grpvar = is.grpvar & !is.numeric
        yy = yy[,is.grpvar,drop=FALSE]
        ##yy = yy[,which(apply(yy,2,function(x) length(unique(x)))<20),drop=FALSE]
        ##levels = setdiff(unique(as.vector(apply(yy,2,as.character))),c("",NA))
        levels = lapply(1:ncol(yy), function(i) unique(paste0(colnames(yy)[i],"=",yy[,i])))
        levels = sort(unlist(levels))
        return(levels)
    }
=======
  yy <- Y[, grep("title|name|sample|patient", colnames(Y), invert = TRUE), drop = FALSE] ## NEED RETHINK!!!!
  is.grpvar <- apply(yy, 2, function(y) max(table(y)) > 1)
  is.numeric <- apply(yy, 2, function(y) (length(table(y)) / length(y)) > 0.5)
  is.grpvar <- is.grpvar & !is.numeric
  yy <- yy[, is.grpvar, drop = FALSE]
  ## yy = yy[,which(apply(yy,2,function(x) length(unique(x)))<20),drop=FALSE]
  ## levels = setdiff(unique(as.vector(apply(yy,2,as.character))),c("",NA))
  levels <- lapply(1:ncol(yy), function(i) unique(paste0(colnames(yy)[i], "=", yy[, i])))
  levels <- sort(unlist(levels))
  return(levels)
>>>>>>> 008949ee
}

#' @export
#' @export
selectSamplesFromSelectedLevels <- function(Y, levels) {
  if (is.null(levels) || levels == "") {
    return(rownames(Y))
  }
  pheno <- sapply(strsplit(levels, split = "="), "[[", 1)
  ptype <- sapply(strsplit(levels, split = "="), "[[", 2)
  sel <- rep(1, nrow(Y))
  i <- 1
  for (ph in unique(pheno)) {
    k <- which(pheno == ph)
    sel <- sel * (Y[, ph] %in% ptype[k])
  }
  rownames(Y)[which(sel == 1)]
}

## fields=c("symbol","name","alias","map_location","summary")
#' @export
#' @export
getMyGeneInfo <- function(eg, fields = c("symbol", "name", "alias", "map_location", "summary")) {
  ## res = biomaRt::getGene(eg, fields="all")[[1]]
  ## fields = c("symbol","name","alias","map_location","summary")
  info <- lapply(fields, function(f) biomaRt::getGene(eg, fields = f)[[1]])
  names(info) <- fields
  info <- lapply(info, function(x) ifelse(length(x) == 3, x[[3]], "(not available)"))
  info <- sapply(info, paste, collapse = ",")
  if (0) {
    rifs <- biomaRt::getGene(eg, fields = "generif")[[1]]
    collapse.rif <- function(r) paste0(r$text, " (PMID=", r$pubmed, ")")
    rifs <- rifs[which(sapply(rifs, length) > 2)]
    xrif <- sapply(rifs[[3]], function(rr) collapse.rif(rr))
  }
  return(info)
}

## much faster and off-line
#' @export
getHSGeneInfo <- function(eg, as.link = TRUE) {
  env.list <- c(
    "symbol" = org.Hs.eg.db::org.Hs.egSYMBOL,
    "name" = org.Hs.eg.db::org.Hs.egGENENAME,
    "map_location" = org.Hs.eg.db::org.Hs.egMAP,
    "OMIM" = org.Hs.eg.db::org.Hs.egOMIM,
    "KEGG" = org.Hs.eg.db::org.Hs.egPATH,
    ## "PMID" = org.Hs.eg.db::org.Hs.egPMID,
    "GO" = org.Hs.eg.db::org.Hs.egGO
  )

  info <- lapply(env.list, function(env) AnnotationDbi::mget(eg, envir = env, ifnotfound = NA)[[1]])
  names(info) <- names(env.list)
  gene.symbol <- toupper(AnnotationDbi::mget(as.character(eg),
    envir = org.Hs.eg.db::org.Hs.egSYMBOL
  ))[1]
  info[["symbol"]] <- gene.symbol

  ## create link to GeneCards
  if (as.link) {
    genecards.link <- "<a href='https://www.genecards.org/cgi-bin/carddisp.pl?gene=GENE' target='_blank'>GENE</a>"
    info[["symbol"]] <- gsub("GENE", info[["symbol"]], genecards.link)
  }

  ## create link to OMIM
  if (as.link) {
    omim.link <- "<a href='https://www.omim.org/entry/OMIM' target='_blank'>OMIM</a>"
    info[["OMIM"]] <- sapply(info[["OMIM"]], function(x) gsub("OMIM", x, omim.link))
  }

  ## create link to KEGG
  kegg.link <- "<a href='https://www.genome.jp/kegg-bin/show_pathway?map=hsaKEGGID&show_description=show' target='_blank'>KEGGNAME (KEGGID)</a>"
  for (i in 1:length(info[["KEGG"]])) {
    kegg.id <- info[["KEGG"]][[i]]
    kegg.id <- setdiff(kegg.id, NA)
    if (length(kegg.id) > 0) {
      kegg.name <- AnnotationDbi::mget(kegg.id, envir = KEGG.db::KEGGPATHID2NAME, ifnotfound = NA)[[1]]
      if (!is.na(kegg.name) && as.link) {
        info[["KEGG"]][[i]] <- gsub("KEGGNAME", kegg.name, gsub("KEGGID", kegg.id, kegg.link))
      } else {
        info[["KEGG"]][[i]] <- kegg.name
      }
    }
  }

  ## create link to GO
  if (!is.na(info[["GO"]][1])) {
    go.evidence <- c("EXP", "IDA", "IPI", "IMP", "IGI", "IEP")
    amigo.link <- "<a href='http://amigo.geneontology.org/amigo/term/GOID' target='_blank'>GOTERM (GOID)</a>"
    sel <- which(sapply(info[["GO"]], "[[", 2) %in% go.evidence &
      sapply(info[["GO"]], "[[", 3) %in% c("BP"))
    sel
    info[["GO"]] <- info[["GO"]][sel]

    ## sometimes GO.db is broken...
    suppressWarnings(try.out <- try(AnnotationDbi::Term(AnnotationDbi::mget("GO:0000001",
      envir = GO.db::GOTERM,
      ifnotfound = NA
    )[[1]])))
    go.ok <- (class(try.out) != "try-error")
    if (go.ok && length(sel) > 0) {
      i <- 1
      for (i in 1:length(info[["GO"]])) {
        go_id <- info[["GO"]][[i]][[1]]
        go_term <- AnnotationDbi::Term(AnnotationDbi::mget(go_id, envir = GO.db::GOTERM, ifnotfound = NA)[[1]])
        if (as.link) {
          info[["GO"]][[i]] <- gsub("GOTERM", go_term, gsub("GOID", go_id, amigo.link))
        } else {
          info[["GO"]][[i]] <- go_term
        }
      }
    } else {
      info[["GO"]] <- NULL
    }
  }

  return(info)
}

## levels="gene";contrast="Bmem_activation";layout=NULL;gene="IRF4";layout="layout_with_fr";hilight=NULL
#' @export
pgx.getGeneFamilies <- function(genes, min.size = 10, max.size = 500) {
  ## dir="/home/share/datasets/gmt/";nrows=-1
  read.gmt <- function(gmt.file, dir = NULL, add.source = FALSE, nrows = -1) {
    f0 <- gmt.file
    if (strtrim(gmt.file, 1) == "/") dir <- NULL
    if (!is.null(dir)) f0 <- paste(sub("/$", "", dir), "/", gmt.file, sep = "")
    ## cat("reading GMT from file",file,"\n")
    gmt <- read.csv(f0, sep = "!", header = FALSE, comment.char = "#", nrows = nrows)[, 1]
    gmt <- as.character(gmt)
    ##    gmt <- gsub("[\t]+","\t",gmt)
    gmt <- sapply(gmt, strsplit, split = "\t")
    names(gmt) <- NULL
    gmt.name <- sapply(gmt, "[", 1)
    gmt.source <- sapply(gmt, "[", 2)
    gmt.genes <- sapply(gmt, function(x) {
      if (length(x) < 3) {
        return("")
      }
      paste(x[3:length(x)], collapse = " ")
    })
    ## gmt.genes <- gsub("[\t]+"," ",gmt.genes)
    gset <- strsplit(gmt.genes, split = "[ \t]")
    gset <- lapply(gset, function(x) setdiff(x, c("", "NA", NA)))
    names(gset) <- gmt.name
    if (add.source) {
      names(gset) <- paste0(names(gset), " (", gmt.source, ")")
    }
    ## gset <- gset[which(lapply(gset,length)>0)]
    gset
  }

  ## -----------------------------------------------------------------------------
  ## Gene families
  ## -----------------------------------------------------------------------------
  ## xgene = genes[,"gene_name"]
  ## xtitle = genes[,"gene_title"]
  families <- list()
  families[["<all>"]] <- genes ## X is sorted

  gmt.kea <- read.gmt(playdata::get_file("kinase_substrates_kea.gmt"))
  gmt.chea <- read.gmt(playdata::get_file("tf_targets_chea.gmt"))
  families[["Kinases (KEA)"]] <- names(gmt.kea)
  families[["Transcription factors (ChEA)"]] <- names(gmt.chea)

  ## Read standard HGNC gene families (www.genefamilies.org)
  gmt.hgnc <- read.gmt(playdata::get_file("hgnc_genefamilies_EDITED.gmt"))

  gmt.hgnc.size <- sapply(gmt.hgnc, length)
  gmt.hgnc <- gmt.hgnc[which(gmt.hgnc.size >= 50 & gmt.hgnc.size <= 1000)]
  length(gmt.hgnc)
  names(gmt.hgnc) <- paste0(names(gmt.hgnc), " (HGNC)")

  families <- c(families, gmt.hgnc)

  ## xgene = as.character(genes$gene_name)
  ## gtype = as.character(genes$gene_type)
  ## gtype = gsub("TR_.*gene","TR_gene",gtype)
  ## gtype = gsub(".*pseudogene","pseudogene",gtype)
  ## sort(table(gtype))
  ## families[["<protein_coding>"]] = genes[which(gtype=="protein_coding")]
  ## families[["Antisense genes"]] = genes[which(gtype=="antisense")]
  ## families[["Pseudogenes"]] = genes[which(gtype=="pseudogene")]
  ## families[["TR genes"]] = genes[which(gtype=="TR_gene")]
  ## families[["lincRNA"]] = genes[which(gtype=="lincRNA")]
  ## families[["snoRNA"]] = genes[which(gtype=="snoRNA")]
  ## families[["Arginine related"]] = genes[grep("arginine",tolower(xtitle))]
  ## families[["CD family"]] = genes[grep("^CD[1-9]",genes)]
  families[["Interleukins (IL)"]] <- genes[grep("^IL[1-9]", genes)]
  families[["Chemokines"]] <- genes[grep("CCL|CCR|CXCR|CXCL|XCL|CX3", genes)]
  families[["Ribosomal proteins"]] <- genes[grep("^RPS|^RPL", genes)]
  families[["Ribosomal (mitochondrial)"]] <- genes[grep("^MRPL|^MRPS", genes)]
  ## families[["TR family"]] = genes[grep("^TR[ABDG][VJC]",genes)]
  families[["G-protein family"]] <- genes[grep("^GN[ABG]|^GPBAR|^GPER|^FZD", genes)]
  families[["Heatshock proteins"]] <- genes[grep("^HSP", genes)]
  families[["Integrin family"]] <- genes[grep("^ITG", genes)]
  families[["MAPK family"]] <- genes[grep("^MAP[1-9]|^MAPK", genes)]
  ## families[["Olfactory receptors"]] = genes[grep("^OR[1-9]",genes)]
  families[["Myosins"]] <- genes[grep("^MYO[1-9]", genes)]
  families[["Protein phosphatase (PPP)"]] <- genes[grep("^PPP", genes)]
  families[["PTP family"]] <- genes[grep("^PTP", genes)]
  families[["Small nucleolar RNA"]] <- genes[grep("^SNOR", genes)]
  families[["Toll-like receptors"]] <- genes[grep("^TLR", genes)]
  ## families[["Zinc-fingers C2H2-type"]] = genes[grep("^ZNF",genes)]
  families[["EIF factors"]] <- genes[grep("^EIF", genes)]
  families[["GPR proteins"]] <- genes[grep("^GPR", genes)]
  families[["CDCC proteins"]] <- genes[grep("^CDCC", genes)]
  families[["KIAA proteins"]] <- genes[grep("^KIAA", genes)]
  families[["TRIM proteins"]] <- genes[grep("^TRIM", genes)]
  families[["TNF proteins"]] <- genes[grep("^TNF", genes)]
  families[["SLC proteins"]] <- genes[grep("^SLC", genes)]
  families[["ZBTB proteins"]] <- genes[grep("^ZBTB", genes)]
  families[["TMEM family"]] <- genes[grep("^TMEM", genes)]
  families[["STAT family"]] <- genes[grep("^STAT", genes)]
  families[["DNA/RNA polymerases"]] <- genes[grep("^POL", genes)]
  families[["Proteasome"]] <- genes[grep("^PSM", genes)]
  families[["IFN/IFIT family"]] <- genes[grep("^IFN|^IFIT", genes)]
  families[["Nuclear receptors"]] <- genes[grep("^NR[0-9]|^RXR|^ESR|^PGR$|^AR$|^HNF4|^ROR|^PPAR|^THR|^VDR", genes)]
  families[["Cytochrome family"]] <- genes[grep("^CYP|^CYB|^CYC|^COX|^COA", genes)]
  families[["Micro RNA"]] <- genes[grep("^MIR", genes)]

  ## add pathways?
  ## kk = grep("^BIOCARTA_",names(ngs$gmt.all))
  ## kk = Matrix::head(kk,5) ## just try
  ## pathways = ngs$gmt.all[kk]
  ## families = c(families, pathways)

  ## convert to mouse???
  is.mouse <- (mean(grepl("[a-z]", sub(".*:", "", genes))) > 0.8)
  is.mouse
  if (is.mouse) {
    mouse.genes <- as.character(unlist(as.list(org.Mm.eg.db::org.Mm.egSYMBOL)))
    names(mouse.genes) <- toupper(mouse.genes)
    families <- parallel::mclapply(families, function(s) {
      setdiff(as.character(mouse.genes[toupper(s)]), NA)
    },
    mc.cores = 16
    )
  }

  ## sort all
  families <- lapply(families, function(f) intersect(f, genes))

  ## ----------- filter on size
  nsize <- sapply(families, length)
  sel <- which(nsize >= min.size & nsize < max.size)
  sel <- unique(c(which(names(families) == "<all>"), sel))
  families <- families[sel]

  return(families)
}

#' @export
pgx.getGeneSetCollections <- function(gsets, min.size = 10, max.size = 500) {
  ## -----------------------------------------------------------------------------
  ## Gene set collections
  ## -----------------------------------------------------------------------------
  ## gsets = rownames(ngs$gsetX)

  kegg0 <- sort(gsets[grep("KEGG|.*hsa[0-9]{5}$", gsets)])
  kegg0 <- kegg0[!duplicated(getKeggID(kegg0))]

  collections <- list(
    "Hallmark collection" = gsets[grep("HALLMARK", gsets)],
    "KEGG pathways" = kegg0,
    "KEGG metabolic pathways" = kegg0[grep("^00|^01", getKeggID(kegg0))],
    ## "REACTOME pathways" = gsets[grep("^REACTOME",gsets)],
    ## "Gene Ontology" = gsets[grep("^GO[_:]",gsets)],
    ## "GO biological processes" = gsets[grep("^GOBP",gsets)],
    ## "GO cellular compartment" = gsets[grep("^GOCC",gsets)],
    ## "GO molecular function" = gsets[grep("^GOMF",gsets)],
    ## "MSigDB C2" = gsets[grep("^C2",gsets)],
    ## "MSigDB C3" = gsets[grep("^C3",gsets)],
    ## "MSigDB C6" = gsets[grep("^C6",gsets)],
    ## "MSigDB C7" = gsets[grep("^C7",gsets)],
    ## "Kinase substrates (KEA)" = gsets[grep("^KEA",gsets)],
    ## "TF targets (ChEA)" = gsets[grep("^CHEA",gsets)],
    ## "Drug signatures" = gsets[grep("DRUG",gsets,ignore.case=TRUE)],
    ## "Drug signatures (up)" = gsets[grep("^DRUG_.*_UP$",gsets)],
    ## "Drug signatures (down)" = gsets[grep("^DRUG_.*_DN$",gsets)],
    ## "PID pathways" = gsets[grep("^PID_",gsets)],
    ## "PANTHER pathways" = gsets[grep("PANTHER",gsets)],
    ## "BIOCARTA pathways" = gsets[grep("^BIOCARTA_",gsets)],
    "Pathway related" = gsets[grep("pathway", gsets, ignore.case = TRUE)],
    ## "Kinase related" = gsets[grep("kinase",gsets,ignore.case=TRUE)],
    "Metabolism related" = gsets[grep("metaboli", gsets, ignore.case = TRUE)],
    "Signalling related" = gsets[grep("signal", gsets, ignore.case = TRUE)],
    "T-cell related" = gsets[grep("tcell|t-cell|t[ ]cell", gsets, ignore.case = TRUE)],
    "B-cell related" = gsets[grep("bcell]b-cell|b[ ]cell", gsets, ignore.case = TRUE)],
    "Response related" = gsets[grep("response", gsets, ignore.case = TRUE)],
    "Cancer related" = gsets[grep("cancer", gsets, ignore.case = TRUE)],
    "Immune related" = gsets[grep("immune", gsets, ignore.case = TRUE)],
    "Cell differentiation" = gsets[grep("differentiation", gsets, ignore.case = TRUE)],
    "Checkpoint related" = gsets[grep("checkpoint", gsets, ignore.case = TRUE)],
    "IL gene sets" = gsets[grep("IL[1-9]{1,2}", gsets, ignore.case = TRUE)]
  )

  collections[["<all>"]] <- gsets ## X is sorted
  collections <- collections[which(sapply(collections, length) >= 10)]
  collections <- collections[order(names(collections))]

  ## ----------- add main collections from gene set prefixes
  gsets.db <- sub(":.*", "", gsets)
  gsets.groups <- tapply(gsets, gsets.db, list)
  collections <- c(collections, gsets.groups)

  ## ----------- filter on size
  nsize <- sapply(collections, length)
  sel <- which(nsize >= min.size & nsize < max.size)
  collections <- collections[sel]
  return(collections)
}


## -----------------------------------------------------------------------------
## Generic module functions
## -----------------------------------------------------------------------------

#' @export
filterFamily <- function(genes, family, ngs) {
  gg <- ngs$families[[10]]
  gg <- ngs$families[[family]]
  ## check probe name, short probe name or gene name for match
  p0 <- (toupper(sub(".*:", "", rownames(genes))) %in% toupper(gg))
  p1 <- (toupper(rownames(genes)) %in% toupper(gg))
  p2 <- (toupper(as.character(genes$gene_name)) %in% toupper(gg))
  jj <- which(p0 | p1 | p2)
  rownames(genes)[jj]
}

#' @export
filterProbes <- function(genes, gg) {
  ## genes = ngs$families[[10]]
  ## genes = ngs$families[[family]]
  ## check probe name, short probe name or gene name for match
  p0 <- (toupper(sub(".*:", "", rownames(genes))) %in% toupper(gg))
  p1 <- (toupper(rownames(genes)) %in% toupper(gg))
  p2 <- (toupper(as.character(genes$gene_name)) %in% toupper(gg))
  jj <- which(p0 | p1 | p2)
  if (length(jj) == 0) {
    return(NULL)
  }
  return(rownames(genes)[jj])
}

#' @export
computeFeatureScore <- function(X, Y, features) {
  ## features=X=NULL
  ## Y = ngs$Y[,grep("group|sample|patient",colnames(ngs$Y),invert=TRUE)]
  sdx <- apply(X, 1, sd)
  names(sdx) <- rownames(X)
  S <- matrix(NA, nrow = length(features), ncol = ncol(Y))
  rownames(S) <- names(features)
  colnames(S) <- colnames(Y)
  for (k in 1:ncol(Y)) {
    grp <- Y[colnames(X), k]
    grp <- as.character(grp)
    score <- rep(NA, length(features))
    names(score) <- names(features)
    i <- 1
    for (i in 1:length(features)) {
      pp <- features[[i]]
      ## if(input$cl_level=="gene") pp = filterProbes(ngs$GENES, features[[i]])
      pp <- Matrix::head(pp[order(-sdx[pp])], 100)
      mx <- t(apply(X[pp, ], 1, function(x) tapply(x, grp, mean)))
      ## D = as.matrix(dist(t(mx)))
      D <- 1 - stats::cor(mx, use = "pairwise")
      diag(D) <- NA
      score[i] <- mean(D, na.rm = TRUE)
    }
    S[, k] <- score
  }
  if (is.null(S)) {
    return(NULL)
  }
  return(S)
}


## -----------------------------------------------------------------------------
## KEGG
## -----------------------------------------------------------------------------

#' @export
getKeggID <- function(gsets) {
  ## Guess KEGG id from gene set name
  ##

  kegg.names <- unlist(as.list(KEGG.db::KEGGPATHID2NAME))
  kegg.ids <- names(kegg.names)
  kegg.namesUPPERCASE <- toupper(gsub("[- ]", "_", gsub("[)(/,.']", "", kegg.names)))
  kegg.namesUPPERCASE <- gsub("__|___", "_", kegg.namesUPPERCASE)

  k1 <- grep("hsa[0-9]{5}$", gsets, value = TRUE, ignore.case = TRUE)
  names(k1) <- sub(".*_hsa0", "0", k1)
  k2 <- grep("kegg", gsets, value = TRUE, ignore.case = TRUE)
  k2x <- sub(".*KEGG_", "", k2)
  names(k2) <- kegg.ids[match(k2x, kegg.namesUPPERCASE)]

  kegg.gsets <- c(k1, k2)
  kegg.ids <- names(kegg.gsets)[match(gsets, kegg.gsets)]
  kegg.ids

  return(kegg.ids)
}

## -----------------------------------------------------------------------------
## Generic helper functions
## -----------------------------------------------------------------------------

#' @export
is.Date <- function(x) {
  ## From https://stackoverflow.com/questions/18178451/is-there-a-way-to-check-if-a-column-is-a-date-in-r
  if (!all(is.na(as.Date(
    as.character(x),
    format = c("%d/%m/%Y", "%d-%m-%Y", "%Y/%m/%d", "%Y-%m-%d")
  )))) {
    return(TRUE)
  } else {
    return(FALSE)
  }
}

## mat=ngs$X;group=ngs$samples$group;FUN=mean
#' @export
averageByGroup <- function(mat, group, FUN = mean) {
  ## sum(duplicated(ngs$genes$gene_name))
  ## out <- t(apply(mat, 1, function(x) tapply(x, group, FUN)))
  out <- do.call(cbind, tapply(
    1:ncol(mat), group,
    function(i) rowMeans(mat[, i, drop = FALSE])
  ))
  return(out)
}

#' @export
makeAcronym <- function(x) {
  xp <- strsplit(x, split = "[_ -]")
  sapply(xp, function(s) {
    if (length(s) == 1) {
      return(substring(s, 1, 2))
    }
    toupper(paste(substring(s, 1, 1), collapse = ""))
  })
}


#' @export
relevelFactorFirst <- function(f) {
  factor(f, levels = f[!duplicated(f)])
}

#' @export
extremeCorrelation <- function(query_sig, ref_set, n = 200) {
  gg <- intersect(rownames(ref_set), names(query_sig))
  if (n > 0) {
    gg <- gg[unique(c(Matrix::head(order(query_sig), n), head(order(-query_sig), n)))]
  }
  rho <- stats::cor(ref_set[gg, ], query_sig[gg], use = "pairwise")
  rho <- rho[order(-rowMeans(rho**2, na.rm = TRUE)), , drop = FALSE]
  if (NCOL(rho) == 1) rho <- rho[, 1]
  return(rho)
}

#' Convert any gene alias to official gene symbol
#'
#' @export
alias2hugo <- function(s, org = NULL, na.orig = TRUE) {
  ## determine if we deal with human or mouse
  hs.symbol <- unlist(as.list(org.Hs.eg.db::org.Hs.egSYMBOL))
  mm.symbol <- unlist(as.list(org.Mm.eg.db::org.Mm.egSYMBOL))
  if (is.null(org)) {
    is.human <- mean(s %in% hs.symbol, na.rm = TRUE) >= mean(s %in% mm.symbol, na.rm = TRUE)
    org <- ifelse(is.human, "hs", "mm")
  }
  org
  ## eg <- sapply(lapply(s, get, env=org.Hs.eg.db::org.Hs.egALIAS2EG),"[",1)
  nna <- which(!is.na(s) & s != "" & s != " ")
  s1 <- trimws(s[nna])
  hugo <- NULL
  if (org == "hs") {
    hugo <- suppressWarnings(
      limma::alias2SymbolTable(s1, species = "Hs")
    )
  } else if (org == "mm") {
    hugo <- suppressWarnings(
      limma::alias2SymbolTable(s1, species = "Mm")
    )
  } else {
    stop("[alias2hugo] invalid organism")
  }
  jj <- which(is.na(hugo))
  if (na.orig && length(jj)) hugo[jj] <- s1[jj]
  hugo0 <- rep(NA, length(s))
  hugo0[nna] <- hugo
  return(hugo0)
}

#' @export
breakstringBROKEN <- function(s, n, force = FALSE) {
  if (is.null(s) || length(s) == 0) {
    return(NULL)
  }
  if (length(s) == 1) {
    return(breakstring1(s, n = n, force = force))
  }
  sapply(s, breakstring1, n = n, force = force)
}

## s="breakstringBROKENbreakstringBROKENbreakstringBROKENbreakstringBROKEN";n=10
#' @export
breakstring <- function(s, n, nmax = 999, force = FALSE, brk = "\n") {
  if (is.na(s)) {
    return(NA)
  }
  s <- substring(as.character(s), 1, nmax)
  if (nchar(s) < n) {
    return(s)
  }
  b <- substring(s, 1, n)
  n1 <- n + 1
  for (i in 1:10) {
    if (n1 > nchar(s)) break
    b1 <- substring(s, n1, n1 + n)
    b <- paste0(b, brk, b1)
    n1 <- n1 + n + 1
  }
  return(b)
}

## s="breakstringBROKENbreakstringBROKENbreakstringBROKENbreakstringBROKEN";n=10
## n=20;brk="\n"
#' @export
breakstring2 <- function(s, n, brk = "\n", nmax = 999) {
  if (is.na(s)) {
    return(NA)
  }
  s <- substring(as.character(s), 1, nmax)
  if (is.na(s)) {
    return(NA)
  }
  if (nchar(s) < n) {
    return(s)
  }
  a <- ""
  words <- paste0(strsplit(s, split = " ")[[1]], " ")
  words
  it <- 0
  len1 <- sum(sapply(words, nchar))
  len1
  while (len1 > n && it < 100 && length(words) > 1) {
    len <- cumsum(sapply(words, nchar))
    len
    k <- which(len > n)[1]
    k
    if (k == 1) k <- 2
    a <- paste0(a, paste0(words[1:(k - 1)], collapse = ""), brk)
    a
    words <- words[k:length(words)]
    words
    it <- it + 1
    len1 <- sum(sapply(words, nchar))
    len1
  }
  a <- paste0(a, paste0(words, collapse = ""), brk)
  a <- sub(paste0(brk, "$"), "", gsub(paste0(" ", brk), brk, a))
  return(a)
}

#' @export
shortstring <- function(s, n, dots = 1) {
  sapply(s, shortstring0, n = n, dots = dots)
}

#' @export
shortstring0 <- function(s, n, dots = 1) {
  ## s0 = as.character(s)
  s0 <- iconv(as.character(s), to = "UTF-8")
  s0 <- gsub("[&].*[;]", "", s0) ## HTML special garbage...
  jj <- which(nchar(s0) > n)
  if (length(jj) == 0) {
    return(s0)
  }
  s <- s0[jj]
  if (dots < 1) {
    n1 <- ceiling(dots * n)
    s1 <- substring(s, 1, n1)
    s2 <- substring(s, nchar(s) - n + nchar(s1), nchar(s))
    aa <- paste0(s1, "...", s2)
  } else {
    aa <- paste0(substring(s, 1, n), "...")
  }
  s0[jj] <- aa
  s0
}

#' @export
psort <- function(x, p.col = NULL) {
  j <- grep("p.value|^p$|p-val|pval", tolower(colnames(x)))[1]
  x[order(x[, j]), ]
}

#' @export
color_from_middle <- function(data, color1, color2) {
  ## from https://stackoverflow.com/questions/33521828/
  max_val <- max(abs(data), na.rm = TRUE)
  DT::JS(sprintf("isNaN(parseFloat(value)) || value < 0 ? 'linear-gradient(90deg, transparent, transparent ' + (50 + value/%s * 50) + '%%, %s ' + (50 + value/%s * 50) + '%%,%s  50%%,transparent 50%%)': 'linear-gradient(90deg, transparent, transparent 50%%, %s 50%%, %s ' + (50 + value/%s * 50) + '%%, transparent ' + (50 + value/%s * 50) + '%%)'", max_val, color1, max_val, color1, color2, color2, max_val, max_val))
}

#' @export
tidy.dataframe <- function(Y) {
  ## as_tibble(Y)
  Y <- Y[, which(colMeans(is.na(Y)) < 1), drop = FALSE]
  Y <- apply(Y, 2, function(x) sub("^NA$", NA, x)) ## all characters
  Y <- Y[, which(colMeans(is.na(Y)) < 1), drop = FALSE]
  Y <- apply(Y, 2, function(x) gsub("^[ ]*|[ ]*$", "", x))
  suppressWarnings(num.Y <- apply(Y, 2, function(x) as.numeric(as.character(x))))
  is.numeric <- (0.8 * colMeans(is.na(num.Y)) <= colMeans(is.na(Y)))
  nlevel <- apply(Y, 2, function(x) length(unique(x)))
  is.factor <- (!is.numeric | (is.numeric & nlevel <= 3))
  is.factor <- (is.factor | grepl("batch|replicat|type|clust|group", colnames(Y)))
  new.Y <- data.frame(Y, check.names = FALSE)
  new.Y[, which(is.numeric)] <- num.Y[, which(is.numeric), drop = FALSE]
  new.Y[, which(is.factor)] <- apply(
    Y[, which(is.factor), drop = FALSE], 2,
    function(a) factor(as.character(a))
  )
  new.Y <- data.frame(new.Y, check.names = FALSE)
  return(new.Y)
}

#' @export
param.class <- function(A) sapply(tidy.dataframe(A), class)

#' @export
is.num <- function(y) {
  suppressWarnings(numy <- as.numeric(as.character(y)))
  t1 <- !all(is.na(numy)) && is.numeric(numy)
  t2 <- length(unique(y)) > 0.33 * length(y)
  (t1 && t2)
}

#' @export
isanumber <- function(x) {
  x <- sub("NA", NA, x)
  x[which(x == "")] <- NA
  suppressWarnings(nx <- as.numeric(x[!is.na(x)]))
  (length(nx) > 0 && mean(!is.na(nx)) > 0.5)
}

#' @export
expandAnnotationMatrix <- function(A) {
  expandPhenoMatrix(A)
}

#' @export
expandAnnotationMatrixSAVE <- function(A) {
  ## get expanded annotation matrix
  nlevel <- apply(A, 2, function(x) length(unique(x)))
  y.isnum <- apply(A, 2, is.num)
  ## kk <- (y.isnum | (!y.isnum & nlevel>1 & nlevel<=5))
  ## A <- A[,which(kk),drop=FALSE]
  Matrix::head(A)
  i <- 1
  m1 <- list()
  for (i in 1:ncol(A)) {
    if (is.num(A[, i])) {
      m0 <- matrix(rank(A[, i], na.last = "keep"), ncol = 1)
      colnames(m0) <- colnames(A)[i]
    } else {
      x <- as.character(A[, i])
      x[is.na(x)] <- "_"
      m0 <- model.matrix(~ 0 + x)
      colnames(m0) <- sub("^x", "", colnames(m0))
    }
    if (NCOL(m0) > 1) {
      colnames(m0) <- paste0(colnames(A)[i], "=", colnames(m0))
    }
    m1[[i]] <- m0
  }
  names(m1) <- colnames(A)
  ## m1 <- lapply(m1, function(m) {colnames(m)=sub("^x","",colnames(m));m})
  M <- do.call(cbind, m1)
  rownames(M) <- rownames(A)
  return(M)
}

#' @export
expandPhenoMatrix <- function(pheno, collapse = TRUE, drop.ref = TRUE) {
  ## get expanded annotation matrix
  ## a1 <- pheno[,grep("group|sample",colnames(pheno),invert=TRUE),drop=FALSE]
  ## m2 <- expandAnnotationMatrix(a1)
  a1 <- tidy.dataframe(pheno)
  nlevel <- apply(a1, 2, function(x) length(setdiff(unique(x), NA)))
  nterms <- colSums(!is.na(a1))
  ## y.class <- sapply(a1,class)
  y.class <- sapply(type.convert(pheno, as.is = TRUE), class)
  ## y.isnum <- apply(a1,2,is.num)
  y.isnum <- (y.class %in% c("numeric", "integer"))
  nlevel
  nratio <- nlevel / nterms
  nratio
  kk <- which(y.isnum | (!y.isnum & nlevel > 1 & nratio < 0.66))
  if (length(kk) == 0) {
    return(NULL)
  }
  a1 <- a1[, kk, drop = FALSE]
  a1.isnum <- y.isnum[kk]
  Matrix::head(a1)
  i <- 1
  m1 <- list()
  for (i in 1:ncol(a1)) {
    if (a1.isnum[i]) {
      ## m0 <- matrix(rank(a1[,i]), ncol=1)
      suppressWarnings(x <- as.numeric(a1[, i]))
      m0 <- matrix((x > median(x, na.rm = TRUE)), ncol = 1)
      colnames(m0) <- "high"
    } else if (drop.ref && nlevel[i] == 2) {
      x <- as.character(a1[, i])
      x1 <- Matrix::tail(sort(x), 1)
      m0 <- matrix(x == x1, ncol = 1)
      colnames(m0) <- x1
    } else {
      x <- as.character(a1[, i])
      x[is.na(x) | x == "NA" | x == " "] <- "_"
      m0 <- model.matrix(~ 0 + x)
      colnames(m0) <- sub("^x", "", colnames(m0))
    }
    rownames(m0) <- rownames(a1)
    ## remove "_"
    if ("_" %in% colnames(m0)) {
      m0 <- m0[, -which(colnames(m0) == "_")]
    }

    m1[[i]] <- m0
  }
  names(m1) <- colnames(a1)
  if (collapse) {
    for (i in 1:length(m1)) {
      colnames(m1[[i]]) <- paste0(names(m1)[i], "=", colnames(m1[[i]]))
    }
    m1 <- do.call(cbind, m1)
  }
  return(m1)
}

#' @export
correctMarchSeptemberGenes <- function(gg) {
  sep.from <- c(paste0("0", 1:9, "-Sep"), paste0(1:19, "-Sep"))
  sep.to <- c(paste0("SEPT", 1:9), paste0("SEPT", 1:19))
  mar.from <- c(paste0("0", 1:9, "-Mar"), paste0(1:19, "-Mar"))
  mar.to <- c(paste0("MARCH", 1:9), paste0("MARCH", 1:19))


  from <- c(sep.from, mar.from)
  to <- c(sep.to, mar.to)
  gg1 <- sub("[.-]Sep$|[.-]SEP$", "-Sep", gg)
  gg1 <- sub("[.-]Mar$|[.-]MAR$", "-Mar", gg1)
  jj <- which(from %in% gg1)
  gg2 <- gg1
  if (length(jj) > 0) {
    cat("Found ", length(jj), "Sept/Mar genes!\n")
    length(jj)
    from[jj]
    gg2 <- plyr::mapvalues(gg1, from[jj], to[jj])
  }
  return(gg2)
}

#' @export
cor.pvalue <- function(x, n) pnorm(-abs(x / ((1 - x**2) / (n - 2))**0.5))

#' @export
getGSETS_playbase <- function(gsets = NULL, pattern = NULL) {
  if (is.null(gsets)) gsets <- names(playdata::iGSETS)
  if (!is.null(pattern)) {
    gsets <- grep(pattern, gsets, value = TRUE)
  }
  gsets <- intersect(gsets, names(playdata::iGSETS))
  lapply(playdata::iGSETS[gsets], function(idx) playdata::GSET_GENES[idx])
}

#' Note: this function needs to be refactored since lib.dir will not exist
#' @export
getGSETS_playbase.SAVE <- function(pattern, lib.dir, custom_families_file = "custom-families.gmt") {
  # get gene symbols
  GENE.SYMBOL <- unlist(as.list(org.Hs.eg.db::org.Hs.egSYMBOL))
  # get f1 and families
  FAMILIES <- pgx.getGeneFamilies(GENE.SYMBOL, min.size = 10, max.size = 9999)
  fam.file <- file.path(lib.dir, custom_families_file)
  if (file.exists(fam.file)) {
    custom.gmt <- read.gmt(file.path(lib.dir, custom_families_file), add.source = TRUE)
    names(custom.gmt)
    FAMILIES <- c(FAMILIES, custom.gmt)
  }
  FAMILIES[["<all>"]] <- GENE.SYMBOL
  f1 <- FAMILIES
  names(f1) <- paste0("FAMILY:", names(f1))
  names(f1) <- sub("FAMILY:<all>", "<all>", names(f1))

  # get GSETS
  GSETS <- c(playbase::GSETS, f1)

  # to get iGSETS
  GSET.GENES <- sort(unique(unlist(GSETS))) ## slow...
  iGSETS <- parallel::mclapply(GSETS, function(a) match(a, GSET.GENES)) ## slow...
  gs <- grep(pattern, names(iGSETS), value = TRUE)
  names(iGSETS) <- names(GSETS)

  lapply(iGSETS[gs], function(i) GSET.GENES[i])
}

## =====================================================================================
## =========================== END OF FILE =============================================
## =====================================================================================<|MERGE_RESOLUTION|>--- conflicted
+++ resolved
@@ -901,24 +901,6 @@
 ## comp=1;level="geneset";probe=rownames(ngs$gsetX)[1]
 #' @export
 getLevels <- function(Y) {
-<<<<<<< HEAD
-    if (is.null(Y)) {
-        return(NULL)
-        } else if (nrow(Y) == 0) {
-        return(NULL)
-        } else {
-        yy = Y[,grep("title|name|sample|patient",colnames(Y),invert=TRUE),drop=FALSE]   ## NEED RETHINK!!!!
-        is.grpvar  = apply(yy,2,function(y) max(table(y))>1)
-        is.numeric = apply(yy,2,function(y) (length(table(y))/length(y)) > 0.5)
-        is.grpvar = is.grpvar & !is.numeric
-        yy = yy[,is.grpvar,drop=FALSE]
-        ##yy = yy[,which(apply(yy,2,function(x) length(unique(x)))<20),drop=FALSE]
-        ##levels = setdiff(unique(as.vector(apply(yy,2,as.character))),c("",NA))
-        levels = lapply(1:ncol(yy), function(i) unique(paste0(colnames(yy)[i],"=",yy[,i])))
-        levels = sort(unlist(levels))
-        return(levels)
-    }
-=======
   yy <- Y[, grep("title|name|sample|patient", colnames(Y), invert = TRUE), drop = FALSE] ## NEED RETHINK!!!!
   is.grpvar <- apply(yy, 2, function(y) max(table(y)) > 1)
   is.numeric <- apply(yy, 2, function(y) (length(table(y)) / length(y)) > 0.5)
@@ -929,7 +911,6 @@
   levels <- lapply(1:ncol(yy), function(i) unique(paste0(colnames(yy)[i], "=", yy[, i])))
   levels <- sort(unlist(levels))
   return(levels)
->>>>>>> 008949ee
 }
 
 #' @export
