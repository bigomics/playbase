##
## This file is part of the Omics Playground project.
## Copyright (c) 2018-2023 BigOmics Analytics SA. All rights reserved.
##


#' @title Create a Phenotype Matrix
#'
#' @description This function creates a phenotype matrix from a PGX object.
#'
#' @param pgx A list representing a PGX object containing the data to be analyzed.
#' @param phenotype A character string specifying the name of the phenotype to use for creating the matrix.
#'
#' @details This function takes a PGX object `pgx` and a character string `phenotype` as input and
#' creates a phenotype matrix using the specified phenotype. The phenotype matrix is created by extracting
#' the specified phenotype from the `samples` data frame in the `pgx` object and converting it into a model matrix.
#' The resulting phenotype matrix is returned as a numeric matrix.
#'
#' @return A numeric matrix representing the phenotype matrix created from the specified phenotype.
#'
#' @export
pgx.phenoMatrix <- function(pgx, phenotype) {
  y <- pgx$samples[, phenotype]
  mm <- t(stats::model.matrix(~ 0 + y))
  rownames(mm) <- sub("^y", "", rownames(mm))
  colnames(mm) <- rownames(pgx$samples)
  as.matrix(mm)
}


#' @title Compact Positions
#'
#' @description This function compacts a matrix of positions by removing white space.
#'
#' @param pos A numeric matrix of positions to be compacted.
#' @param d An optional numeric value specifying the maximum distance between adjacent positions after compaction.
#' The default value is 0.01.
#'
#' @details This function takes a numeric matrix of positions `pos` and an optional numeric value `d` as input and compacts the positions by removing white space.
#' For each column in `pos`, the function calculates the distances between adjacent positions and replaces any distance greater than `d` with `d`.
#' The resulting compacted positions are returned as a numeric matrix of the same size as `pos`.
#'
#' @return A numeric matrix of the same size as `pos`, containing the compacted positions.
#'
#' @export
pos.compact <- function(pos, d = 0.01) {
  ## make positions more dense removing white space
  for (i in 1:ncol(pos)) {
    x <- pos[, i]
    dr <- d * diff(range(x))
    names(x) <- 1:nrow(pos)
    ii <- order(x)
    x1 <- cumsum(c(x[ii[1]], pmin(diff(x[ii]), dr)))
    pos[, i] <- x1[order(as.integer(names(x1)))]
  }
  pos
}


#' Find non-overlapping boxes for points
#'
#' @param df Data frame containing point positions
#' @param xcol Name of column in \code{df} containing x coordinates
#' @param ycol Name of column in \code{df} containing y coordinates
#' @param box_padding_x Padding to add to box width
#' @param box_padding_y Padding to add to box height
#' @param point_padding_x Minimum spacing between points in x direction
#' @param point_padding_y Minimum spacing between points in y direction
#' @param xlim Limits for x axis
#' @param ylim Limits for y axis
#' @param force Repulsion force between boxes
#' @param maxiter Maximum number of iterations
#'
#' @return Data frame with updated non-overlapping box coordinates
#'
#' @details This function takes a data frame of point positions and calculates non-overlapping
#' box positions around each point using a physical simulation.
#'
#' It returns a data frame containing the updated box corner positions after repulsion.
#' The x1,y1,x2,y2 columns correspond to the box corners.
#'
#' @examples
#' \dontrun{
#' points <- data.frame(x = runif(10), y = runif(10))
#' boxes <- util.findboxes(points, "x", "y", 0.2, 0.2, 0.1, 0.1)
#' }

#' @export
util.findboxes <- function(df, xcol, ycol,
                           box_padding_x, box_padding_y,
                           point_padding_x, point_padding_y,
                           xlim, ylim,
                           force = 1e-7, maxiter = 20000) {
  # https://github.com/slowkow/ggrepel/issues/24

  # x and y posiitons as a dataframe
  posdf <- df[c(xcol, ycol)]

  # returnd a df where columns are points
  boxdf <- apply(posdf, 1, function(row) {
    xval <- row[xcol]
    yval <- row[ycol]
    return(c(
      xval - box_padding_x / 2,
      yval - box_padding_y / 2,
      xval + box_padding_x / 2,
      yval + box_padding_y / 2
    ))
  })
  # columns are x1,y1,x2,y2
  boxmatrix <- as.matrix(t(boxdf))

  moved <- ggrepel:::repel_boxes(
    data_points = as.matrix(posdf),
    point_padding_x = point_padding_x,
    point_padding_y = point_padding_y,
    boxes = boxmatrix,
    xlim = xlim,
    ylim = ylim,
    hjust = 0.5,
    vjust = 0.5,
    force = force,
    maxiter = maxiter
  )

  finaldf <- cbind(posdf, moved)
  names(finaldf) <- c("x1", "y1", "x2", "y2")
  return(finaldf)
}


#' @title Generate Star Symbols
#'
#' @description This function generates a string of star symbols.
#'
#' @param n A numeric value specifying the number of star symbols to generate.
#' @param pch An optional character string specifying the symbol to use for the stars.
#' The default value is a black star.
#'
#' @details This function takes a numeric value `n` and an optional character string `pch` as
#' input and generates a string of `n` star symbols using the specified `pch` symbol.
#' If `n` is 0, an empty string is returned.
#' The resulting string of star symbols is returned as a character vector of length 1.
#'
#' @return A character vector of length 1, containing the generated string of star symbols.
#'
#' @examples
#' \dontrun{
#' # example code
#' star.symbols(3)
#' star.symbols(5, pch = "*")
#' }
#' @export
star.symbols <- function(n, pch = "\u2605") {
  if (n == 0) {
    return("")
  }
  paste(rep(pch, n), collapse = "")
}


#' Search for file in system path
#'
#' @param path Character vector of directories to search
#' @param file Character string of filename to search for
#'
#' @return Full path of file if found, otherwise NULL
#'
#' @details Searches the directories in \code{path} to find the file specified by \code{file}.
#' Returns the full path if the file is found in one of the directories.
#' Returns NULL if the file is not found.
#'
#' @export
search_path <- function(paths, file) {
  dir <- paths[which(file.exists(file.path(paths, file)))]
  if (length(dir) == 0) {
    return(NULL)
  }
  file.path(dir[1], file)
}


#' @title Row Scale a Matrix
#'
#' @description This function scales the rows of a matrix by subtracting the row
#' means and dividing by the row standard deviations.
#'
#' @param x A numeric matrix to be scaled.
#'
#' @details This function takes a numeric matrix `x` as input and scales its rows by
#' subtracting the row means and dividing by the row standard deviations.
#' The resulting scaled matrix is returned.
#'
#' @return A numeric matrix of the same size as `x`, containing the scaled values.
#'
#' @examples
#' \dontrun{
#' # example code
#' x <- matrix(c(1, 2, 3, 4), nrow = 2)
#' rowscale(x)
#' }
#'
#' @export
rowscale <- function(x) {
  x <- x - Matrix::rowMeans(x, na.rm = TRUE)
  x / (1e-4 + sqrt(rowMeans(x**2, na.rm = TRUE)))
}


#' @title Wrap Strings to a Specified Width
#'
#' @description This function wraps a character vector of strings to a specified width.
#'
#' @param str A character vector of strings to be wrapped.
#' @param n A numeric value specifying the maximum width of each line in characters.
#'
#' @details This function takes a character vector of strings `str` and a numeric value `n` as input and wraps each string in `str` to a maximum width of `n` characters.
#' The resulting wrapped strings are returned as a character vector, where each element contains one or more lines separated by newline characters.
#'
#' @return A character vector of the same length as `str`, containing the wrapped strings.
#'
#' @examples
#' \dontrun{
#' # example code
#' str <- c("The quick brown fox jumps over the lazy dog")
#' strwrap2(str, 10)
#' }
#'
#' @export
strwrap2 <- function(str, n) {
  sapply(str, function(s) paste(base::strwrap(s, n), collapse = "\n"))
}


#' @title Add Opacity to Hexadecimal Colors
#'
#' @description This function adds opacity to a vector of hexadecimal color values.
#'
#' @param hexcol A character vector of hexadecimal color values.
#' @param opacity A numeric value specifying the opacity to be added, ranging from 0 (transparent) to 1 (opaque).
#'
#' @details This function takes a character vector of hexadecimal color values `hexcol` and
#' a numeric value `opacity` as input and adds the specified opacity to each color value.
#' The function uses the `toRGB` function from the `plotly` package to convert the hexadecimal
#' color values to RGBA format, then modifies the alpha channel according to the specified `opacity` value.
#' The resulting RGBA color values are returned as a character vector.
#'
#' @return A character vector of the same length as `hexcol`, containing the RGBA color values with added opacity.
#'
#' @examples
#' \dontrun{
#' # example code
#' hexcol <- c("#FF0000", "#00FF00", "#0000FF")
#' add_opacity(hexcol, 0.5)
#' }
#' @export
add_opacity <- function(hexcol, opacity) {
  col1 <- rep(NA, length(hexcol))
  ii <- which(!is.na(hexcol))
  rgba <- strsplit(gsub("rgba\\(|\\)", "", plotly::toRGB(hexcol[ii], opacity)), split = ",")
  rgba <- apply(do.call(rbind, rgba), 2, as.numeric)
  if (length(hexcol) == 1) rgba <- matrix(rgba, nrow = 1)
  col1[ii] <- grDevices::rgb(rgba[, 1] / 255, rgba[, 2] / 255, rgba[, 3] / 255, rgba[, 4])
  col1
}


#' Log-counts-per-million transformation
#'
#' @param counts Numeric matrix of read counts, with genes in rows and samples in columns.
#' @param total Total count to scale to. Default is 1e6.
#' @param prior Pseudocount to add prior to log transform. Default is 1.
#'
#' @return Matrix of log-transformed values.
#'
#' @details Transforms a matrix of read counts to log-counts-per-million (logCPM).
#' Adds a pseudocount \code{prior} (default 1) before taking the log transform.
#' Values are scaled to \code{total} counts (default 1e6).
#'
#' This stabilizes variance and normalizes for sequencing depth.
#'
#' @examples
#' \dontrun{
#' counts <- matrix(rnbinom(100 * 10, mu = 100, size = 1), 100, 10)
#' logcpm <- logCPM(counts)
#' }
#' @export
logCPM <- function(counts, total = 1e6, prior = 1) {
  ## Transform to logCPM (log count-per-million) if total counts is
  ## larger than 1e6, otherwise scale to previous avarage total count.
  ##
  ##
  if (is.null(total)) {
    total0 <- mean(Matrix::colSums(counts, na.rm = TRUE)) ## previous sum
    total <- ifelse(total0 < 1e6, total0, 1e6)
    message("[logCPM] setting column sums to = ", round(total, 2))
  }
  if (any(class(counts) == "dgCMatrix")) {
    ## fast/sparse calculate CPM
    cpm <- counts
    cpm[is.na(cpm)] <- 0 ## OK??
    cpm@x <- total * cpm@x / rep.int(Matrix::colSums(cpm), diff(cpm@p)) ## fast divide by columns sum
    cpm@x <- log2(prior + cpm@x)
    return(cpm)
  } else {
    cpm <- t(t(counts) / Matrix::colSums(counts, na.rm = TRUE)) * total
    x <- log2(prior + cpm)
    return(x)
  }
}


#' @title Check for Required Fields in a PGX Object
#'
#' @description This function checks if a PGX object contains all required fields.
#'
#' @param pgx A list representing a PGX object to be checked.
#'
#' @details This function takes a list `pgx` representing a PGX object as input and checks if it contains all required fields.
#' The required fields are "counts", "samples", "genes", "model.parameters", "X", "gx.meta", "gset.meta", "gsetX", and "GMT".
#' If any of the required fields are not present in the `pgx` object, a warning message is printed.
#' The function returns a logical value indicating whether all required fields are present in the `pgx` object.
#'
#' @return A logical value indicating whether all required fields are present in the `pgx` object.
#'
#' @export
pgx.checkObject <- function(pgx) {
  must.have <- c(
    "counts", "samples", "genes", "model.parameters",
    "X", "gx.meta", "gset.meta", "gsetX", "GMT"
  )
  not.present <- setdiff(must.have, names(pgx))
  if (length(not.present) > 0) {
    not.present <- paste(not.present, collapse = " ")
    message("[pgx.checkObject] WARNING!!! object does not have: ", not.present)
  }
  all(must.have %in% names(pgx))
}


#' Calculate group-wise summary statistics from a matrix
#'
#' @param X Numeric matrix with samples in columns.
#' @param group Factor indicating group membership for each column of X.
#' @param FUN Function to calculate row-wise statistics. Default is rowMeans.
#' @param dir Direction to apply FUN. 1=row-wise, 2=column-wise.
#'
#' @return Matrix of summary statistics, with rows corresponding to groups.
#'
#' @details This function calculates a row-wise or column-wise summary statistic
#'   for each group defined in the \code{group} vector.
#'
#'   It applies the function specified by \code{FUN} (default is rowMeans) to summarize
#'   either rows or columns of \code{X}, depending on the \code{dir} argument.
#'
#'   The result is a matrix with rows corresponding to the unique groups, and columns
#'   equal to the number of rows/columns summarized.
#'
#' @examples
#' \dontrun{
#' X <- matrix(rnorm(100 * 20), 100, 20)
#' groups <- sample(letters[1:5], 20, replace = TRUE)
#' means <- matGroupMeans(X, groups)
#' }
#' @export
matGroupMeans <- function(X, group, FUN = rowMeans, dir = 1) {
  if (dir == 2) X <- t(X)
  mX <- do.call(cbind, tapply(1:ncol(X), group, function(i) rowMeans(X[, i, drop = FALSE], na.rm = TRUE)))
  if (dir == 2) mX <- t(mX)
  mX
}



#' @describeIn knnImputeMissing Impute missing values with non-negative matrix factorization
#' @export
nmfImpute <- function(x, k = 5) {
  ## Impute missing values with NMF
  ##

  k <- min(k, dim(x))
  nmf <- NNLM::nnmf(x, k = k, check.k = FALSE, rel.tol = 1e-2, verbose = 0)
  xhat <- with(nmf, W %*% H)
  x[is.na(x)] <- xhat[is.na(x)]
  if (sum(is.na(x)) > 0) {
    nmf1 <- NNLM::nnmf(x, k = 1, check.k = FALSE, rel.tol = 1e-2, verbose = 0)
    xhat1 <- with(nmf1, W %*% H)
    x[is.na(x)] <- xhat1[is.na(x)]
  }
  x
}


#' @title Impute Missing Values with k-Nearest Neighbors
#'
#' @description This function imputes missing values in a vector using k-nearest neighbors.
#' @param x A numeric vector containing missing values to be imputed.
#' @param pos A matrix of positions for each element in `x`.
#' @param missing An optional value specifying the value used to represent missing values in `x`.
#' The default value is `NA`.
#' @param k An optional numeric value specifying the number of nearest neighbors to use for imputation.
#' The default value is 10.
#'
#' @details This function takes a numeric vector `x` containing missing values, a matrix of positions `pos`
#' for each element in `x`, and an optional value `missing` representing the missing values in `x` as input.
#' The function uses the k-nearest neighbors algorithm to impute the missing values in `x` based on their positions in `pos`.
#' The number of nearest neighbors used for imputation is specified by the `k` parameter.
#' The imputed values are returned as a numeric vector of the same length as `x`.
#'
#' @return A numeric vector of the same length as `x`, containing the imputed values.
#'
#' @export
knnImputeMissing <- function(x, pos, missing = NA, k = 10) {
  k0 <- which(x == missing)
  k1 <- which(x != missing)
  if (length(k0) == 0) {
    return(x)
  }
  pos0 <- pos[k0, ]
  pos1 <- pos[k1, ]
  nb <- FNN::get.knnx(pos1, pos0, k = k)$nn.index
  fx <- factor(x[k1])
  mx <- matrix(fx[as.vector(nb)], nrow = nrow(nb), ncol = ncol(nb))
  x.imp <- apply(mx, 1, function(x) names(which.max(table(x))))
  x[which(x == missing)] <- x.imp
  x
}




#' Convert human gene symbols to mouse
#'
#' @param x Character vector of human gene symbols
#'
#' @return Character vector of converted mouse gene symbols
#'
#'
#' @export
human2mouse <- function(x) {
  homologene::human2mouse(x)
}


#' @describeIn human2mouse Convert human to mouse gene symbols using HomoloGene database
#' @export
mouse2human <- function(x) {
  homologene::mouse2human(x)
}


<<<<<<< HEAD
#' Get gene annotation data
#'
#' Retrieves gene annotation information from BioMart for a set of input
#' gene/transcript identifiers.
#'
#' @param probes Character vector of gene/transcript identifiers to retrieve annotation for.
#' @param probe_type Character specifying the type of input identifiers. If NULL,
#' it will be automatically detected. Options are "ensembl_gene_id", "ensembl_transcript_id", etc.
#' @param mart BioMart object specifying the database to query.
#' @param verbose Logical indicating whether to print status messages.
#'
#' @return Data frame with gene annotation data for the input identifiers. Columns are:
#' \itemize{
#'   \item \code{gene_name}: Gene name
#'   \item \code{hgnc_symbol}: Gene symbol
#'   \item \code{gene_title}: Gene description
#'   \item \code{gene_biotype}: Gene biotype
#'   \item \code{chr}: Chromosome
#'   \item \code{pos}: Transcript start position
#'   \item \code{tx_len}: Transcript length
#'   \item \code{map}: Chromosome band
#' }
#'
#' @details This function queries BioMart to retrieve key gene annotation data for
#' a set of input gene/transcript identifiers. It can detect the identifier
#' type automatically if not provided.
#'
#'
#' @examples
#' \dontrun{
#' probes <- c("ENSG00000142192", "ENST00000288602")
#' mart <- biomaRt::useMart("ensembl")
#' result <- ngs.getGeneAnnotation(probes, mart)
#' head(result)
#' }
#' @export
ngs.getGeneAnnotation <- function(probes,
                                  probe_type = NULL,
                                  mart,
                                  verbose = TRUE) {

  # Prepare inputs
  if (verbose) {
    message("[createPGX] Filling genes information...")
  }

  clean_probes <- probes[!duplicated(probes)]

  if (is.null(probe_type)) {
    probe_type <- detect_probe(probes, mart)
  }

  # Select attributes
  attr_call <- c(
    probe_type,
    "external_gene_name",  # gene_name
    "hgnc_symbol",         # Hugo name
    "description",         # gene_title
    "gene_biotype",        # gene_biotype
    "chromosome_name",     # chr
    "transcript_start",    # pos
    "transcript_length",   # tx_len
    "band"                 # map
  )
  attr_call <- attr_call[!duplicated(attr_call)]

  # Get the gene annotations
  annot <- biomaRt::getBM(
    attributes = attr_call,
    filters = probe_type,
    values = probes,
    mart = mart
  )
  annot <- data.table::data.table(annot)
  data.table::setkeyv(annot, probe_type)
  return(annot)
}


#' Map probe identifiers to gene symbols
#'
#' This function converts a vector of probe identifiers to
#' standard HGNC gene symbols using an annotation lookup table.
#'
#' @param probes Character vector of probe IDs to convert.
#' @param annot_table Data frame with columns "probe_type" and "hgnc_symbol".
#'   The probe_type matches the type of IDs in probes.
#'
#' @return Character vector of mapped HGNC gene symbols.
#'
#' @details The annot_table should contain a column with the probe IDs
#'   (matching type of probes input) and a column with the corresponding HGNC
#'   gene symbols. This function matches the input probes to the table
#'   to retrieve the gene symbols. Unmatched probes are returned as is.
#'
#' \dontrun{
#' probes <- c("ENSG00000142192", "ENST00000288602")
#' annot_table <- data.frame(
#'   ensembl_gene_id = c("ENSG00000142192", "ENSG00000099977"),
#'   hgnc_symbol = c("EGFR", "CDKN2A")
#' )
#' symbols <- probe2symbol(probes, annot_table)
#' }
#' @import data.table
#' @export
probe2symbol <- function(probes, annot_table) {

  # Prepare inputs
  probe_type <- colnames(annot_table)[1]
  probes_dt <- data.table::data.table(ID = probes)
  data.table::setnames(probes_dt, "ID", probe_type)
  ref_table <- annot_table[, unique(hgnc_symbol),
                           by = probe_type]
 data.table::setnames(ref_table, "V1", "symbol")

  # Match all probes
  matched_names <- data.table::merge.data.table(x = probes_dt,
                                                y = ref_table,
                                                by = probe_type,
                                                all.x = TRUE)

  # Remove duplicated
  matched_names <- matched_names[!duplicated(matched_names[, 1])]

  # Deal with NA
  matched_names[is.na(symbol)|symbol ==  "",
                symbol := .SD,
                .SDcols = probe_type]

  probes_hgnc_symbol <- matched_names[, symbol]

  return(probes_hgnc_symbol)

  ### ALTERNATIVE FORMULATION TO TRY LATER
  # # Prepare inputs
  # ref_col <- colnames(annot_table)[1]
  # matched_names <- annot_table[probes,
  #                              on = ref_col,
  #                              mult = "first",
  #                              nomatch = NA_character_]
  #
  # # Match all probes
  # matched_names <- matched_names[!duplicated(matched_names[, 1])]
  #
  # # Deal with NA
  # matched_names[is.na(hgnc_symbol)|hgnc_symbol ==  "",
  #               symbol := .SD,
  #               .SDcols = probe_type]
  #
  # probes_hgnc_symbol <- matched_names[, hgnc_symbol]
}
=======
>>>>>>> 71a1308a

#' @describeIn trimsame0 trimsame is a function that trims common prefixes and/or
#' suffixes from a character vector by applying trimsame0 forwards and/or backwards.
#' @export
trimsame <- function(s, split = " ", ends = TRUE, summarize = FALSE) {
  if (all(is.na(s)) || all(s == "")) {
    return(s)
  }
  if (ends) {
    return(trimsame.ends(s, split = split, summarize = summarize))
  }
  return(trimsame0(s, split = split, summarize = summarize))
}


#' @describeIn trimsame0 trimsame.ends is a function that trims common prefixes and
#' suffixes from a character vector by applying trimsame0 forwards and backwards.
#' @export
trimsame.ends <- function(s, split = " ", summarize = FALSE) {
  s1 <- trimsame0(s, split = split, summarize = summarize)
  s2 <- sapply(strsplit(s1, split = split), function(x) paste(rev(x), collapse = " "))
  s3 <- trimsame0(s2, split = split, summarize = summarize, rev = TRUE)
  s4 <- sapply(strsplit(s3, split = split), function(x) paste(rev(x), collapse = " "))
  s4
}


#' @title Trim Common Prefix from Strings
#'
#' @description This function trims the common prefix from a character vector of strings.
#'
#' @param s A character vector of strings to be trimmed.
#' @param split An optional character string specifying the delimiter used to split the strings into words.
#' The default value is a space (" ").
#' @param summarize An optional logical value indicating whether to summarize the common prefix using the first letter of each word.
#' The default value is `FALSE`.
#' @param rev An optional logical value indicating whether to reverse the order of the words in the summarized prefix.
#' The default value is `FALSE`.
#'
#' @details The function takes a character vector of strings `s` as input and searches for a common prefix among the strings.
#' The common prefix is defined as the longest sequence of characters that is shared by all strings and ends with the specified delimiter.
#' If a common prefix is found, it is trimmed from all strings.
#' If the `summarize` parameter is `TRUE`, the common prefix is summarized using the first letter of each word and appended to the beginning of each string.
#' If the `rev` parameter is `TRUE`, the order of the words in the summarized prefix is reversed.
#'
#' @return A character vector of the same length as `s`, containing the trimmed strings.
#'
#' @export
trimsame0 <- function(s, split = " ", summarize = FALSE, rev = FALSE) {
  if (all(is.na(s)) || all(s == "")) {
    return(s)
  }
  s <- strsplit(s, split)
  s.orig <- s

  ##
  i <- 1
  is.same <- FALSE
  while (i < 1000 && !is.same) {
    s1 <- sapply(s, "[", 1)
    slen <- sapply(s, length)
    ss <- setdiff(s1, NA)
    if (all(ss == ss[1])) {
      s <- lapply(s, "[", -1)
    } else {
      is.same <- FALSE
    }
    i <- i + 1
  }
  sapply(s, length)

  if (sapply(s, length) == 0 || all(s == "")) {
    sx <- sapply(s.orig, "[", 1)
    sx
    return(sx)
  }

  i <- 1
  is.same <- FALSE
  while (i < 1000 && !is.same) {
    slen <- sapply(s, length)
    s2 <- sapply(s, tail, 1)
    ss <- setdiff(s2, NA)
    if (all(ss == ss[1])) {
      s <- mapply(head, s, slen - 1)
    } else {
      is.same <- FALSE
    }
    i <- i + 1
  }

  if (sapply(s, length) == 0 || all(s == "")) {
    s <- sapply(s.orig, "[", 1)
  }
  s <- sapply(s, paste, collapse = split)
  s
}


#' Read CSV file with automatic separator detection
#'
#' @param file Path to input CSV file
#' @param as_matrix Logical indicating whether to return a matrix instead of a data frame. Default is FALSE.
#'
#' @return Data frame or matrix containing data from the CSV file.
#'
#' @details This function reads a CSV file and automatically detects the separator character (tab, comma, or semicolon).
#' It returns the contents as a data frame or matrix. Duplicate row names are avoided by removing blank and duplicate ID rows.
#'
#' The file can contain comments starting with # character. Columns are read as character vectors by default.
#' Setting as_matrix=TRUE will return a matrix instead of a data frame if possible.
#'
#' @examples
#' \dontrun{
#' dat <- read.csv3("data.csv")
#' mat <- read.csv3("matrix.csv", as_matrix = TRUE)
#' }
#' @export
read.csv3 <- function(file, as_matrix = FALSE) {
  ## read delimited table automatically determine separator. Avoid
  ## duplicated rownames.
  line1 <- as.character(utils::read.csv(file, comment.char = "#", sep = "\n", nrow = 1)[1, ])
  sep <- names(which.max(sapply(c("\t", ",", ";"), function(s) length(strsplit(line1, split = s)[[1]]))))
  sep
  x <- data.table::fread(file, sep = sep, check.names = FALSE, stringsAsFactors = FALSE, header = TRUE)
  x <- as.data.frame(x)
  x <- x[grep("^#", x[[1]], invert = TRUE), , drop = FALSE] ## drop comments
  xnames <- as.character(x[, 1])
  sel <- which(xnames != "" & !duplicated(xnames))
  x <- x[sel, -1, drop = FALSE]
  if (as_matrix) x <- as.matrix(x)
  if (length(sel)) {
    rownames(x) <- xnames[sel]
  }

  return(x)
}


#' @describeIn read.as_matrix Save as matrix in a file.
#' @export
read.as_matrix.SAVE <- function(file) {
  ## read delimited table automatically determine separator. allow duplicated rownames.
  line1 <- as.character(utils::read.csv(file, comment.char = "#", sep = "\n", nrow = 1)[1, ])
  sep <- names(which.max(sapply(c("\t", ",", ";"), function(s) length(strsplit(line1, split = s)[[1]]))))
  x0 <- utils::read.csv(file, comment.char = "#", sep = sep, check.names = FALSE, stringsAsFactors = FALSE)
  x <- NULL
  sel <- which(!as.character(x0[, 1]) %in% c("", " ", "NA", "na", NA))
  if (length(sel)) {
    x <- as.matrix(x0[sel, -1, drop = FALSE]) ## always as matrix
    rownames(x) <- x0[sel, 1]
  }
  return(x)
}


#' Read data file as matrix
#'
#' @param file Path to input data file
#'
#' @return Matrix object containing data from file
#'
#' @description Reads a tabular data file and returns a matrix object.
#' Automatically detects separator and allows duplicate row names.
#'
#' @details This function reads a tabular text file, automatically detecting the
#' separator (tab, comma, semicolon). It returns a matrix containing the data values,
#' using the first column as rownames (allowing duplicates). Blank rows and rows with
#' NA as rowname are skipped.
#'
#' @examples
#' \dontrun{
#' mymatrix <- read.as_matrix(mydata.csv)
#' }
#' @export
read.as_matrix <- function(file) {
  ## read delimited table automatically determine separator. allow
  ## duplicated rownames. This implements with faster fread.
  x0 <- data.table::fread(
    file = file,
    check.names = FALSE,
    header = TRUE,
    fill = TRUE,
    blank.lines.skip = TRUE,
    stringsAsFactors = FALSE
  )
  x <- NULL
  ## drop rows without rownames
  sel <- which(!as.character(x0[[1]]) %in% c("", " ", "NA", "na", NA))

  ## get values from second column forward and take first column as rownames

  if (length(sel)) {
    x <- as.matrix(x0[sel, -1, drop = FALSE]) ## always as matrix
    rownames(x) <- x0[[1]][sel]
  }
  ## drop any rows with 100% missing value (sometimes added by not-so-Excel...)
  zero.row <- which(rowSums(is.na(x)) == ncol(x))
  if (length(zero.row)) {
    x <- x[-zero.row, , drop = FALSE]
  }
  ## drop any 100% missing columns (sometimes added by not-so-Excel...)
  zero.col <- which(colSums(is.na(x)) == nrow(x))
  if (length(zero.col)) {
    x <- x[, -zero.col, drop = FALSE]
  }
  return(x)
}


#' Read CSV file into R efficiently
#'
#' @param file Path to CSV file
#' @param check.names Logical, should column names be checked for syntactic validity. Default is FALSE.
#' @param row.names Column to use for row names, default is 1 (first column).
#' @param sep Separator character, default is "auto" for automatic detection.
#' @param stringsAsFactors Logical, should character columns be converted to factors? Default is FALSE.
#' @param header Logical, does the file have a header row? Default is TRUE.
#' @param asMatrix Logical, should the result be returned as a matrix instead of a data frame? Default is TRUE.
#'
#' @return A data frame or matrix containing the parsed CSV data.
#'
#' @details This function efficiently reads a CSV file into R using \code{data.table::fread()}, then converts it into a regular data frame or matrix.
#' It is faster than \code{read.csv()} especially for large files.
#'
#' By default it converts the result to a matrix if all columns are numeric, character or integer. The row names are taken from the first column.
#' Factor conversion, column type checking, and header parsing can be controlled with parameters.
#'
#' @examples
#' \dontrun{
#' dat <- fread.csv("data.csv")
#' }

#' @export
fread.csv <- function(file, check.names = FALSE, row.names = 1, sep = ",",
                      stringsAsFactors = FALSE, header = TRUE, asMatrix = TRUE) {
  df <- data.table::fread(
    file = file, check.names = check.names, header = header,
    sep = sep, fill = TRUE
  )
  x <- data.frame(df[, 2:ncol(df)],
    stringsAsFactors = stringsAsFactors,
    check.names = check.names
  )
  is.num <- all(sapply(x, class) == "numeric")
  is.char <- all(sapply(x, class) == "character")
  is.int <- all(sapply(x, class) == "integer")
  if (asMatrix && (is.num || is.char || is.int)) x <- as.matrix(x)
  rownames(x) <- df[[row.names]] ## allow dups if matrix
  return(x)
}


#' @title Tag Duplicate Strings
#'
#' @description This function tags duplicate strings by appending spaces to them.
#'
#' @param s A character vector of strings to be tagged.
#'
#' @details The function takes a character vector of strings `s` as
#' input and searches for duplicate strings. For each set of duplicate strings,
#' the function appends a number of spaces to each string, such that the first
#' occurrence of the string has no spaces appended, the second occurrence has one space appended, and so on.
#' The resulting tagged strings are returned as a character vector.
#'
#' @return A character vector of the same length as `s`, containing the tagged strings.
#'
#' @export
tagDuplicates <- function(s) {
  ## Tag duplicate with blanks
  ##
  jj <- which(duplicated(s))
  t <- s[jj][1]
  for (t in unique(s[jj])) {
    ii <- which(s == t)
    spaces <- paste(rep(" ", length(ii)), collapse = "")
    blanks <- substring(spaces, 0, 0:(length(ii) - 1))

    s[ii] <- paste0(s[ii], blanks)
  }
  s <- gsub("[.]1$", "", s)
  s
}


#' @title Wrap gene symbols in hyperlinks
#'
#' @description This function wraps gene symbols in a character vector
#' with HTML hyperlinks to external databases.
#'
#' @param s Character vector of gene symbols.
#' @param gs Character vector of gene symbols with database prefixes.
#'
#' @details This function takes a character vector of gene symbols \code{s} and a corresponding
#' character vector \code{gs} containing gene symbols prefixed with database identifiers (e.g. ENSEMBL:).
#' It searches for matches in \code{gs} and replaces the plain symbols in \code{s} with HTML hyperlinks.
#'
#' The following database prefixes are recognized:
#' - ENSEMBL: - Links to Ensembl database
#' - UNIPROT: - Links to Uniprot database
#' - LNCRNADB: - Links to LncRNADB database
#' - BIOPLEX: - Links to BIOPLEX database
#'
#' @return Character vector \code{s} with gene symbols replaced by hyperlinks.
#'
#' @examples
#' \dontrun{
#' s <- c("TP53", "MYC")
#' gs <- c("ENSEMBL:ENSG00000171791", "UNIPROT:P01106")
#' s1 <- wrapHyperLink(s, gs)
#' print(s1)
#' }
#'
#' @export
wrapHyperLink <- function(s, gs) {
  gs <- as.character(gs)
  s1 <- s <- as.character(s)
  ## GEO/GSE accession
  jj <- grep("GSE[0-9]", gs, ignore.case = TRUE)
  if (length(jj)) {
    acc <- sub("[-_ ].*", "", gsub("^.*GSE", "GSE", gs[jj], ignore.case = TRUE))
    url <- paste0("https://www.ncbi.nlm.nih.gov/geo/query/acc.cgi?acc=", acc)
    s1[jj] <- paste0("<a href='", url, "' target='_blank'>", s[jj], "</a>")
  }

  ## GDS accession
  jj <- grep("GDS[0-9]", gs, ignore.case = TRUE)
  if (length(jj)) {
    acc <- sub("[-_ ].*", "", gsub("^.*GDS", "GDS", gs[jj], ignore.case = TRUE))
    url <- paste0("https://www.ncbi.nlm.nih.gov/sites/GDSbrowser?acc=", acc)
    s1[jj] <- paste0("<a href='", url, "' target='_blank'>", s[jj], "</a>")
  }

  ## Reactome accession
  jj <- grep("R-HSA-[0-9][0-9]", gs)
  if (length(jj)) {
    id <- sub("^.*R-HSA-", "R-HSA-", gs[jj])
    url <- paste0("https://reactome.org/content/detail/", id)
    s1[jj] <- paste0("<a href='", url, "' target='_blank'>", s[jj], "</a>")
  }

  ## Wikipathways accession
  jj <- grep("_WP[0-9][0-9]", gs)
  if (length(jj)) {
    id <- sub("^.*_WP", "WP", gs[jj])
    id <- stringr::str_extract(id, "WP\\d+")
    url <- paste0("https://www.wikipathways.org/index.php/Pathway:", id)
    s1[jj] <- paste0("<a href='", url, "' target='_blank'>", s[jj], "</a>")
  }

  ## MSigDB accession
  jj <- grep("^H:|^C[1-8]:|HALLMARK", gs)
  if (length(jj)) {
    gs1 <- sub("^.*:", "", gs[jj])
    url <- paste0("http://software.broadinstitute.org/gsea/msigdb/cards/", gs1)
    s1[jj] <- paste0("<a href='", url, "' target='_blank'>", s[jj], "</a>")
  }

  ## GO accession
  jj <- grep("\\(GO_.*\\)$", gs)
  if (length(jj)) {
    id <- gsub("^.*\\(GO_|\\)$", "", gs[jj])
    url <- paste0("http://amigo.geneontology.org/amigo/term/GO:", id)
    s1[jj] <- paste0("<a href='", url, "' target='_blank'>", s[jj], "</a>")
  }

  ## ELSEVIRE accession
  jj <- grep("ELSEVIER:", gs)
  if (length(jj)) {
    id <- sub("^.*:", "", gs[jj])
    base_url <- paste0("https://mammalcedfx.pathwaystudio.com/app/sd")
    url <- paste0(base_url, "?full=true&layout=flat&entitylist=", URLencode(id), "&separator=", ",")
    s1[jj] <- paste0("<a href='", url, "' target='_blank'>", s[jj], "</a>")
  }

  # BIOPLANET accession
  jj <- grep("BIOPLANET:", gs)
  if (length(jj)) {
    # bioplanet is down, placeholder for when it comes back alive
    url <- "https://tripod.nih.gov/bioplanet/"
    s1[jj] <- paste0("<a href='", url, "' target='_blank'>", s[jj], "</a>")
  }

  # LNCHUB accession
  jj <- grep("LNCHUB:", gs)
  if (length(jj)) {
    # bioplanet is down, placeholder for when it comes back alive
    id <- sub("^.*:", "", gs[jj])
    base_url <- paste0("https://maayanlab.cloud/lnchub/?lnc=")
    url <- paste0(base_url, URLencode(id))
    s1[jj] <- paste0("<a href='", url, "' target='_blank'>", s[jj], "</a>")
  }
  # BIOPLEX accession
  jj <- grep("BIOPLEX:", gs)
  if (length(jj)) {
    # bioplanet is down, placeholder for when it comes back alive
    base_url <- "https://bioplex.hms.harvard.edu/explorer/externalQuery.php?geneQuery="
    url <- sapply(gs[jj], function(x) {
      split_x <- strsplit(x, "_")[[1]]
      if (length(split_x) > 1) {
        url <- paste0(base_url, URLencode(split_x[[2]]))
        return(url)
      } else {
        return(base_url)
      }
    })

    s1[jj] <- paste0("<a href='", url, "' target='_blank'>", s[jj], "</a>")
  }
  return(s1)
}


#' @title Reverse Comparison Strings
#'
#' @description This function reverses the order of comparison strings in the format "A_vs_B".
#'
#' @param comp A character vector of comparison strings to be reversed.
#'
#' @details The function takes a character vector of comparison strings `comp` as
#' input and reverses the order of the strings in the format "A_vs_B" or "A_VS_B".
#' The function also preserves any prefix before a colon (":") or postfix after an at
#' symbol ("@") in the input strings.
#'
#' @return A character vector of the same length as `comp`, containing the reversed comparison strings.
#'
#' @examples
#' \dontrun{
#' # example code
#' comp <- c("A_vs_B", "C_VS_D:prefix@postfix")
#' reverse.AvsB(comp)
#' }
#' @export
reverse.AvsB <- function(comp) {
  reverse.AvsB.1 <- function(comp) {
    prefix <- postfix <- ""
    if (any(grepl("[:]", comp))) prefix <- sub(":.*", "", comp)
    if (any(grepl("[@]", comp))) postfix <- sub(".*@", "", comp)
    comp0 <- gsub(".:|@.*", "", comp)
    ab <- paste(rev(strsplit(comp0, split = "_vs_|_VS_")[[1]]), collapse = "_vs_")
    gsub("^:|@$", "", paste0(prefix, ":", ab, "@", postfix))
  }
  as.character(sapply(comp, reverse.AvsB.1))
}


#' Check if two groups represent a positive vs negative comparison
#'
#' @param pgx pgx object containing the data
#'
#' @return Logical indicating if the two groups represent a positive vs negative comparison
#'
#' @details This function examines two groups from the pgx object to determine if they represent a positive vs negative comparison.
#' It checks the mean expression of signature genes in each group to see if one group has overall higher expression.
#' It also looks for keywords like "neg", "untr", "wt" etc in the group names.
#' Based on these checks it returns a logical indicating if the groups represent a positive vs negative comparison.
#'
#' @export
is.POSvsNEG <- function(pgx) {
  ## Determines automagically from contrast matrix if notation is
  ## 'A_vs_B' or 'B_vs_A' (which group is positive in the contrast
  ## matrix). Too complicated... maybe we should just require one
  ## definition...
  ##
  ## !!!!!!!!!!!!!!!!!!!!!!!!!!!!!!!!!!!!!!!!!!!!!!!!!!!!!!!
  ## !!!!!!!!!!!! We should get rid of this... !!!!!!!!!!!!!
  ## !!!!!!!!!!!!!!!!!!!!!!!!!!!!!!!!!!!!!!!!!!!!!!!!!!!!!!!

  cntrmat <- pgx$model.parameters$contr.matrix
  design <- pgx$model.parameters$design


  ## rely only on contrasts with '_vs_'
  cntrmat <- cntrmat[, grep("_vs_", colnames(cntrmat)), drop = FALSE]
  grp1 <- sapply(strsplit(colnames(cntrmat), split = "_vs_"), "[", 1)
  grp2 <- sapply(strsplit(colnames(cntrmat), split = "_vs_"), "[", 2)
  grp1 <- sub(".*[:]|@.*", "", grp1)
  grp2 <- sub(".*[:]|@.*", "", grp2)
  is.null(design)
  is.PosvsNeg1 <- NA
  grp1
  grp2
  if (FALSE && !is.null(design)) {
    is.pn <- rep(NA, length(grp1))
    i <- 1
    for (i in 1:length(grp1)) {
      j1 <- grep(grp1[i], rownames(cntrmat), fixed = TRUE)
      j2 <- grep(grp2[i], rownames(cntrmat), fixed = TRUE)
      grp1.sign <- mean(cntrmat[j1, i], na.rm = TRUE)
      grp2.sign <- mean(cntrmat[j2, i], na.rm = TRUE)
      grp1.sign
      grp2.sign
      if (!is.nan(grp1.sign) && !is.nan(grp2.sign)) {
        is.pn[i] <- (grp1.sign > grp2.sign)
      }
    }
    is.pn
    is.PosvsNeg1 <- mean(is.pn, na.rm = TRUE) > 0
  } else {
    ## This uses the experiment matrix (sample-based contrast) and
    ## the annotation to determine is A_vs_B or B_vs_A was
    ## intended.
    ##
    expmat <- pgx$model.parameters$exp.matrix
    is.pn <- rep(NA, length(grp1))
    i <- 1
    for (i in 1:length(grp1)) {
      a1 <- apply(pgx$samples, 1, function(a) mean(grepl(grp1[i], a)))
      a2 <- apply(pgx$samples, 1, function(a) mean(grepl(grp2[i], a)))
      j1 <- which(a1 > a2) ## samples with phenotype  more in grp1
      j2 <- which(a2 >= a1) ## samples with phenotype  more in grp2
      s1 <- s2 <- 0
      if (length(j1)) s1 <- rowMeans(expmat[j1, i, drop = FALSE] > 0, na.rm = TRUE)
      if (length(j2)) s2 <- rowMeans(expmat[j2, i, drop = FALSE] > 0, na.rm = TRUE)
      if (mean(s1) > mean(s2)) is.pn[i] <- TRUE
      if (mean(s2) > mean(s1)) is.pn[i] <- FALSE
    }

    is.PosvsNeg1 <- mean(is.pn, na.rm = TRUE) > 0
  }

  ## look for keywords
  grp1.neg2 <- mean(grepl("neg|untr|ref|wt|ctr|control", tolower(grp1)))
  grp2.neg2 <- mean(grepl("neg|untr|ref|wt|ctr|control", tolower(grp2)))

  is.PosvsNeg2 <- NA
  if (grp1.neg2 > 0 || grp2.neg2 > 0) {
    is.PosvsNeg2 <- (grp2.neg2 > grp1.neg2)
  }

  ok <- setdiff(c(is.PosvsNeg1, is.PosvsNeg2), NA)[1] ## priority to first test??
  if (is.na(ok) || length(ok) == 0) ok <- TRUE ## DEFAULT if not known !!!!!
  ok
}


#' @title Check if a Variable is Categorical
#'
#' @description This function checks if a variable is categorical based on its class,
#' number of unique values, and proportion of non-missing values.
#'
#' @param x A vector representing the variable to be checked.
#' @param max.ncat An optional numeric value specifying the maximum number of unique
#' values for a variable to be considered categorical.
#' If not provided, the default value is one less than the length of `x`.
#' @param min.ncat An optional numeric value specifying the minimum number of unique
#' values for a variable to be considered categorical. The default value is 2.
#'
#' @details The function takes a vector `x` as input and checks if it is a factor or character vector.
#' If `x` is not a factor or character vector, the function returns `FALSE`.
#' Otherwise, the function calculates the number of unique values in `x` (excluding missing values) and the proportion of non-missing values in `x`.
#' If the number of unique values is greater than 80% of the proportion of non-missing values, the function returns `FALSE`.
#' Otherwise, if the number of unique values is within the range specified by the `min.ncat` and `max.ncat` parameters, the function returns `TRUE`.
#' Otherwise, the function returns `FALSE`.
#'
#' @return A logical value indicating whether the input variable is categorical.
#'
#' @export
is.categorical <- function(x, max.ncat = NULL, min.ncat = 2) {
  max.ncat <- length(x) - 1
  is.factor <- any(class(x) %in% c("factor", "character"))
  n.unique <- length(unique(setdiff(x, NA)))
  n.notna <- length(x[!is.na(x)])
  is.id <- (n.unique > 0.8 * n.notna)
  is.factor2 <- (is.factor & !is.id & n.unique >= min.ncat & n.unique <= max.ncat)
  return(is.factor2)
}


#' Discretize phenotype matrix
#'
#' @param df Data frame containing phenotype data
#' @param min.ncat Minimum number of categories for discretization. Default is 2.
#' @param max.ncat Maximum number of categories for discretization. Default is 20.
#' @param remove.dup Logical indicating whether to remove duplicate factor levels. Default is FALSE.
#'
#' @return Discretized phenotype data frame
#'
#' @details This function discretizes the phenotype data frame \code{df} into categorical variables.
#' Numerical variables are converted into "high" and "low" values based on the median.
#' Categorical variables are kept as factors.
#'
#' The number of categories is controlled by \code{min.ncat} and \code{max.ncat} parameters.
#' Duplicate factor levels can be removed by setting \code{remove.dup = TRUE}.
#'
#' @export
pgx.discretizePhenotypeMatrix <- function(df, min.ncat = 2, max.ncat = 20, remove.dup = FALSE) {
  catpheno <- pgx.getCategoricalPhenotypes(
    df,
    max.ncat = max.ncat, min.ncat = min.ncat, remove.dup = remove.dup
  )
  numpheno <- pgx.getNumericalPhenotypes(df)

  numpheno <- setdiff(numpheno, catpheno) ## already in categories?
  df.num <- c()
  if (length(numpheno)) {
    df.num <- as.matrix(df[, numpheno, drop = FALSE])
    is.high <- t(t(df.num) > apply(df.num, 2, stats::median, na.rm = TRUE))
    df.num[is.high] <- "high"
    df.num[!is.high] <- "low"
  }
  df1 <- df[, 0]
  if (length(catpheno)) df1 <- cbind(df1, df[, catpheno, drop = FALSE])
  if (length(numpheno)) df1 <- cbind(df1, df.num)
  rownames(df1) <- rownames(df)
  df1
}


#' @title Get Numerical Phenotypes
#'
#' @description This function retrieves the column names of numerical
#' phenotypes from a data frame.
#'
#' @param df A data frame containing the data to be analyzed.
#'
#' @details The function takes a data frame `df` as input and searches for columns that
#' represent numerical phenotypes.
#' Numerical phenotypes are identified as columns that are numeric, have a majority of
#' unique values, and do not contain certain keywords in their names or values (e.g., "sample",
#' "id", "replicate", "patient", "donor", "individual", "year", "month", "day", "survival").
#' The names of the identified columns are returned as a character vector.
#'
#' @return A character vector representing the column names of the numerical phenotypes in the input data frame.
#'
#' @export
pgx.getNumericalPhenotypes <- function(df) {
  is.bad <- 0
  is.bad1 <- grepl("^sample$|[_.]id$|replic|rep|patient|donor|individ", tolower(colnames(df)))
  is.bad2 <- grepl("year|month|day|^efs|^dfs|surv|follow", tolower(colnames(df)))
  is.bad3 <- apply(df, 2, function(x) any(grepl("^sample|patient|replicate|donor|individ", x, ignore.case = TRUE)))
  is.bad <- (is.bad1 | is.bad2 | is.bad3)


  numratio <- apply(df, 2, function(x) length(unique(x))) / nrow(df)

  numpheno <- (apply(df, 2, is.num) & !is.bad & numratio > 0.5)

  names(which(numpheno == TRUE))
}


#' @title Get Categorical Phenotypes
#'
#' @description
#' Identifies categorical phenotype columns in a data frame.
#'
#' @param df Data frame containing phenotype data.
#' @param min.ncat Minimum number of categories required. Default 2.
#' @param max.ncat Maximum number of categories allowed. Default 20.
#' @param remove.dup Logical indicating whether to remove duplicate factor
#' levels. Default FALSE.
#'
#' @details
#' This function examines a phenotype data frame \code{df} and identifies
#' columns that represent categorical variables.
#' It first excludes any columns that appear to contain sample IDs.
#' It then selects columns that are factors, or character/numeric with
#' between \code{min.ncat} and \code{max.ncat} unique values.
#'
#' The function returns a character vector of column names representing putative categorical phenotypes.
#' Setting \code{remove.dup = TRUE} will remove any duplicate factor levels prior to counting number of categories.
#'
#' @return
#' A character vector of categorical phenotype column names
#'
#' @export
pgx.getCategoricalPhenotypes <- function(df, min.ncat = 2, max.ncat = 20, remove.dup = FALSE) {
  is.bad <- 0

  ## ... exclude sample IDs

  is.bad1 <- grepl("^sample$|[_.]id$|patient|donor|individ", tolower(colnames(df)))

  ## ... exclude numerical dates/age/year
  is.bad2 <- grepl("ratio|year|month|day|^age$|^efs|^dfs|surv|follow", tolower(colnames(df)))

  is.num <- sapply(df, class) == "numeric"
  is.bad2 <- (is.bad2 & is.num) ## no numeric

  ## ... exclude any sample ID coded in columns...
  is.bad3 <- apply(df, 2, function(x) {
    mean(grepl("^sample|patient|donor|individ",
      x[!is.na(x)],
      ignore.case = TRUE
    )) > 0.8
  })

  is.bad <- (is.bad2 | is.bad3)


  ## auto-determine which are factors
  is.factor <- apply(df, 2, is.categorical)

  n.unique <- apply(df, 2, function(x) length(unique(setdiff(x, c(NA, "NA", "")))))
  n.notna <- apply(df, 2, function(x) length(x[!is.na(x)]))
  is.id <- (n.unique > 0.9 * n.notna)

  is.factor2 <- (!is.bad & is.factor & !is.id & n.unique >= min.ncat & n.unique <= max.ncat)
  is.factor2

  ## take reduced matrix
  df1 <- df[, which(is.factor2), drop = FALSE]
  nlevel <- apply(df1, 2, function(x) length(unique(x)))
  nchars <- apply(df1, 2, function(x) max(nchar(iconv(x, "latin1", "ASCII", sub = ""))))
  df1 <- df1[, order(nlevel, -nchars), drop = FALSE]


  if (remove.dup && ncol(df1) > 1) {
    i <- 1
    j <- 2
    is.dup <- rep(FALSE, ncol(df1))
    for (i in 1:(ncol(df1) - 1)) {
      is.dup[i] <- FALSE
      for (j in (i + 1):ncol(df1)) {
        is.dup[i] <- is.dup[i] || all(rowSums(table(df1[, i], df1[, j]) != 0) == 1)
      }
    }
    df1 <- df1[, which(!is.dup), drop = FALSE]
  }
  return(colnames(df1))
}


## Determine if the gene type is mouse
#' @title Determine organism from count matrix
#'
#' @description Determines if count data is from human or mouse based on gene identifiers.
#'
#' @param pgx.counts Matrix of count data, with genes as rows.
#'
#' @details This function examines the gene identifiers in the row names of a count matrix
#' to determine if the data is from human or mouse. It checks if the identifiers match common
#' patterns found in mouse genes, like "rik", "loc", "orf". If more than 20% match these mouse
#' patterns, it assigns the organism as "mouse". Otherwise it assigns "human".
#'
#' The function calculates the fraction of row names that do NOT match the mouse gene patterns.
#' If this fraction is >0.8, it assigns "human". This relies on the assumption that human data
#' will tend to have more uppercase ENSEMBL identifiers.
#'
#' @return Character string indicating "mouse" or "human" organism.
#'
#' @export
pgx.getOrganism <- function(pgx.counts) {
  ## NEED RETHINK FOR MULTI-ORGANISM
  rownames.counts <- grep("^rik|^loc|^orf", rownames(pgx.counts),
    value = TRUE,
    ignore.case = TRUE, invert = TRUE
  )
  cap.fraction <- mean(grepl("^[A-Z][a-z]+", rownames.counts), na.rm = TRUE)
  is.mouse <- (cap.fraction > 0.8)
  org <- ifelse(is.mouse, "mouse", "human")
  return(org)
}


#' @title Get Levels of Group Variables
#'
#' @description This function retrieves the levels of group variables in a data frame.
#'
#' @param Y A data frame containing the data to be analyzed.
#'
#' @details The function takes a data frame `Y` as input and searches for
#' columns that represent group variables. Group variables are identified as
#' columns that have a name that does not contain "title", "name", "sample", or
#' "patient" and have a majority of non-unique values.
#' Numeric columns are excluded from the search.
#' The levels of the identified group variables are then extracted and returned as a character vector.
#'
#' @return A character vector representing the levels of the group variables in the input data frame.
#'
#' @export
getLevels <- function(Y) {
  yy <- Y[, grep("title|name|sample|patient", colnames(Y), invert = TRUE), drop = FALSE] ## NEED RETHINK!!!!
  is.grpvar <- apply(yy, 2, function(y) max(table(y)) > 1)
  is.numeric <- apply(yy, 2, function(y) (length(table(y)) / length(y)) > 0.5)
  is.grpvar <- is.grpvar & !is.numeric
  yy <- yy[, is.grpvar, drop = FALSE]


  levels <- lapply(1:ncol(yy), function(i) unique(paste0(colnames(yy)[i], "=", yy[, i])))
  levels <- sort(unlist(levels))
  return(levels)
}


#' @title Select samples from selected levels
#'
#' @description Selects rows from a data frame corresponding to selected factor levels.
#'
#' @param Y Data frame containing sample data.
#' @param levels Character vector of selected factor level descriptions in format 'factor=level'.
#'
#' @details This function takes a data frame Y containing sample data, and a character vector
#' levels defining a subset of factor levels to select. It parses the level descriptions,
#' identifies matching samples in Y, and returns the rownames of selected samples.
#'
#' The levels should be strings in format 'factor=level' defining the factor name and level value.
#' Samples in Y matching any of the provided levels will be selected.
#'
#' @return A character vector of selected sample names.
#'
#' @export
selectSamplesFromSelectedLevels <- function(Y, levels) {
  if (is.null(levels) || all(levels == "")) {
    return(rownames(Y))
  }
  pheno <- data.table::tstrsplit(levels, "=", keep = 1) %>%
    unlist()
  ptype <- data.table::tstrsplit(levels, "=", keep = 2) %>%
    unlist()
  sel <- rep(FALSE, nrow(Y))
  for (ph in unique(pheno)) {
    k <- which(pheno == ph)
    sel <- sel | (Y[, ph] %in% ptype[k])
  }

  return(rownames(Y)[which(sel)])
}


#' @title Get Gene Information
#'
#' @description This function retrieves gene information from the biomaRt package.
#'
#' @param eg A character vector of Entrez Gene IDs for which to retrieve information.
#' @param fields A character vector of fields to retrieve, with default values of
#' "symbol", "name", "alias", "map_location", and "summary".
#'
#' @details The function takes a character vector of Entrez Gene IDs `eg` and a
#' character vector of fields `fields` as input.
#' The function uses the `getGene` function from the `biomaRt` package to retrieve
#' the specified fields for each Entrez Gene ID.
#' The resulting information is returned as a named list, where each element
#' corresponds to one of the specified fields and contains a character vector of the retrieved values.
#'
#' @return A named list containing the retrieved gene information for each of the specified fields.
#'
#' @export
getMyGeneInfo <- function(eg, fields = c("symbol", "name", "alias", "map_location", "summary")) {
  info <- lapply(fields, function(f) biomaRt::getGene(eg, fields = f)[[1]])
  names(info) <- fields
  info <- lapply(info, function(x) ifelse(length(x) == 3, x[[3]], "(not available)"))
  info <- sapply(info, paste, collapse = ",")

  return(info)
}


#' Get human gene information from annotation packages
#'
#' @param eg Character vector of gene symbols
#' @param as.link Logical indicating whether to return symbols as hyperlinks. Default is TRUE.
#'
#' @return Named character vector with gene information.
#'
#' @details This function retrieves basic gene information for human genes from Bioconductor annotation packages.
#' It gets the symbol, name, map location, OMIM IDs, KEGG IDs and GO terms for each input gene symbol.
#'
#' If as.link is TRUE, the gene symbols are returned as hyperlinks to GeneCards and OMIM IDs are returned as hyperlinks.
#'
#' @examples
#' \dontrun{
#' genes <- c("TP53", "BRCA1", "ABCD1")
#' info <- getHSGeneInfo(genes)
#' }
#' @export
getHSGeneInfo <- function(eg, as.link = TRUE) {
  env.list <- c(
    "symbol" = org.Hs.eg.db::org.Hs.egSYMBOL,
    "name" = org.Hs.eg.db::org.Hs.egGENENAME,
    "map_location" = org.Hs.eg.db::org.Hs.egMAP,
    "OMIM" = org.Hs.eg.db::org.Hs.egOMIM,
    "KEGG" = org.Hs.eg.db::org.Hs.egPATH,
    "GO" = org.Hs.eg.db::org.Hs.egGO
  )

  info <- lapply(env.list, function(env) AnnotationDbi::mget(eg, envir = env, ifnotfound = NA)[[1]])
  names(info) <- names(env.list)
  gene.symbol <- toupper(AnnotationDbi::mget(as.character(eg),
    envir = org.Hs.eg.db::org.Hs.egSYMBOL
  ))[1]
  info[["symbol"]] <- gene.symbol

  ## create link to GeneCards
  if (as.link) {
    genecards.link <- "<a href='https://www.genecards.org/cgi-bin/carddisp.pl?gene=GENE' target='_blank'>GENE</a>"
    info[["symbol"]] <- gsub("GENE", info[["symbol"]], genecards.link)
  }

  ## create link to OMIM
  if (as.link) {
    omim.link <- "<a href='https://www.omim.org/entry/OMIM' target='_blank'>OMIM</a>"
    info[["OMIM"]] <- sapply(info[["OMIM"]], function(x) gsub("OMIM", x, omim.link))
  }

  ## create link to KEGG
  kegg.link <- "<a href='https://www.genome.jp/kegg-bin/show_pathway?map=hsaKEGGID&show_description=show' target='_blank'>KEGGNAME (KEGGID)</a>"
  for (i in 1:length(info[["KEGG"]])) {
    kegg.id <- info[["KEGG"]][[i]]
    kegg.id <- setdiff(kegg.id, NA)
    if (length(kegg.id) > 0) {
      kegg.name <- AnnotationDbi::mget(kegg.id, envir = KEGG.db::KEGGPATHID2NAME, ifnotfound = NA)[[1]]
      if (!is.na(kegg.name) && as.link) {
        info[["KEGG"]][[i]] <- gsub("KEGGNAME", kegg.name, gsub("KEGGID", kegg.id, kegg.link))
      } else {
        info[["KEGG"]][[i]] <- kegg.name
      }
    }
  }

  ## create link to GO
  if (!is.na(info[["GO"]][1])) {
    go.evidence <- c("EXP", "IDA", "IPI", "IMP", "IGI", "IEP")
    amigo.link <- "<a href='http://amigo.geneontology.org/amigo/term/GOID' target='_blank'>GOTERM (GOID)</a>"
    sel <- which(sapply(info[["GO"]], "[[", 2) %in% go.evidence &
      sapply(info[["GO"]], "[[", 3) %in% c("BP"))
    sel
    info[["GO"]] <- info[["GO"]][sel]

    ## sometimes GO.db is broken...
    suppressWarnings(try.out <- try(AnnotationDbi::Term(AnnotationDbi::mget("GO:0000001",
      envir = GO.db::GOTERM,
      ifnotfound = NA
    )[[1]])))
    go.ok <- (class(try.out) != "try-error")
    if (go.ok && length(sel) > 0) {
      i <- 1
      for (i in 1:length(info[["GO"]])) {
        go_id <- info[["GO"]][[i]][[1]]
        go_term <- AnnotationDbi::Term(AnnotationDbi::mget(go_id, envir = GO.db::GOTERM, ifnotfound = NA)[[1]])
        if (as.link) {
          info[["GO"]][[i]] <- gsub("GOTERM", go_term, gsub("GOID", go_id, amigo.link))
        } else {
          info[["GO"]][[i]] <- go_term
        }
      }
    } else {
      info[["GO"]] <- NULL
    }
  }

  return(info)
}


#' @describeIn pgx.getGeneSetCollections Get the gene families.
#' @export
pgx.getGeneFamilies <- function(genes, min.size = 10, max.size = 500) {
  read.gmt <- function(gmt.file, dir = NULL, add.source = FALSE, nrows = -1) {
    f0 <- gmt.file
    if (strtrim(gmt.file, 1) == "/") dir <- NULL
    if (!is.null(dir)) f0 <- paste(sub("/$", "", dir), "/", gmt.file, sep = "")

    gmt <- utils::read.csv(f0, sep = "!", header = FALSE, comment.char = "#", nrows = nrows)[, 1]
    gmt <- as.character(gmt)

    gmt <- sapply(gmt, strsplit, split = "\t")
    names(gmt) <- NULL
    gmt.name <- sapply(gmt, "[", 1)
    gmt.source <- sapply(gmt, "[", 2)
    gmt.genes <- sapply(gmt, function(x) {
      if (length(x) < 3) {
        return("")
      }
      paste(x[3:length(x)], collapse = " ")
    })

    gset <- strsplit(gmt.genes, split = "[ \t]")
    gset <- lapply(gset, function(x) setdiff(x, c("", "NA", NA)))
    names(gset) <- gmt.name
    if (add.source) {
      names(gset) <- paste0(names(gset), " (", gmt.source, ")")
    }

    gset
  }

  ## -----------------------------------------------------------------------------
  ## Gene families
  ## -----------------------------------------------------------------------------


  families <- list()
  families[["<all>"]] <- genes ## X is sorted

  gmt.kea <- read.gmt(playdata::get_file("kinase_substrates_kea.gmt"))
  gmt.chea <- read.gmt(playdata::get_file("tf_targets_chea.gmt"))
  families[["Kinases (KEA)"]] <- names(gmt.kea)
  families[["Transcription factors (ChEA)"]] <- names(gmt.chea)

  ## Read standard HGNC gene families (www.genefamilies.org)
  gmt.hgnc <- read.gmt(playdata::get_file("hgnc_genefamilies_EDITED.gmt"))

  gmt.hgnc.size <- sapply(gmt.hgnc, length)
  gmt.hgnc <- gmt.hgnc[which(gmt.hgnc.size >= 50 & gmt.hgnc.size <= 1000)]

  names(gmt.hgnc) <- paste0(names(gmt.hgnc), " (HGNC)")

  families <- c(families, gmt.hgnc)

  families[["Interleukins (IL)"]] <- genes[grep("^IL[1-9]", genes)]
  families[["Chemokines"]] <- genes[grep("CCL|CCR|CXCR|CXCL|XCL|CX3", genes)]
  families[["Ribosomal proteins"]] <- genes[grep("^RPS|^RPL", genes)]
  families[["Ribosomal (mitochondrial)"]] <- genes[grep("^MRPL|^MRPS", genes)]

  families[["G-protein family"]] <- genes[grep("^GN[ABG]|^GPBAR|^GPER|^FZD", genes)]
  families[["Heatshock proteins"]] <- genes[grep("^HSP", genes)]
  families[["Integrin family"]] <- genes[grep("^ITG", genes)]
  families[["MAPK family"]] <- genes[grep("^MAP[1-9]|^MAPK", genes)]

  families[["Myosins"]] <- genes[grep("^MYO[1-9]", genes)]
  families[["Protein phosphatase (PPP)"]] <- genes[grep("^PPP", genes)]
  families[["PTP family"]] <- genes[grep("^PTP", genes)]
  families[["Small nucleolar RNA"]] <- genes[grep("^SNOR", genes)]
  families[["Toll-like receptors"]] <- genes[grep("^TLR", genes)]

  families[["EIF factors"]] <- genes[grep("^EIF", genes)]
  families[["GPR proteins"]] <- genes[grep("^GPR", genes)]
  families[["CDCC proteins"]] <- genes[grep("^CDCC", genes)]
  families[["KIAA proteins"]] <- genes[grep("^KIAA", genes)]
  families[["TRIM proteins"]] <- genes[grep("^TRIM", genes)]
  families[["TNF proteins"]] <- genes[grep("^TNF", genes)]
  families[["SLC proteins"]] <- genes[grep("^SLC", genes)]
  families[["ZBTB proteins"]] <- genes[grep("^ZBTB", genes)]
  families[["TMEM family"]] <- genes[grep("^TMEM", genes)]
  families[["STAT family"]] <- genes[grep("^STAT", genes)]
  families[["DNA/RNA polymerases"]] <- genes[grep("^POL", genes)]
  families[["Proteasome"]] <- genes[grep("^PSM", genes)]
  families[["IFN/IFIT family"]] <- genes[grep("^IFN|^IFIT", genes)]
  families[["Nuclear receptors"]] <- genes[grep("^NR[0-9]|^RXR|^ESR|^PGR$|^AR$|^HNF4|^ROR|^PPAR|^THR|^VDR", genes)]
  families[["Cytochrome family"]] <- genes[grep("^CYP|^CYB|^CYC|^COX|^COA", genes)]
  families[["Micro RNA"]] <- genes[grep("^MIR", genes)]

  ## add pathways?

  ## convert to mouse???
  is.mouse <- (mean(grepl("[a-z]", sub(".*:", "", genes))) > 0.8)

  if (is.mouse) {
    mouse.genes <- as.character(unlist(as.list(org.Mm.eg.db::org.Mm.egSYMBOL)))
    names(mouse.genes) <- toupper(mouse.genes)
    families <- parallel::mclapply(families, function(s) {
      setdiff(as.character(mouse.genes[toupper(s)]), NA)
    },
    mc.cores = 16
    )
  }

  ## sort all
  families <- lapply(families, function(f) intersect(f, genes))

  ## ----------- filter on size
  nsize <- sapply(families, length)
  sel <- which(nsize >= min.size & nsize < max.size)
  sel <- unique(c(which(names(families) == "<all>"), sel))
  families <- families[sel]

  return(families)
}


#' @title Get Gene Set Collections
#'
#' @description
#' Extracts gene set collections from a list of gene sets based on size filters.
#'
#' @param gsets A list of gene sets
#' @param min.size The minimum gene set size to include. Default 10.
#' @param max.size The maximum gene set size to include. Default 500.
#'
#' @details This function takes a list of gene sets and extracts collections
#' of gene sets that fall within a specified size range, defined by min.size
#' and max.size parameters. It removes any gene sets that are smaller than
#' `min.size` or larger than `max.size`. This allows filtering gene sets into size-based
#' collections for different types of analyses.
#'
#' @return A list containing the extracted gene set collections.
#'
#' @export
pgx.getGeneSetCollections <- function(gsets, min.size = 10, max.size = 500) {
  ## -----------------------------------------------------------------------------
  ## Gene set collections
  ## -----------------------------------------------------------------------------


  kegg0 <- sort(gsets[grep("KEGG|.*hsa[0-9]{5}$", gsets)])
  kegg0 <- kegg0[!duplicated(getKeggID(kegg0))]

  collections <- list(
    "Hallmark collection" = gsets[grep("HALLMARK", gsets)],
    "KEGG pathways" = kegg0,
    "KEGG metabolic pathways" = kegg0[grep("^00|^01", getKeggID(kegg0))],
    "Pathway related" = gsets[grep("pathway", gsets, ignore.case = TRUE)],
    "Metabolism related" = gsets[grep("metaboli", gsets, ignore.case = TRUE)],
    "Signalling related" = gsets[grep("signal", gsets, ignore.case = TRUE)],
    "T-cell related" = gsets[grep("tcell|t-cell|t[ ]cell", gsets, ignore.case = TRUE)],
    "B-cell related" = gsets[grep("bcell]b-cell|b[ ]cell", gsets, ignore.case = TRUE)],
    "Response related" = gsets[grep("response", gsets, ignore.case = TRUE)],
    "Cancer related" = gsets[grep("cancer", gsets, ignore.case = TRUE)],
    "Immune related" = gsets[grep("immune", gsets, ignore.case = TRUE)],
    "Cell differentiation" = gsets[grep("differentiation", gsets, ignore.case = TRUE)],
    "Checkpoint related" = gsets[grep("checkpoint", gsets, ignore.case = TRUE)],
    "IL gene sets" = gsets[grep("IL[1-9]{1,2}", gsets, ignore.case = TRUE)]
  )

  collections[["<all>"]] <- gsets ## X is sorted
  collections <- collections[which(sapply(collections, length) >= 10)]
  collections <- collections[order(names(collections))]

  ## ----------- add main collections from gene set prefixes
  gsets.db <- sub(":.*", "", gsets)
  gsets.groups <- tapply(gsets, gsets.db, list)
  collections <- c(collections, gsets.groups)

  ## ----------- filter on size
  nsize <- sapply(collections, length)
  sel <- which(nsize >= min.size & nsize < max.size)
  collections <- collections[sel]
  return(collections)
}


## -----------------------------------------------------------------------------
## Generic module functions
## -----------------------------------------------------------------------------




#' Filter probes from gene expression data
#'
#' @param genes Gene expression data.frame with probes as row names.
#' @param gg Character vector of probes to filter for.
#'
#' @return Character vector of matching probe names.
#'
#' @details This function filters a gene expression data.frame to return only probes matching the input vector.
#' It checks the probe name, short probe name, and gene name for matches.
#'
#' @examples
#' \dontrun{
#' data <- utils::read.csv("expression.csv", row.names = 1)
#' probes <- c("FOO", "BAR")
#' matches <- filterProbes(data, probes)
#' }
#' @export
filterProbes <- function(genes, gg) {
  ## check probe name, short probe name or gene name for match
  p0 <- (toupper(sub(".*:", "", rownames(genes))) %in% toupper(gg))
  p1 <- (toupper(rownames(genes)) %in% toupper(gg))
  p2 <- (toupper(as.character(genes$external_gene_name)) %in% toupper(gg))
  jj <- which(p0 | p1 | p2)
  if (length(jj) == 0) {
    return(NULL)
  }
  return(rownames(genes)[jj])
}


#' Compute feature scores
#'
#' @param X Numeric matrix of expression data, with genes in rows and samples in columns.
#' @param Y Data frame containing sample metadata.
#' @param features Named list of gene sets (character vectors of gene names) to compute scores for.
#'
#' @return A numeric matrix of feature scores, with gene sets in rows and samples in columns.
#'
#' @details This function computes a score for each specified gene set that
#' represents its average internal correlation within each sample group.
#'
#' For each sample group, it takes the top 100 most variable genes in the gene set.
#' It then calculates the correlation distance matrix between these genes within that sample group.
#' The score is the mean of the upper triangle of the distance matrix.
#'
#' Higher scores indicate the gene set has high internal correlation and is
#' coherently activated within that sample group.
#'
#' @examples
#' \dontrun{
#' # Generate random data
#' X <- matrix(rnorm(100 * 50), 100, 50)
#' Y <- data.frame(group = sample(letters[1:5], 50, replace = TRUE))
#' features <- list(
#'   feat1 = sample(rownames(X), 50),
#'   feat2 = sample(rownames(X), 50)
#' )
#'
#' scores <- computeFeatureScore(X, Y, features)
#' }
#' @export
computeFeatureScore <- function(X, Y, features) {
  sdx <- apply(X, 1, stats::sd)
  names(sdx) <- rownames(X)
  S <- matrix(NA, nrow = length(features), ncol = ncol(Y))
  rownames(S) <- names(features)
  colnames(S) <- colnames(Y)
  for (k in 1:ncol(Y)) {
    grp <- Y[colnames(X), k]
    grp <- as.character(grp)
    score <- rep(NA, length(features))
    names(score) <- names(features)
    i <- 1
    for (i in 1:length(features)) {
      pp <- features[[i]]

      pp <- Matrix::head(pp[order(-sdx[pp])], 100)
      mx <- t(apply(X[pp, ], 1, function(x) tapply(x, grp, mean)))

      D <- 1 - stats::cor(mx, use = "pairwise")
      diag(D) <- NA
      score[i] <- mean(D, na.rm = TRUE)
    }
    S[, k] <- score
  }
  if (is.null(S)) {
    return(NULL)
  }
  return(S)
}


## -----------------------------------------------------------------------------
## KEGG
## -----------------------------------------------------------------------------


#' @title Get KEGG ID from Gene Set Name
#'
#' @description This function guesses the KEGG ID from a gene set name.
#'
#' @param gsets A character vector of gene set names.
#'
#' @details The function takes a character vector of gene set names
#' `gsets` as input and tries to guess the corresponding KEGG IDs.
#' The function uses the `KEGG.db` package to retrieve a list of
#' KEGG pathway names and IDs.
#' It then searches for gene set names that contain a KEGG ID or a
#' KEGG pathway name and returns the corresponding KEGG IDs.
#'
#' @return A character vector of the same length as `gsets`, containing
#' the guessed KEGG IDs for each gene set name.
#'
#' @export
getKeggID <- function(gsets) {
  ## Guess KEGG id from gene set name
  ##

  kegg.names <- unlist(as.list(KEGG.db::KEGGPATHID2NAME))
  kegg.ids <- names(kegg.names)
  kegg.namesUPPERCASE <- toupper(gsub("[- ]", "_", gsub("[)(/,.']", "", kegg.names)))
  kegg.namesUPPERCASE <- gsub("__|___", "_", kegg.namesUPPERCASE)

  k1 <- grep("hsa[0-9]{5}$", gsets, value = TRUE, ignore.case = TRUE)
  names(k1) <- sub(".*_hsa0", "0", k1)
  k2 <- grep("kegg", gsets, value = TRUE, ignore.case = TRUE)
  k2x <- sub(".*KEGG_", "", k2)
  names(k2) <- kegg.ids[match(k2x, kegg.namesUPPERCASE)]

  kegg.gsets <- c(k1, k2)
  kegg.ids <- names(kegg.gsets)[match(gsets, kegg.gsets)]

  return(kegg.ids)
}

## -----------------------------------------------------------------------------
## Generic helper functions
## -----------------------------------------------------------------------------


#' Check if a vector contains date values
#'
#' @param x A vector to check if it contains date values
#'
#' @return Logical. TRUE if the vector contains valid date values, FALSE otherwise.
#'
#' @details This function checks if a vector contains valid date values that can be converted to Date class.
#' It first replaces any "NA" values with actual NA values.
#' It then tries converting the vector to Date class using various date formats.
#' If none of the dates throw an error, it returns TRUE indicating the vector contains valid dates.
#'
#' @examples
#' \dontrun{
#' x <- c("2020-01-01", "01/15/2021", "foo")
#' is.Date(x) # TRUE
#' }
#' @export
is.Date <- function(x) {
  ## From https://stackoverflow.com/questions/18178451/is-there-a-way-to-check-if-a-column-is-a-date-in-r
  if (!all(is.na(as.Date(
    as.character(x),
    format = c("%d/%m/%Y", "%d-%m-%Y", "%Y/%m/%d", "%Y-%m-%d")
  )))) {
    return(TRUE)
  } else {
    return(FALSE)
  }
}

#' @title Calculate group means
#'
#' @description
#' Calculates the column means within groups defined by a grouping variable.
#'
#' @param mat Numeric matrix with columns as samples.
#' @param group Grouping vector or factor.
#' @param FUN Function for aggregation. Default is mean.
#'
#' @return Matrix with group means.
#'
#' @details This function calculates the column means of \code{X} within groups
#'  defined by \code{y}. It calculates the mean for each column within each
#' group. The output is a matrix with rows corresponding to groups and columns
#' corresponding to samples.
#'
#' @examples
#' \dontrun{
#' mat <- matrix(rnorm(100), ncol = 10)
#' groups <- gl(2, 5)
#' means <- averageByGroup(mat, groups)
#' }
#'
#' @export
averageByGroup <- function(mat, group, FUN = mean) {
  out <- do.call(cbind, tapply(
    1:ncol(mat), group,
    function(i) rowMeans(mat[, i, drop = FALSE])
  ))
  return(out)
}


#' @title Make Acronym from String
#'
#' @description This function creates an acronym from a character string.
#'
#' @param x A character string from which to create an acronym.
#'
#' @details The function takes a character string `x` as input and splits it into words using `_`, `-`, and space as delimiters.
#' If the resulting list of words contains only one word, the first two characters of the word are returned.
#' Otherwise, the first character of each word is extracted, capitalized, and concatenated to form the acronym.
#'
#' @return A character string representing the acronym created from the input string.
#'
#' @examples
#' \dontrun{
#' # example code
#' makeAcronym("United Nations")
#' makeAcronym("World Health Organization")
#' }
#' @export
makeAcronym <- function(x) {
  xp <- strsplit(x, split = "[_ -]")
  sapply(xp, function(s) {
    if (length(s) == 1) {
      return(substring(s, 1, 2))
    }
    toupper(paste(substring(s, 1, 1), collapse = ""))
  })
}


#' @title Relevel Factor by First Occurrence
#'
#' @description This function relevels a factor by the order of first
#' occurrence of its levels.
#'
#' @param f A factor to be releveled.
#'
#' @details The function takes a factor `f` as input and relevels it by
#' the order of first occurrence of its levels in the data.
#' The new factor is created with the same levels as the original factor,
#' but with the levels reordered according to their first appearance in the data.
#'
#' @return A factor with the same levels as the input factor, but with the
#' levels reordered according to their first appearance in the data.
#'
#' @examples
#' \dontrun{
#' # example code
#' f <- factor(c("b", "a", "c", "b", "a"))
#' relevelFactorFirst(f)
#' }
#' @export
relevelFactorFirst <- function(f) {
  factor(f, levels = f[!duplicated(f)])
}


#' @title Extreme correlation
#'
#' @description Compute extreme (high and low) correlation between a
#' query signature and reference dataset
#'
#' @param query_sig Numeric vector containing the query signature values
#' for each gene
#' @param ref_set Numeric matrix containing the reference dataset
#' (samples in columns, genes in rows)
#' @param n Integer specifying number of top extreme correlations to return on each side. Default is 200.
#'
#' @details This function takes a query signature vector and a reference dataset matrix as input.
#' It calculates Pearson correlation between the query signature and each column of the reference dataset.
#' The function returns the most extreme (high and low) correlations, taking the top \code{n} correlations on each side.
#' This allows extracting the samples in the reference data that have the strongest positive and negative correlation to the query signature.
#'
#' @return A numeric vector containing the top \code{n} most extreme correlation coefficients (positive and negative).
#'
#' @examples
#' \dontrun{
#' # Generate random query signature
#' query_sig <- rnorm(1000)
#' names(query_sig) <- paste0("GENE", 1:1000)
#'
#' # Generate random reference dataset
#' ref_set <- matrix(rnorm(1000 * 50), ncol = 50)
#' rownames(ref_set) <- names(query_sig)
#'
#' # Get top 200 extreme correlations
#' extreme_cor <- extremeCorrelation(query_sig, ref_set, n = 200)
#' }
#' @export
extremeCorrelation <- function(query_sig, ref_set, n = 200) {
  gg <- intersect(rownames(ref_set), names(query_sig))
  if (n > 0) {
    gg <- gg[unique(c(Matrix::head(order(query_sig), n), utils::head(order(-query_sig), n)))]
  }
  rho <- stats::cor(ref_set[gg, ], query_sig[gg], use = "pairwise")
  rho <- rho[order(-rowMeans(rho**2, na.rm = TRUE)), , drop = FALSE]
  if (NCOL(rho) == 1) rho <- rho[, 1]
  return(rho)
}

#' Convert any gene alias to official gene symbol
#' @description
#' This function takes a character vector of gene aliases and converts them to HUGO gene symbols.
#' The organism can be specified as either human or mouse, or the function can attempt to determine
#' the organism based on the input gene aliases. Unmapped gene aliases can be kept as their original values
#' or replaced with NA.
#'
#' @param s A character vector of gene aliases to be converted to HUGO gene symbols.
#' @param org A character string specifying the organism, either "hs" for human or "mm" for mouse.
#' If not specified, the function will attempt to determine the organism based on the input gene aliases.
#' @param na.orig A logical value indicating whether to keep the original values of
#' gene aliases that could not be mapped to HUGO gene symbols. If TRUE, the original values will be kept,
#' otherwise they will be replaced with NA.
#'
#' @return A character vector of HUGO gene symbols corresponding to the input gene aliases.
#'
#' @examples
#' \dontrun{
#' symbols <- c("TP53", "P53", "Cd19", NA)
#' alias2hugo(symbols)
#' alias2hugo(symbols, org = "mm")
#' }
#' @export
alias2hugo <- function(s, org = NULL, na.orig = TRUE) {
  ## determine if we deal with human or mouse
  hs.symbol <- unlist(as.list(org.Hs.eg.db::org.Hs.egSYMBOL))
  mm.symbol <- unlist(as.list(org.Mm.eg.db::org.Mm.egSYMBOL))
  if (is.null(org)) {
    is.human <- mean(s %in% hs.symbol, na.rm = TRUE) >= mean(s %in% mm.symbol, na.rm = TRUE)
    org <- ifelse(is.human, "hs", "mm")
  }
  org

  nna <- which(!is.na(s) & s != "" & s != " ")
  s1 <- trimws(s[nna])
  hugo <- NULL
  if (org == "hs") {
    hugo <- suppressWarnings(
      limma::alias2SymbolTable(s1, species = "Hs")
    )
  } else if (org == "mm") {
    hugo <- suppressWarnings(
      limma::alias2SymbolTable(s1, species = "Mm")
    )
  } else {
    stop("[alias2hugo] invalid organism")
  }
  jj <- which(is.na(hugo))
  if (na.orig && length(jj)) hugo[jj] <- s1[jj]
  hugo0 <- rep(NA, length(s))
  hugo0[nna] <- hugo
  return(hugo0)
}

#' @describeIn breakstring2 Breaks a character string into substrings of a
#' specified length, separated by a specified line break character.
#' @param force logical not used
#' @export
breakstring <- function(s, n, nmax = 999, force = FALSE, brk = "\n") {
  if (is.na(s)) {
    return(NA)
  }
  s <- substring(as.character(s), 1, nmax)
  if (nchar(s) < n) {
    return(s)
  }
  b <- substring(s, 1, n)
  n1 <- n + 1
  for (i in 1:10) {
    if (n1 > nchar(s)) break
    b1 <- substring(s, n1, n1 + n)
    b <- paste0(b, brk, b1)
    n1 <- n1 + n + 1
  }
  return(b)
}


#' Break up a long string into multiple lines
#'
#' @param s The input string
#' @param n The maximum line length
#' @param brk The string to insert for line breaks. Default is "\\n".
#' @param nmax The maximum length to process. Longer strings are truncated. Default is 999.
#'
#' @return A string with line breaks inserted.
#'
#' @details This function takes a long string \code{s} and inserts line breaks \code{brk} every \code{n} characters.
#' It first truncates the input string to a maximum length \code{nmax} if longer.
#' The string is then split into words, and words are added to each line until it reaches length \code{n}.
#' A line break \code{brk} is inserted, and the process continues until all words have been processed.
#'
#' @export
breakstring2 <- function(s, n, brk = "\n", nmax = 999) {
  if (is.na(s)) {
    return(NA)
  }
  s <- substring(as.character(s), 1, nmax)
  if (is.na(s)) {
    return(NA)
  }
  if (nchar(s) < n) {
    return(s)
  }
  a <- ""
  words <- paste0(strsplit(s, split = " ")[[1]], " ")
  words
  it <- 0
  len1 <- sum(sapply(words, nchar))
  len1
  while (len1 > n && it < 100 && length(words) > 1) {
    len <- cumsum(sapply(words, nchar))
    len
    k <- which(len > n)[1]
    k
    if (k == 1) k <- 2
    a <- paste0(a, paste0(words[1:(k - 1)], collapse = ""), brk)
    a
    words <- words[k:length(words)]
    words
    it <- it + 1
    len1 <- sum(sapply(words, nchar))
    len1
  }
  a <- paste0(a, paste0(words, collapse = ""), brk)
  a <- sub(paste0(brk, "$"), "", gsub(paste0(" ", brk), brk, a))
  return(a)
}


#' @describeIn shortstring0 The shortstring function truncates a string to a specified length.
#' @export
shortstring <- function(s, n, dots = 1) {
  sapply(s, shortstring0, n = n, dots = dots)
}


#' @title Truncate a string to a maximum length
#'
#' @description
#' Truncates a string to a maximum length by replacing the middle part with ellipses.
#'
#' @param s The string to truncate.
#' @param n The maximum length of the truncated string.
#' @param dots The number of characters to devote to the ellipses.
#'
#' @details
#' This function truncates long strings to a specified maximum length
#' by replacing the middle part with ellipses.
#'
#' It first converts the input string to UTF-8 encoding and removes any HTML entities.
#' If the string is already shorter than the maximum length, it is returned unchanged.
#' Otherwise, it truncates the beginning and end of the string to fit within the max length when concatenated with the ellipses.
#'
#' The number of characters to use for the ellipses is set by the \code{dots}
#' parameter. By default, it uses one dot per 10 characters of max length.
#'
#' @return The truncated string.
#'
#' @examples
#' \dontrun{
#' shortstring0("This is a very long string", 20)
#' # Returns "This is a ...string"
#'
#' shortstring0("Short string", 20)
#' # Returns "Short string"
#' }
#' @export
shortstring0 <- function(s, n, dots = 1) {
  s0 <- iconv(as.character(s), to = "UTF-8")
  s0 <- gsub("[&].*[;]", "", s0) ## HTML special garbage...
  jj <- which(nchar(s0) > n)
  if (length(jj) == 0) {
    return(s0)
  }
  s <- s0[jj]
  if (dots < 1) {
    n1 <- ceiling(dots * n)
    s1 <- substring(s, 1, n1)
    s2 <- substring(s, nchar(s) - n + nchar(s1), nchar(s))
    aa <- paste0(s1, "...", s2)
  } else {
    aa <- paste0(substring(s, 1, n), "...")
  }
  s0[jj] <- aa
  s0
}


#' @title Sort Data Frame by P-value Column
#'
#' @description This function sorts a data frame by a column containing p-values.
#'
#' @param x A data frame representing the input data.
#' @param p.col An optional character string specifying the name of the column
#' containing p-values.
#'
#' @details The function takes a data frame `x` as input and searches
#' for a column containing p-values. If the `p.col` parameter is not provided,
#' the function searches for a column with a name containing "p.value", "p",
#' "p-val", or "pval" (case-insensitive). If multiple columns match, the first one is used.
#'
#' The data frame is then sorted in ascending order by the p-value column and returned.
#'
#' @return A data frame representing the input data sorted by the p-value column.
#'
#' @examples
#' \dontrun{
#' # example code
#' x <- data.frame(a = c(1, 2, 3), p.value = c(0.05, 0.01, 0.1))
#' psort(x)
#' }
#' @export
psort <- function(x, p.col = NULL) {
  j <- grep("p.value|^p$|p-val|pval", tolower(colnames(x)))[1]
  x[order(x[, j]), ]
}


#' @title Tidy Data Frame
#'
#' @description This function tidies a data frame by removing columns with all
#' missing values, converting character columns to numeric or factor columns,
#' and trimming white spaces.
#'
#' @param Y A data frame representing the input data.
#'
#' @details The function takes a data frame `Y` as input and performs the
#' following steps:
#' 1. Remove columns with all missing values.
#' 2. Replace character columns with only "NA" values with actual missing values (NA).
#' 3. Remove columns with all missing values again.
#' 4. Trim white spaces from the beginning and end of character columns.
#' 5. Convert character columns to numeric columns if possible.
#' 6. Convert character columns to factor columns if they have less than or equal to
#'  3 unique values or if their names contain certain keywords (e.g., "batch",
#' "replicate", "type", "cluster", "group").
#'
#' The resulting tidied data frame is returned.
#'
#' @return A data frame representing the tidied input data.
#'
#' @export
tidy.dataframe <- function(Y) {
  Y <- Y[, which(colMeans(is.na(Y)) < 1), drop = FALSE]
  Y <- apply(Y, 2, function(x) sub("^NA$", NA, x)) ## all characters
  Y <- Y[, which(colMeans(is.na(Y)) < 1), drop = FALSE]
  Y <- apply(Y, 2, function(x) gsub("^[ ]*|[ ]*$", "", x))
  suppressWarnings(num.Y <- apply(Y, 2, function(x) as.numeric(as.character(x))))
  is.numeric <- (0.8 * colMeans(is.na(num.Y)) <= colMeans(is.na(Y)))
  nlevel <- apply(Y, 2, function(x) length(unique(x)))
  is.factor <- (!is.numeric | (is.numeric & nlevel <= 3))
  is.factor <- (is.factor | grepl("batch|replicat|type|clust|group", colnames(Y)))
  new.Y <- data.frame(Y, check.names = FALSE)
  new.Y[, which(is.numeric)] <- num.Y[, which(is.numeric), drop = FALSE]
  new.Y[, which(is.factor)] <- apply(
    Y[, which(is.factor), drop = FALSE], 2,
    function(a) factor(as.character(a))
  )
  new.Y <- data.frame(new.Y, check.names = FALSE)
  return(new.Y)
}


#' @title Get Classes of Parameters
#'
#' @description This function returns the classes of the parameters in a data frame.
#'
#' @param A A data frame representing the input data.
#'
#' @details The function takes a data frame `A` as input and applies the `class`
#' function to each column of the data frame using the `sapply` function.
#' The resulting vector of classes is returned.
#'
#' @return A character vector representing the classes of the parameters in
#' the input data frame.
#'
#' @examples
#' \dontrun{
#' # example code
#' A <- data.frame(x = c(1, 2, 3), y = c("a", "b", "a"))
#' param.class(A)
#' }
#' @export
param.class <- function(A) sapply(tidy.dataframe(A), class)


#' @describeIn isanumber The function tests if the input \code{x} is of numeric type.
#' @export
is.num <- function(y) {
  suppressWarnings(numy <- as.numeric(as.character(y)))
  t1 <- !all(is.na(numy)) && is.numeric(numy)
  t2 <- length(unique(y)) > 0.33 * length(y)
  (t1 && t2)
}


#' Check if a vector contains numeric data
#'
#' @param x A vector to check if it contains numeric data
#' @param y A vector to check if it contains numeric data
#'
#' @return Logical. TRUE if the vector contains mostly numeric data, FALSE otherwise.
#'
#' @details This function checks if a vector contains mostly numeric data.
#' It first replaces any "NA" values with actual NA values.
#' It then removes any empty values and converts the vector to numeric.
#' If more than 50% of the resulting numeric vector is not NA, it returns TRUE.
#'
#' @examples
#' \dontrun{
#' x <- c("1", "2", "foo", "3")
#' isanumber(x) # FALSE
#'
#' x <- c("1", "2", NA, "3")
#' isanumber(x) # TRUE
#' }
#' @export
isanumber <- function(x) {
  x <- sub("NA", NA, x)
  x[which(x == "")] <- NA
  suppressWarnings(nx <- as.numeric(x[!is.na(x)]))
  (length(nx) > 0 && mean(!is.na(nx)) > 0.5)
}


#' @title Expand annotation matrix
#'
#' @description Expands a phenotype annotation matrix into dummy variables.
#'
#' @param A Data frame containing the annotation variables.
#'
#' @details This function takes an annotation data frame and expands any categorical variables into
#' dummy variables using model.matrix.
#'
#' For each column, it determines if the variable is numeric or categorical.
#' Numeric variables are ranked. Categorical variables are expanded into dummy variables.
#'
#' @return An expanded annotation matrix with dummy variables.
#'
#' @export
expandAnnotationMatrix <- function(A) {
  expandPhenoMatrix(A)
}


#' @title Expand phenotype matrix
#'
#' @description Expands a phenotype data matrix into dummy variables while optionally
#' dropping the reference level.
#'
#' @param pheno Data frame containing the phenotype variables.
#' @param drop.ref Logical indicating whether to drop the reference level for each factor.
#'
#' @details This function takes a phenotype data matrix and expands any categorical variables into
#' dummy variables
#'
#' For each column, it determines if the variable is numeric or categorical. Numeric variables are
#' dichotomized. Categorical variables are expanded into dummy variables using \code{model.matrix}.
#'
#' @return An expanded phenotype matrix with dummy variables suitable for regression modeling.
#' @export
expandPhenoMatrix <- function(pheno, drop.ref = TRUE) {
  ## get expanded annotation matrix
  a1 <- tidy.dataframe(pheno)
  nlevel <- apply(a1, 2, function(x) length(setdiff(unique(x), NA)))
  nterms <- colSums(!is.na(a1))
  nratio <- nlevel / nterms
  y.class <- sapply(utils::type.convert(a1, as.is = TRUE), class)

  ## these integers are probably factors... (mostly...)
  is.fac <- rep(FALSE, ncol(a1))
  is.int <- y.class == "integer"
  ii <- which(is.int)
  is.fac[ii] <- apply(a1[, ii, drop = FALSE], 2, function(x) {
    nlev <- length(unique(x[!is.na(x)]))
    max(x, na.rm = TRUE) %in% c(nlev, nlev - 1)
  })
  is.fac2 <- (y.class == "integer" & nlevel <= 3 & nratio < 0.66)
  y.class[is.fac | is.fac2] <- "character"

  ## select allowed columns: numeric or with "sensible" levels
  y.isnum <- (y.class %in% c("numeric", "integer"))
  kk <- which(y.isnum | (!y.isnum & nlevel > 1 & nratio < 0.66))
  if (length(kk) == 0) {
    return(NULL)
  }
  a1 <- a1[, kk, drop = FALSE]
  a1.isnum <- y.isnum[kk]
  i <- 1
  m1 <- list()
  for (i in 1:ncol(a1)) {
    if (a1.isnum[i]) {
      suppressWarnings(x <- as.numeric(a1[, i]))
      if (drop.ref) {
        m0 <- matrix((x > stats::median(x, na.rm = TRUE)), ncol = 1)
        colnames(m0) <- "high"
      } else {
        mx <- stats::median(x, na.rm = TRUE)
        m0 <- matrix(cbind(x <= mx, x > mx), ncol = 2)
        colnames(m0) <- c("low", "high")
      }
    } else if (drop.ref && nlevel[i] == 2) {
      x <- as.character(a1[, i])
      x1 <- Matrix::tail(sort(x), 1)
      m0 <- matrix(x == x1, ncol = 1)
      colnames(m0) <- x1
    } else {
      x <- as.character(a1[, i])
      x[is.na(x) | x == "NA" | x == " "] <- "_"
      m0 <- stats::model.matrix(~ 0 + x)
      colnames(m0) <- sub("^x", "", colnames(m0))
    }
    rownames(m0) <- rownames(a1)
    ## remove "_"
    if ("_" %in% colnames(m0)) {
      m0 <- m0[, -which(colnames(m0) == "_")]
    }
    m1[[i]] <- m0
  }

  ## create level names
  names(m1) <- colnames(a1)
  for (i in 1:length(m1)) {
    colnames(m1[[i]]) <- paste0(names(m1)[i], "=", colnames(m1[[i]]))
  }
  m1 <- do.call(cbind, m1)
  rownames(m1) <- rownames(pheno)

  return(m1)
}


#' @title P-value for Pearson's Correlation Coefficient
#'
#' @description This function calculates the p-value for Pearson's correlation coefficient.
#'
#' @param x A numeric value representing Pearson's correlation coefficient.
#' @param n A numeric value representing the sample size.
#'
#' @details The p-value is calculated using the standard normal distribution,
#' where the test statistic is calculated as `z = x / sqrt((1 - x^2) / (n - 2))`.
#' The p-value represents the probability of observing a correlation coefficient as
#' extreme or more extreme than `x` given that the null hypothesis (no correlation) is true.
#'
#' @return A numeric value representing the p-value for Pearson's correlation coefficient.
#'
#' @examples
#' \dontrun{
#' # example code
#' cor.pvalue(0.8, 100)
#' }
#' @export
cor.pvalue <- function(x, n) stats::pnorm(-abs(x / ((1 - x**2) / (n - 2))**0.5))


#' @title Get gene sets from playbase data
#'
#' @description Retrieves gene sets from the playbase data package matching a pattern.
#' Allows optionally including additional custom gene sets.
#'
#' @param sets Character vector of gene set names to retrieve. Default NULL retrieves all sets.
#' @param pattern Pattern to match gene set names. Default NULL matches all sets.
#'
#' @details This function extracts gene sets from the playbase data package.
#' It returns gene sets matching the provided pattern.
#' If a sets parameter is provided, only those specific sets are returned.
#' By default it returns all gene sets in playbase.
#'
#' @return A named list containing the gene sets matching the criteria.
#'
#' @export
getGSETS_playbase <- function(gsets = NULL, pattern = NULL) {
  if (is.null(gsets)) gsets <- names(playdata::iGSETS)
  if (!is.null(pattern)) {
    gsets <- grep(pattern, gsets, value = TRUE)
  }
  gsets <- intersect(gsets, names(playdata::iGSETS))
  lapply(playdata::iGSETS[gsets], function(idx) playdata::GSET_GENES[idx])
}


## =====================================================================================
## =========================== END OF FILE =============================================
## =====================================================================================<|MERGE_RESOLUTION|>--- conflicted
+++ resolved
@@ -449,160 +449,6 @@
 }
 
 
-<<<<<<< HEAD
-#' Get gene annotation data
-#'
-#' Retrieves gene annotation information from BioMart for a set of input
-#' gene/transcript identifiers.
-#'
-#' @param probes Character vector of gene/transcript identifiers to retrieve annotation for.
-#' @param probe_type Character specifying the type of input identifiers. If NULL,
-#' it will be automatically detected. Options are "ensembl_gene_id", "ensembl_transcript_id", etc.
-#' @param mart BioMart object specifying the database to query.
-#' @param verbose Logical indicating whether to print status messages.
-#'
-#' @return Data frame with gene annotation data for the input identifiers. Columns are:
-#' \itemize{
-#'   \item \code{gene_name}: Gene name
-#'   \item \code{hgnc_symbol}: Gene symbol
-#'   \item \code{gene_title}: Gene description
-#'   \item \code{gene_biotype}: Gene biotype
-#'   \item \code{chr}: Chromosome
-#'   \item \code{pos}: Transcript start position
-#'   \item \code{tx_len}: Transcript length
-#'   \item \code{map}: Chromosome band
-#' }
-#'
-#' @details This function queries BioMart to retrieve key gene annotation data for
-#' a set of input gene/transcript identifiers. It can detect the identifier
-#' type automatically if not provided.
-#'
-#'
-#' @examples
-#' \dontrun{
-#' probes <- c("ENSG00000142192", "ENST00000288602")
-#' mart <- biomaRt::useMart("ensembl")
-#' result <- ngs.getGeneAnnotation(probes, mart)
-#' head(result)
-#' }
-#' @export
-ngs.getGeneAnnotation <- function(probes,
-                                  probe_type = NULL,
-                                  mart,
-                                  verbose = TRUE) {
-
-  # Prepare inputs
-  if (verbose) {
-    message("[createPGX] Filling genes information...")
-  }
-
-  clean_probes <- probes[!duplicated(probes)]
-
-  if (is.null(probe_type)) {
-    probe_type <- detect_probe(probes, mart)
-  }
-
-  # Select attributes
-  attr_call <- c(
-    probe_type,
-    "external_gene_name",  # gene_name
-    "hgnc_symbol",         # Hugo name
-    "description",         # gene_title
-    "gene_biotype",        # gene_biotype
-    "chromosome_name",     # chr
-    "transcript_start",    # pos
-    "transcript_length",   # tx_len
-    "band"                 # map
-  )
-  attr_call <- attr_call[!duplicated(attr_call)]
-
-  # Get the gene annotations
-  annot <- biomaRt::getBM(
-    attributes = attr_call,
-    filters = probe_type,
-    values = probes,
-    mart = mart
-  )
-  annot <- data.table::data.table(annot)
-  data.table::setkeyv(annot, probe_type)
-  return(annot)
-}
-
-
-#' Map probe identifiers to gene symbols
-#'
-#' This function converts a vector of probe identifiers to
-#' standard HGNC gene symbols using an annotation lookup table.
-#'
-#' @param probes Character vector of probe IDs to convert.
-#' @param annot_table Data frame with columns "probe_type" and "hgnc_symbol".
-#'   The probe_type matches the type of IDs in probes.
-#'
-#' @return Character vector of mapped HGNC gene symbols.
-#'
-#' @details The annot_table should contain a column with the probe IDs
-#'   (matching type of probes input) and a column with the corresponding HGNC
-#'   gene symbols. This function matches the input probes to the table
-#'   to retrieve the gene symbols. Unmatched probes are returned as is.
-#'
-#' \dontrun{
-#' probes <- c("ENSG00000142192", "ENST00000288602")
-#' annot_table <- data.frame(
-#'   ensembl_gene_id = c("ENSG00000142192", "ENSG00000099977"),
-#'   hgnc_symbol = c("EGFR", "CDKN2A")
-#' )
-#' symbols <- probe2symbol(probes, annot_table)
-#' }
-#' @import data.table
-#' @export
-probe2symbol <- function(probes, annot_table) {
-
-  # Prepare inputs
-  probe_type <- colnames(annot_table)[1]
-  probes_dt <- data.table::data.table(ID = probes)
-  data.table::setnames(probes_dt, "ID", probe_type)
-  ref_table <- annot_table[, unique(hgnc_symbol),
-                           by = probe_type]
- data.table::setnames(ref_table, "V1", "symbol")
-
-  # Match all probes
-  matched_names <- data.table::merge.data.table(x = probes_dt,
-                                                y = ref_table,
-                                                by = probe_type,
-                                                all.x = TRUE)
-
-  # Remove duplicated
-  matched_names <- matched_names[!duplicated(matched_names[, 1])]
-
-  # Deal with NA
-  matched_names[is.na(symbol)|symbol ==  "",
-                symbol := .SD,
-                .SDcols = probe_type]
-
-  probes_hgnc_symbol <- matched_names[, symbol]
-
-  return(probes_hgnc_symbol)
-
-  ### ALTERNATIVE FORMULATION TO TRY LATER
-  # # Prepare inputs
-  # ref_col <- colnames(annot_table)[1]
-  # matched_names <- annot_table[probes,
-  #                              on = ref_col,
-  #                              mult = "first",
-  #                              nomatch = NA_character_]
-  #
-  # # Match all probes
-  # matched_names <- matched_names[!duplicated(matched_names[, 1])]
-  #
-  # # Deal with NA
-  # matched_names[is.na(hgnc_symbol)|hgnc_symbol ==  "",
-  #               symbol := .SD,
-  #               .SDcols = probe_type]
-  #
-  # probes_hgnc_symbol <- matched_names[, hgnc_symbol]
-}
-=======
->>>>>>> 71a1308a
 
 #' @describeIn trimsame0 trimsame is a function that trims common prefixes and/or
 #' suffixes from a character vector by applying trimsame0 forwards and/or backwards.
