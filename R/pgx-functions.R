##
## This file is part of the Omics Playground project.
## Copyright (c) 2018-2023 BigOmics Analytics SA. All rights reserved.
##




#' Default merge by columns (cbind) with shared features on
#' rows. Features are union of input matrices.
#'
#' @export
<<<<<<< HEAD
merge_sparse_matrix <- function(m1, m2, margin=NULL, verbose=1) {
  if(is.null(m1)) return(m2)
  if(is.null(m2)) return(m1)
  cbind_sparse_matrix(m1=m1, m2=m2)
=======
merge_sparse_matrix <- function(m1, m2, margin = NULL, verbose = 1) {
  cbind_sparse_matrix(m1 = m1, m2 = m2)
>>>>>>> 623f6966
}

#' Merge Sparse Matrix
#'
#' Merges two sparse matrices by combining column-wise (aka cbind) but
#' ensuring the same gene order. Union of features (gene/proteins) are
#' on rows (i.e. rownames are features names). Commonly needed for
#' merging multiple pgx$GMT matrices (gene on rows).
#'
#' @param m1 The first sparse matrix.
#' @param m2 The second sparse matrix.
#'
#' @return A merged sparse matrix with combined columns and shared
#'   features on rows
#'
#' @export
cbind_sparse_matrix <- function(m1, m2) {
  # Get the union of row names (genes) from both matrices
  gene_vector <- unique(c(rownames(m1), rownames(m2)))

  # Ensure m1 has all genes
  if (!all(gene_vector %in% rownames(m1))) {
    missing_genes_m1 <- setdiff(gene_vector, rownames(m1))
    zero_rows_m1 <- Matrix::Matrix(0, nrow = length(missing_genes_m1), ncol = ncol(m1), sparse = TRUE)
    rownames(zero_rows_m1) <- missing_genes_m1
    m1 <- rbind(m1, zero_rows_m1)
  }

  # Ensure m2 has all genes
  if (!all(gene_vector %in% rownames(m2))) {
    missing_genes_m2 <- setdiff(gene_vector, rownames(m2))
    zero_rows_m2 <- Matrix::Matrix(0, nrow = length(missing_genes_m2), ncol = ncol(m2), sparse = TRUE)
    rownames(zero_rows_m2) <- missing_genes_m2
    m2 <- rbind(m2, zero_rows_m2)
  }

  # Reorder rows to match gene_vector
  m1 <- m1[gene_vector, , drop = FALSE]
  m2 <- m2[gene_vector, , drop = FALSE]

  # Combine the matrices column-wise
  combined_gmt <- cbind(m1, m2)

  # If duplicated genesets, then keep only the largest one
  combined_gmt <- combined_gmt[, order(-Matrix::colSums(combined_gmt != 0))]
  combined_gmt <- combined_gmt[, !duplicated(colnames(combined_gmt))]

  return(combined_gmt)
}

#' Merge Sparse Matrix
#'
#' Merges two sparse matrices by combining row-wise (aka rbind) but
#' ensuring the same gene order. Union of features (gene/proteins) are
#' on columns (i.e. column ames are features names). This is commonly
#' done for merging GSETxGENE and MSETxMETABOLITE matrices.
#'
#' @param m1 The first sparse matrix.
#' @param m2 The second sparse matrix.
#'
#' @return A merged sparse matrix with combined rows and shared
#'   features in columns
#'
#' @export
rbind_sparse_matrix <- function(m1, m2) {
  Matrix::t(cbind_sparse_matrix(m1 = Matrix::t(m1), m2 = Matrix::t(m2)))
}

#' Fast matrix correlation
#'
#' @export
fastCor <- function(x, y) {
  scaledx <- scale(x) / sqrt(nrow(x) - 1)
  scaledy <- scale(y) / sqrt(nrow(y) - 1)
  t(scaledx) %*% scaledy
}


#' @title Create a Phenotype Matrix
#'
#' @description This function creates a phenotype matrix from a PGX object.
#'
#' @param pgx A list representing a PGX object containing the data to be analyzed.
#' @param phenotype A character string specifying the name of the phenotype to use for creating the matrix.
#'
#' @details This function takes a PGX object `pgx` and a character string `phenotype` as input and
#' creates a phenotype matrix using the specified phenotype. The phenotype matrix is created by extracting
#' the specified phenotype from the `samples` data frame in the `pgx` object and converting it into a model matrix.
#' The resulting phenotype matrix is returned as a numeric matrix.
#'
#' @return A numeric matrix representing the phenotype matrix created from the specified phenotype.
#'
#' @export
pgx.phenoMatrix <- function(pgx, phenotype) {
  y <- pgx$samples[, phenotype]
  mm <- t(stats::model.matrix(~ 0 + y))
  rownames(mm) <- sub("^y", "", rownames(mm))
  colnames(mm) <- rownames(pgx$samples)
  as.matrix(mm)
}


#' @title Compact Positions
#'
#' @description This function compacts a matrix of positions by removing white space.
#'
#' @param pos A numeric matrix of positions to be compacted.
#' @param d An optional numeric value specifying the maximum distance between adjacent positions after compaction.
#' The default value is 0.01.
#'
#' @details This function takes a numeric matrix of positions `pos` and an optional numeric value `d` as input and compacts the positions by removing white space.
#' For each column in `pos`, the function calculates the distances between adjacent positions and replaces any distance greater than `d` with `d`.
#' The resulting compacted positions are returned as a numeric matrix of the same size as `pos`.
#'
#' @return A numeric matrix of the same size as `pos`, containing the compacted positions.
#'
#' @export
pos.compact <- function(pos, d = 0.01) {
  ## make positions more dense removing white space
  for (i in 1:ncol(pos)) {
    x <- pos[, i]
    dr <- d * diff(range(x))
    names(x) <- 1:nrow(pos)
    ii <- order(x)
    x1 <- cumsum(c(x[ii[1]], pmin(diff(x[ii]), dr)))
    pos[, i] <- x1[order(as.integer(names(x1)))]
  }
  pos
}

#' Find non-overlapping boxes for points
#'
#' @param df Data frame containing point positions
#' @param xcol Name of column in \code{df} containing x coordinates
#' @param ycol Name of column in \code{df} containing y coordinates
#' @param box_padding_x Padding to add to box width
#' @param box_padding_y Padding to add to box height
#' @param point_padding_x Minimum spacing between points in x direction
#' @param point_padding_y Minimum spacing between points in y direction
#' @param xlim Limits for x axis
#' @param ylim Limits for y axis
#' @param force Repulsion force between boxes
#' @param maxiter Maximum number of iterations
#'
#' @return Data frame with updated non-overlapping box coordinates
#'
#' @details This function takes a data frame of point positions and calculates non-overlapping
#' box positions around each point using a physical simulation.
#'
#' It returns a data frame containing the updated box corner positions after repulsion.
#' The x1,y1,x2,y2 columns correspond to the box corners.
#'
#' @examples
#' \dontrun{
#' points <- data.frame(x = runif(10), y = runif(10))
#' boxes <- util.findboxes(points, "x", "y", 0.2, 0.2, 0.1, 0.1)
#' }

#' @export
util.findboxes <- function(df, xcol, ycol,
                           box_padding_x, box_padding_y,
                           point_padding_x, point_padding_y,
                           xlim, ylim,
                           force = 1e-7, maxiter = 20000) {
  # https://github.com/slowkow/ggrepel/issues/24

  # x and y posiitons as a dataframe
  posdf <- df[c(xcol, ycol)]

  # returnd a df where columns are points
  boxdf <- apply(posdf, 1, function(row) {
    xval <- row[xcol]
    yval <- row[ycol]
    return(c(
      xval - box_padding_x / 2,
      yval - box_padding_y / 2,
      xval + box_padding_x / 2,
      yval + box_padding_y / 2
    ))
  })
  # columns are x1,y1,x2,y2
  boxmatrix <- as.matrix(t(boxdf))

  moved <- ggrepel:::repel_boxes(
    data_points = as.matrix(posdf),
    point_padding_x = point_padding_x,
    point_padding_y = point_padding_y,
    boxes = boxmatrix,
    xlim = xlim,
    ylim = ylim,
    hjust = 0.5,
    vjust = 0.5,
    force = force,
    maxiter = maxiter
  )

  finaldf <- cbind(posdf, moved)
  names(finaldf) <- c("x1", "y1", "x2", "y2")
  return(finaldf)
}


#' @title Generate Star Symbols
#'
#' @description This function generates a string of star symbols.
#'
#' @param n A numeric value specifying the number of star symbols to generate.
#' @param pch An optional character string specifying the symbol to use for the stars.
#' The default value is a black star.
#'
#' @details This function takes a numeric value `n` and an optional character string `pch` as
#' input and generates a string of `n` star symbols using the specified `pch` symbol.
#' If `n` is 0, an empty string is returned.
#' The resulting string of star symbols is returned as a character vector of length 1.
#'
#' @return A character vector of length 1, containing the generated string of star symbols.
#'
#' @examples
#' \dontrun{
#' # example code
#' star.symbols(3)
#' star.symbols(5, pch = "*")
#' }
#' @export
star.symbols <- function(n, pch = "\u2605") {
  if (n == 0) {
    return("")
  }
  paste(rep(pch, n), collapse = "")
}


#' Search for file in system path
#'
#' @param path Character vector of directories to search
#' @param file Character string of filename to search for
#'
#' @return Full path of file if found, otherwise NULL
#'
#' @details Searches the directories in \code{path} to find the file specified by \code{file}.
#' Returns the full path if the file is found in one of the directories.
#' Returns NULL if the file is not found.
#'
#' @export
search_path <- function(paths, file) {
  dir <- paths[which(file.exists(file.path(paths, file)))]
  if (length(dir) == 0) {
    return(NULL)
  }
  file.path(dir[1], file)
}


#' @title Row Scale a Matrix
#'
#' @description This function scales the rows of a matrix by subtracting the row
#' means and dividing by the row standard deviations.
#'
#' @param x A numeric matrix to be scaled.
#'
#' @details This function takes a numeric matrix `x` as input and scales its rows by
#' subtracting the row means and dividing by the row standard deviations.
#' The resulting scaled matrix is returned.
#'
#' @return A numeric matrix of the same size as `x`, containing the scaled values.
#'
#' @examples
#' \dontrun{
#' # example code
#' x <- matrix(c(1, 2, 3, 4), nrow = 2)
#' rowscale(x)
#' }
#'
#' @export
rowscale <- function(x) {
  x <- x - Matrix::rowMeans(x, na.rm = TRUE)
  x / (1e-4 + sqrt(rowMeans(x**2, na.rm = TRUE)))
}


#' @title Wrap Strings to a Specified Width
#'
#' @description This function wraps a character vector of strings to a specified width.
#'
#' @param str A character vector of strings to be wrapped.
#' @param n A numeric value specifying the maximum width of each line in characters.
#'
#' @details This function takes a character vector of strings `str` and a numeric value `n` as input and wraps each string in `str` to a maximum width of `n` characters.
#' The resulting wrapped strings are returned as a character vector, where each element contains one or more lines separated by newline characters.
#'
#' @return A character vector of the same length as `str`, containing the wrapped strings.
#'
#' @examples
#' \dontrun{
#' # example code
#' str <- c("The quick brown fox jumps over the lazy dog")
#' strwrap2(str, 10)
#' }
#'
#' @export
strwrap2 <- function(str, n) {
  sapply(str, function(s) paste(base::strwrap(s, n), collapse = "\n"))
}


#' @title Add Opacity to Hexadecimal Colors
#'
#' @description This function adds opacity to a vector of hexadecimal color values.
#'
#' @param hexcol A character vector of hexadecimal color values.
#' @param opacity A numeric value specifying the opacity to be added, ranging from 0 (transparent) to 1 (opaque).
#'
#' @details This function takes a character vector of hexadecimal color values `hexcol` and
#' a numeric value `opacity` as input and adds the specified opacity to each color value.
#' The function uses the `toRGB` function from the `plotly` package to convert the hexadecimal
#' color values to RGBA format, then modifies the alpha channel according to the specified `opacity` value.
#' The resulting RGBA color values are returned as a character vector.
#'
#' @return A character vector of the same length as `hexcol`, containing the RGBA color values with added opacity.
#'
#' @examples
#' \dontrun{
#' # example code
#' hexcol <- c("#FF0000", "#00FF00", "#0000FF")
#' add_opacity(hexcol, 0.5)
#' }
#' @export
add_opacity <- function(hexcol, opacity) {
  col1 <- rep(NA, length(hexcol))
  ii <- which(!is.na(hexcol))
  if (length(ii) == 0) {
    return(hexcol)
  }
  rgba <- strsplit(gsub("rgba\\(|\\)", "", plotly::toRGB(hexcol[ii], opacity)), split = ",")
  rgba <- try(apply(do.call(rbind, rgba), 2, as.numeric))
  if ("try-error" %in% class(rgba)) {
    return(hexcol)
  }
  if (length(hexcol) == 1) rgba <- matrix(rgba, nrow = 1)
  col1[ii] <- grDevices::rgb(rgba[, 1] / 255, rgba[, 2] / 255, rgba[, 3] / 255, rgba[, 4])
  col1
}




#' @title Check for Required Fields in a PGX Object
#'
#' @description This function checks if a PGX object contains all required fields.
#'
#' @param pgx A list representing a PGX object to be checked.
#'
#' @details This function takes a list `pgx` representing a PGX object as input and checks if it contains all required fields.
#' The required fields are "counts", "samples", "genes", "model.parameters", "X", "gx.meta", "gset.meta", "gsetX", and "GMT".
#' If any of the required fields are not present in the `pgx` object, a warning message is printed.
#' The function returns a logical value indicating whether all required fields are present in the `pgx` object.
#'
#' @return A logical value indicating whether all required fields are present in the `pgx` object.
#'
#' @export
pgx.checkObject <- function(pgx) {
  must.have <- c(
    "counts", "samples", "genes", "model.parameters",
    "X", "gx.meta", "GMT"
  )
  not.present <- setdiff(must.have, names(pgx))
  if (length(not.present) > 0) {
    not.present <- paste(not.present, collapse = " ")
    message("[pgx.checkObject] WARNING!!! object does not have: ", not.present)
  }
  all(must.have %in% names(pgx))
}


#' Calculate group-wise summary statistics from a matrix
#'
#' @param X Numeric matrix with samples in columns.
#' @param group Factor indicating group membership for each column of X.
#' @param FUN Function to calculate row-wise statistics. Default is rowMeans.
#' @param dir Direction to apply FUN. 1=row-wise, 2=column-wise.
#'
#' @return Matrix of summary statistics, with rows corresponding to groups.
#'
#' @details This function calculates a row-wise or column-wise summary statistic
#'   for each group defined in the \code{group} vector.
#'
#'   It applies the function specified by \code{FUN} (default is rowMeans) to summarize
#'   either rows or columns of \code{X}, depending on the \code{dir} argument.
#'
#'   The result is a matrix with rows corresponding to the unique groups, and columns
#'   equal to the number of rows/columns summarized.
#'
#' @examples
#' \dontrun{
#' X <- matrix(rnorm(100 * 20), 100, 20)
#' groups <- sample(letters[1:5], 20, replace = TRUE)
#' means <- matGroupMeans(X, groups)
#' }
#' @export
matGroupMeans <- function(X, group, FUN = rowMeans, dir = 1, reorder = TRUE) {
  if (dir == 2) X <- t(X)
  mX <- do.call(cbind, tapply(
    1:ncol(X), group,
    function(i) FUN(X[, i, drop = FALSE], na.rm = TRUE)
  ))
  if (reorder) mX <- mX[, unique(group), drop = FALSE]
  if (dir == 2) mX <- t(mX)
  mX
}

#' Calculate group-wise row means (like base::rowsum) from a
#' matrix. Faster than matGroupMeans.
#'
#' @export
rowmean <- function(X, group = rownames(X), reorder = TRUE) {
  if (is.matrix(X) || any(class(X) %in% c("matrix"))) {
    sumX <- base::rowsum(X, group, na.rm = TRUE, reorder = reorder)
    nX <- base::rowsum(1 * (!is.na(X)), group, reorder = reorder)
    newX <- sumX / nX
  } else {
    ## slower but safer. also for sparse matrix.
    newX <- tapply(1:nrow(X), group, function(i) {
      Matrix::colMeans(X[i, , drop = FALSE], na.rm = TRUE)
    })
    newX <- do.call(rbind, newX)
    if (reorder) {
      ii <- match(unique(group), rownames(newX))
      newX <- newX[ii, , drop = FALSE]
    }
  }
  newX
}

#' Calculate group-wise row function call FUN from a matrix. Like rowmean
#' but generalized. NOTE: only with functions from matrixStats.
#'
#' @export
rowFUN <- function(X, group = rownames(X), FUN = matrixStats::colMeans2, reorder = TRUE) {
  mX <- t(do.call(cbind, tapply(
    1:nrow(X), group,
    function(i) FUN(X[i, , drop = FALSE], na.rm = TRUE)
  )))
  if (reorder) mX <- mX[unique(group), , drop = FALSE]
  mX
}


#' @describeIn trimsame0 trimsame is a function that trims common prefixes and/or
#' suffixes from a character vector by applying trimsame0 forwards and/or backwards.
#' @export
trimsame <- function(s, split = " ", ends = TRUE, summarize = FALSE) {
  if (all(is.na(s)) || all(s == "")) {
    return(s)
  }
  if (ends) {
    return(trimsame.ends(s, split = split, summarize = summarize))
  }
  return(trimsame0(s, split = split, summarize = summarize))
}


#' @describeIn trimsame0 trimsame.ends is a function that trims common prefixes and
#' suffixes from a character vector by applying trimsame0 forwards and backwards.
#' @export
trimsame.ends <- function(s, split = " ", summarize = FALSE) {
  s1 <- trimsame0(s, split = split, summarize = summarize)
  s2 <- sapply(strsplit(s1, split = split), function(x) paste(rev(x), collapse = " "))
  s3 <- trimsame0(s2, split = split, summarize = summarize, rev = TRUE)
  s4 <- sapply(strsplit(s3, split = split), function(x) paste(rev(x), collapse = " "))
  s4
}


#' @title Trim Common Prefix from Strings
#'
#' @description This function trims the common prefix from a character vector of strings.
#'
#' @param s A character vector of strings to be trimmed.
#' @param split An optional character string specifying the delimiter used to split the strings into words.
#' The default value is a space (" ").
#' @param summarize An optional logical value indicating whether to summarize the common prefix using the first letter of each word.
#' The default value is `FALSE`.
#' @param rev An optional logical value indicating whether to reverse the order of the words in the summarized prefix.
#' The default value is `FALSE`.
#'
#' @details The function takes a character vector of strings `s` as input and searches for a common prefix among the strings.
#' The common prefix is defined as the longest sequence of characters that is shared by all strings and ends with the specified delimiter.
#' If a common prefix is found, it is trimmed from all strings.
#' If the `summarize` parameter is `TRUE`, the common prefix is summarized using the first letter of each word and appended to the beginning of each string.
#' If the `rev` parameter is `TRUE`, the order of the words in the summarized prefix is reversed.
#'
#' @return A character vector of the same length as `s`, containing the trimmed strings.
#'
#' @export
trimsame0 <- function(s, split = " ", summarize = FALSE, rev = FALSE) {
  if (all(is.na(s)) || all(s == "")) {
    return(s)
  }
  s <- strsplit(s, split)
  s.orig <- s

  ##
  i <- 1
  is.same <- FALSE
  while (i < 1000 && !is.same) {
    s1 <- sapply(s, "[", 1)
    slen <- sapply(s, length)
    ss <- setdiff(s1, NA)
    if (all(ss == ss[1])) {
      s <- lapply(s, "[", -1)
    } else {
      is.same <- FALSE
    }
    i <- i + 1
  }
  sapply(s, length)

  if (sapply(s, length) == 0 || all(s == "")) {
    sx <- sapply(s.orig, "[", 1)
    sx
    return(sx)
  }

  i <- 1
  is.same <- FALSE
  while (i < 1000 && !is.same) {
    slen <- sapply(s, length)
    s2 <- sapply(s, tail, 1)
    ss <- setdiff(s2, NA)
    if (all(ss == ss[1])) {
      s <- mapply(head, s, slen - 1)
    } else {
      is.same <- FALSE
    }
    i <- i + 1
  }

  if (sapply(s, length) == 0 || all(s == "")) {
    s <- sapply(s.orig, "[", 1)
  }
  s <- sapply(s, paste, collapse = split)
  s
}


#' @title Tag Duplicate Strings
#'
#' @description This function tags duplicate strings by appending spaces to them.
#'
#' @param s A character vector of strings to be tagged.
#'
#' @details The function takes a character vector of strings `s` as
#' input and searches for duplicate strings. For each set of duplicate strings,
#' the function appends a number of spaces to each string, such that the first
#' occurrence of the string has no spaces appended, the second occurrence has one space appended, and so on.
#' The resulting tagged strings are returned as a character vector.
#'
#' @return A character vector of the same length as `s`, containing the tagged strings.
#'
#' @export
tagDuplicates <- function(s) {
  ## Tag duplicate with blanks
  ##
  jj <- which(duplicated(s))
  t <- s[jj][1]
  for (t in unique(s[jj])) {
    ii <- which(s == t)
    spaces <- paste(rep(" ", length(ii)), collapse = "")
    blanks <- substring(spaces, 0, 0:(length(ii) - 1))

    s[ii] <- paste0(s[ii], blanks)
  }
  s <- gsub("[.]1$", "", s)
  s
}


#' @title Wrap gene symbols in hyperlinks
#'
#' @description This function wraps gene symbols in a character vector
#' with HTML hyperlinks to external databases.
#'
#' @param s Character vector of gene symbols.
#' @param gs Character vector of gene symbols with database prefixes.
#'
#' @details This function takes a character vector of gene symbols \code{s} and a corresponding
#' character vector \code{gs} containing gene symbols prefixed with database identifiers (e.g. ENSEMBL:).
#' It searches for matches in \code{gs} and replaces the plain symbols in \code{s} with HTML hyperlinks.
#'
#' The following database prefixes are recognized:
#' - ENSEMBL: - Links to Ensembl database
#' - UNIPROT: - Links to Uniprot database
#' - LNCRNADB: - Links to LncRNADB database
#' - BIOPLEX: - Links to BIOPLEX database
#'
#' @return Character vector \code{s} with gene symbols replaced by hyperlinks.
#'
#' @examples
#' \dontrun{
#' s <- c("TP53", "MYC")
#' gs <- c("ENSEMBL:ENSG00000171791", "UNIPROT:P01106")
#' s1 <- wrapHyperLink(s, gs)
#' print(s1)
#' }
#'
#' @export
wrapHyperLink <- function(s, gs) {
  gs <- as.character(gs)
  s1 <- s <- as.character(s)
  ## GEO/GSE accession
  jj <- grep("GSE[0-9]", gs, ignore.case = TRUE)
  if (length(jj)) {
    acc <- sub("[-_ ].*", "", gsub("^.*GSE", "GSE", gs[jj], ignore.case = TRUE))
    url <- paste0("https://www.ncbi.nlm.nih.gov/geo/query/acc.cgi?acc=", acc)
    s1[jj] <- paste0("<a href='", url, "' target='_blank'>", s[jj], "</a>")
  }

  ## GDS accession
  jj <- grep("GDS[0-9]", gs, ignore.case = TRUE)
  if (length(jj)) {
    acc <- sub("[-_ ].*", "", gsub("^.*GDS", "GDS", gs[jj], ignore.case = TRUE))
    url <- paste0("https://www.ncbi.nlm.nih.gov/sites/GDSbrowser?acc=", acc)
    s1[jj] <- paste0("<a href='", url, "' target='_blank'>", s[jj], "</a>")
  }

  ## Reactome accession
  jj <- grep("R-HSA-[0-9][0-9]", gs)
  if (length(jj)) {
    id <- sub("^.*R-HSA-", "R-HSA-", gs[jj])
    url <- paste0("https://reactome.org/content/detail/", id)
    s1[jj] <- paste0("<a href='", url, "' target='_blank'>", s[jj], "</a>")
  }

  ## Wikipathways accession
  jj <- grep("_WP[0-9][0-9]", gs)
  if (length(jj)) {
    id <- sub("^.*_WP", "WP", gs[jj])
    id <- stringr::str_extract(id, "WP\\d+")
    url <- paste0("https://www.wikipathways.org/index.php/Pathway:", id)
    s1[jj] <- paste0("<a href='", url, "' target='_blank'>", s[jj], "</a>")
  }

  ## MSigDB accession
  jj <- grep("^H:|^C[1-8]:|HALLMARK", gs)
  if (length(jj)) {
    gs1 <- sub("^.*:", "", gs[jj])
    url <- paste0("http://software.broadinstitute.org/gsea/msigdb/cards/", gs1)
    s1[jj] <- paste0("<a href='", url, "' target='_blank'>", s[jj], "</a>")
  }

  ## GO accession
  jj <- grep("\\(GO_.*\\)$", gs)
  if (length(jj)) {
    id <- gsub("^.*\\(GO_|\\)$", "", gs[jj])
    url <- paste0("http://amigo.geneontology.org/amigo/term/GO:", id)
    s1[jj] <- paste0("<a href='", url, "' target='_blank'>", s[jj], "</a>")
  }

  ## ELSEVIRE accession
  jj <- grep("ELSEVIER:", gs)
  if (length(jj)) {
    id <- sub("^.*:", "", gs[jj])
    base_url <- paste0("https://mammalcedfx.pathwaystudio.com/app/sd")
    url <- paste0(base_url, "?full=true&layout=flat&entitylist=", URLencode(id), "&separator=", ",")
    s1[jj] <- paste0("<a href='", url, "' target='_blank'>", s[jj], "</a>")
  }

  # BIOPLANET accession
  jj <- grep("BIOPLANET:", gs)
  if (length(jj)) {
    # bioplanet is down, placeholder for when it comes back alive
    url <- "https://tripod.nih.gov/bioplanet/"
    s1[jj] <- paste0("<a href='", url, "' target='_blank'>", s[jj], "</a>")
  }

  # LNCHUB accession
  jj <- grep("LNCHUB:", gs)
  if (length(jj)) {
    # bioplanet is down, placeholder for when it comes back alive
    id <- sub("^.*:", "", gs[jj])
    base_url <- paste0("https://maayanlab.cloud/lnchub/?lnc=")
    url <- paste0(base_url, URLencode(id))
    s1[jj] <- paste0("<a href='", url, "' target='_blank'>", s[jj], "</a>")
  }
  # BIOPLEX accession
  jj <- grep("BIOPLEX:", gs)
  if (length(jj)) {
    # bioplanet is down, placeholder for when it comes back alive
    base_url <- "https://bioplex.hms.harvard.edu/explorer/externalQuery.php?geneQuery="
    url <- sapply(gs[jj], function(x) {
      split_x <- strsplit(x, "_")[[1]]
      if (length(split_x) > 1) {
        url <- paste0(base_url, URLencode(split_x[[2]]))
        return(url)
      } else {
        return(base_url)
      }
    })

    s1[jj] <- paste0("<a href='", url, "' target='_blank'>", s[jj], "</a>")
  }
  return(s1)
}


#' @title Reverse Comparison Strings
#'
#' @description This function reverses the order of comparison strings in the format "A_vs_B".
#'
#' @param comp A character vector of comparison strings to be reversed.
#'
#' @details The function takes a character vector of comparison strings `comp` as
#' input and reverses the order of the strings in the format "A_vs_B" or "A_VS_B".
#' The function also preserves any prefix before a colon (":") or postfix after an at
#' symbol ("@") in the input strings.
#'
#' @return A character vector of the same length as `comp`, containing the reversed comparison strings.
#'
#' @examples
#' \dontrun{
#' # example code
#' comp <- c("A_vs_B", "C_VS_D:prefix@postfix")
#' reverse.AvsB(comp)
#' }
#' @export
reverse.AvsB <- function(comp) {
  reverse.AvsB.1 <- function(comp) {
    prefix <- postfix <- ""
    if (any(grepl("[:]", comp))) {
      after1 <- sub(".*:", "", comp)
      prefix <- sub(paste0(":", after1), "", comp, fixed = TRUE)
    }
    if (any(grepl("[@]", comp))) postfix <- sub(".*@", "", comp)
    comp0 <- gsub(".*:|@.*", "", comp)
    ab <- paste(rev(strsplit(comp0, split = "_vs_|_VS_")[[1]]), collapse = "_vs_")
    gsub("^:|@$", "", paste0(prefix, ":", ab, "@", postfix))
  }
  as.character(sapply(comp, reverse.AvsB.1))
}


#' Check if two groups represent a positive vs negative comparison
#'
#' @param pgx pgx object containing the data
#'
#' @return Logical indicating if the two groups represent a positive vs negative comparison
#'
#' @details This function examines two groups from the pgx object to determine if they represent a positive vs negative comparison.
#' It checks the mean expression of signature genes in each group to see if one group has overall higher expression.
#' It also looks for keywords like "neg", "untr", "wt" etc in the group names.
#' Based on these checks it returns a logical indicating if the groups represent a positive vs negative comparison.
#'
#' @export
is.POSvsNEG <- function(pgx) {
  ## Determines automagically from contrast matrix if notation is
  ## 'A_vs_B' or 'B_vs_A' (which group is positive in the contrast
  ## matrix). Too complicated... maybe we should just require one
  ## definition...
  ##
  ## !!!!!!!!!!!!!!!!!!!!!!!!!!!!!!!!!!!!!!!!!!!!!!!!!!!!!!!
  ## !!!!!!!!!!!! We should get rid of this... !!!!!!!!!!!!!
  ## !!!!!!!!!!!!!!!!!!!!!!!!!!!!!!!!!!!!!!!!!!!!!!!!!!!!!!!

  cntrmat <- pgx$model.parameters$contr.matrix
  design <- pgx$model.parameters$design


  ## rely only on contrasts with '_vs_'
  cntrmat <- cntrmat[, grep("_vs_", colnames(cntrmat)), drop = FALSE]
  grp1 <- sapply(strsplit(colnames(cntrmat), split = "_vs_"), "[", 1)
  grp2 <- sapply(strsplit(colnames(cntrmat), split = "_vs_"), "[", 2)
  grp1 <- sub(".*[:]|@.*", "", grp1)
  grp2 <- sub(".*[:]|@.*", "", grp2)
  is.null(design)
  is.PosvsNeg1 <- NA
  grp1
  grp2
  if (FALSE && !is.null(design)) {
    is.pn <- rep(NA, length(grp1))
    i <- 1
    for (i in 1:length(grp1)) {
      j1 <- grep(grp1[i], rownames(cntrmat), fixed = TRUE)
      j2 <- grep(grp2[i], rownames(cntrmat), fixed = TRUE)
      grp1.sign <- mean(cntrmat[j1, i], na.rm = TRUE)
      grp2.sign <- mean(cntrmat[j2, i], na.rm = TRUE)
      grp1.sign
      grp2.sign
      if (!is.nan(grp1.sign) && !is.nan(grp2.sign)) {
        is.pn[i] <- (grp1.sign > grp2.sign)
      }
    }
    is.pn
    is.PosvsNeg1 <- mean(is.pn, na.rm = TRUE) > 0
  } else {
    ## This uses the experiment matrix (sample-based contrast) and
    ## the annotation to determine is A_vs_B or B_vs_A was
    ## intended.
    ##
    expmat <- pgx$model.parameters$exp.matrix
    is.pn <- rep(NA, length(grp1))
    i <- 1
    for (i in 1:length(grp1)) {
      a1 <- apply(pgx$samples, 1, function(a) mean(grepl(grp1[i], a), na.rm = TRUE))
      a2 <- apply(pgx$samples, 1, function(a) mean(grepl(grp2[i], a), na.rm = TRUE))
      j1 <- which(a1 > a2) ## samples with phenotype  more in grp1
      j2 <- which(a2 >= a1) ## samples with phenotype  more in grp2
      s1 <- s2 <- 0
      if (length(j1)) s1 <- rowMeans(expmat[j1, i, drop = FALSE] > 0, na.rm = TRUE)
      if (length(j2)) s2 <- rowMeans(expmat[j2, i, drop = FALSE] > 0, na.rm = TRUE)
      if (mean(s1, na.rm = TRUE) > mean(s2, na.rm = TRUE)) is.pn[i] <- TRUE
      if (mean(s2, na.rm = TRUE) > mean(s1, na.rm = TRUE)) is.pn[i] <- FALSE
    }

    is.PosvsNeg1 <- mean(is.pn, na.rm = TRUE) > 0
  }

  ## look for keywords
  grp1.neg2 <- mean(grepl("neg|untr|ref|wt|ctr|control", tolower(grp1)), na.rm = TRUE)
  grp2.neg2 <- mean(grepl("neg|untr|ref|wt|ctr|control", tolower(grp2)), na.rm = TRUE)

  is.PosvsNeg2 <- NA
  if (grp1.neg2 > 0 || grp2.neg2 > 0) {
    is.PosvsNeg2 <- (grp2.neg2 > grp1.neg2)
  }

  ok <- setdiff(c(is.PosvsNeg1, is.PosvsNeg2), NA)[1] ## priority to first test??
  if (is.na(ok) || length(ok) == 0) ok <- TRUE ## DEFAULT if not known !!!!!
  ok
}


#' @title Check if a Variable is Categorical
#'
#' @description This function checks if a variable is categorical based on its class,
#' number of unique values, and proportion of non-missing values.
#'
#' @param x A vector representing the variable to be checked.
#' @param max.ncat An optional numeric value specifying the maximum number of unique
#' values for a variable to be considered categorical.
#' If not provided, the default value is one less than the length of `x`.
#' @param min.ncat An optional numeric value specifying the minimum number of unique
#' values for a variable to be considered categorical. The default value is 2.
#'
#' @details The function takes a vector `x` as input and checks if it is a factor or character vector.
#' If `x` is not a factor or character vector, the function returns `FALSE`.
#' Otherwise, the function calculates the number of unique values in `x` (excluding missing values) and the proportion of non-missing values in `x`.
#' If the number of unique values is greater than 80% of the proportion of non-missing values, the function returns `FALSE`.
#' Otherwise, if the number of unique values is within the range specified by the `min.ncat` and `max.ncat` parameters, the function returns `TRUE`.
#' Otherwise, the function returns `FALSE`.
#'
#' @return A logical value indicating whether the input variable is categorical.
#'
#' @export
is.categorical <- function(x, max.ncat = NULL, min.ncat = 2) {
  max.ncat <- length(x) - 1
  is.factor <- any(class(x) %in% c("factor", "character"))
  n.unique <- length(unique(setdiff(x, NA)))
  n.notna <- length(x[!is.na(x)])
  is.id <- (n.unique > 0.8 * n.notna)
  is.factor2 <- (is.factor & !is.id & n.unique >= min.ncat & n.unique <= max.ncat)
  return(is.factor2)
}


#' Discretize phenotype matrix
#'
#' @param df Data frame containing phenotype data
#' @param min.ncat Minimum number of categories for discretization. Default is 2.
#' @param max.ncat Maximum number of categories for discretization. Default is 20.
#' @param remove.dup Logical indicating whether to remove duplicate factor levels. Default is FALSE.
#'
#' @return Discretized phenotype data frame
#'
#' @details This function discretizes the phenotype data frame \code{df} into categorical variables.
#' Numerical variables are converted into "high" and "low" values based on the median.
#' Categorical variables are kept as factors.
#'
#' The number of categories is controlled by \code{min.ncat} and \code{max.ncat} parameters.
#' Duplicate factor levels can be removed by setting \code{remove.dup = TRUE}.
#'
#' @export
pgx.discretizePhenotypeMatrix <- function(df, min.ncat = 2, max.ncat = 20, remove.dup = FALSE) {
  catpheno <- pgx.getCategoricalPhenotypes(
    df,
    max.ncat = max.ncat, min.ncat = min.ncat, remove.dup = remove.dup
  )
  numpheno <- pgx.getNumericalPhenotypes(df)

  numpheno <- setdiff(numpheno, catpheno) ## already in categories?
  df.num <- c()
  if (length(numpheno)) {
    df.num <- as.matrix(df[, numpheno, drop = FALSE])
    is.high <- t(t(df.num) > apply(df.num, 2, stats::median, na.rm = TRUE))
    df.num[is.high] <- "high"
    df.num[!is.high] <- "low"
  }
  df1 <- df[, 0]
  if (length(catpheno)) df1 <- cbind(df1, df[, catpheno, drop = FALSE])
  if (length(numpheno)) df1 <- cbind(df1, df.num)
  rownames(df1) <- rownames(df)
  df1
}


#' @title Get Numerical Phenotypes
#'
#' @description This function retrieves the column names of numerical
#' phenotypes from a data frame.
#'
#' @param df A data frame containing the data to be analyzed.
#'
#' @details The function takes a data frame `df` as input and searches for columns that
#' represent numerical phenotypes.
#' Numerical phenotypes are identified as columns that are numeric, have a majority of
#' unique values, and do not contain certain keywords in their names or values (e.g., "sample",
#' "id", "replicate", "patient", "donor", "individual", "year", "month", "day", "survival").
#' The names of the identified columns are returned as a character vector.
#'
#' @return A character vector representing the column names of the numerical phenotypes in the input data frame.
#'
#' @export
pgx.getNumericalPhenotypes <- function(df) {
  is.bad <- 0
  is.bad1 <- grepl("^sample$|[_.]id$|replic|rep|patient|donor|individ", tolower(colnames(df)))
  is.bad2 <- grepl("year|month|day|^efs|^dfs|surv|follow", tolower(colnames(df)))
  is.bad3 <- apply(df, 2, function(x) any(grepl("^sample|patient|replicate|donor|individ", x, ignore.case = TRUE)))
  is.bad <- (is.bad1 | is.bad2 | is.bad3)


  numratio <- apply(df, 2, function(x) length(unique(x))) / nrow(df)

  numpheno <- (apply(df, 2, is.num) & !is.bad & numratio > 0.5)

  names(which(numpheno == TRUE))
}


#' @title Get Categorical Phenotypes
#'
#' @description
#' Identifies categorical phenotype columns in a data frame.
#'
#' @param df Data frame containing phenotype data.
#' @param min.ncat Minimum number of categories required. Default 2.
#' @param max.ncat Maximum number of categories allowed. Default 20.
#' @param remove.dup Logical indicating whether to remove duplicate factor
#' levels. Default FALSE.
#'
#' @details
#' This function examines a phenotype data frame \code{df} and identifies
#' columns that represent categorical variables.
#' It first excludes any columns that appear to contain sample IDs.
#' It then selects columns that are factors, or character/numeric with
#' between \code{min.ncat} and \code{max.ncat} unique values.
#'
#' The function returns a character vector of column names representing putative categorical phenotypes.
#' Setting \code{remove.dup = TRUE} will remove any duplicate factor levels prior to counting number of categories.
#'
#' @return
#' A character vector of categorical phenotype column names
#'
#' @export
pgx.getCategoricalPhenotypes <- function(df, min.ncat = 2, max.ncat = 20, remove.dup = FALSE) {
  is.bad <- 0

  ## ... exclude sample IDs

  is.bad1 <- grepl("^sample$|[_.]id$|patient|donor|individ", tolower(colnames(df)))

  ## ... exclude numerical dates/age/year
  is.bad2 <- grepl("ratio|year|month|day|^age$|^efs|^dfs|surv|follow", tolower(colnames(df)))

  is.num <- sapply(df, class) == "numeric"
  is.bad2 <- (is.bad2 & is.num) ## no numeric

  ## ... exclude any sample ID coded in columns...
  is.bad3 <- apply(df, 2, function(x) {
    mean(grepl("^sample|patient|donor|individ",
      x[!is.na(x)],
      ignore.case = TRUE
    )) > 0.8
  })

  is.bad <- (is.bad2 | is.bad3)


  ## auto-determine which are factors
  is.factor <- apply(df, 2, is.categorical)

  n.unique <- apply(df, 2, function(x) length(unique(setdiff(x, c(NA, "NA", "")))))
  n.notna <- apply(df, 2, function(x) length(x[!is.na(x)]))
  is.id <- (n.unique > 0.9 * n.notna)

  is.factor2 <- (!is.bad & is.factor & !is.id & n.unique >= min.ncat & n.unique <= max.ncat)
  is.factor2

  ## take reduced matrix
  df1 <- df[, which(is.factor2), drop = FALSE]
  nlevel <- apply(df1, 2, function(x) length(unique(x)))
  nchars <- apply(df1, 2, function(x) max(nchar(iconv(x, "latin1", "ASCII", sub = ""))))
  df1 <- df1[, order(nlevel, -nchars), drop = FALSE]


  if (remove.dup && ncol(df1) > 1) {
    i <- 1
    j <- 2
    is.dup <- rep(FALSE, ncol(df1))
    for (i in 1:(ncol(df1) - 1)) {
      is.dup[i] <- FALSE
      for (j in (i + 1):ncol(df1)) {
        is.dup[i] <- is.dup[i] || all(rowSums(table(df1[, i], df1[, j]) != 0) == 1)
      }
    }
    df1 <- df1[, which(!is.dup), drop = FALSE]
  }
  return(colnames(df1))
}


## Determine if the gene type is mouse
#' @title Determine organism from count matrix
#'
#' @description Determines if count data is from human or mouse based on gene identifiers.
#'
#' @param pgx A pgx object with the pgx$organism information and the pgx$counts slot for the
#' guessing approach.
#' @param capitalise logical: by default FALSE. Parameter to capitalise the first letter of the
#' specie if mouse or human.
#' @details This function retreives the pgx$organism slot. If it is not found, then it examines
#' the gene identifiers in the row names of a count matrix to determine if the data is from human
#' or mouse (main organism supported in the old playbase version). It checks if the identifiers
#' match common patterns found in mouse genes, like "rik", "loc", "orf". If more than 20% match
#'  these mouse patterns, it assigns the organism as "mouse". Otherwise it assigns "human".
#'
#' The function calculates the fraction of row names that do NOT match the mouse gene patterns.
#' If this fraction is >0.8, it assigns "human". This relies on the assumption that human data
#' will tend to have more uppercase ENSEMBL identifiers.
#'
#' @return Character string the organism.
#' @export
pgx.getOrganism <- function(pgx, capitalise = FALSE) {
  pgx.counts <- pgx$counts
  if (!is.null(pgx$organism)) {
    org <- pgx$organism
  } else {
    rownames.counts <- grep("^rik|^loc|^orf", rownames(pgx$counts),
      value = TRUE,
      ignore.case = TRUE, invert = TRUE
    )
    cap.fraction <- mean(grepl("^[A-Z][a-z]+", rownames.counts), na.rm = TRUE)
    is.mouse <- (cap.fraction > 0.8)
    org <- ifelse(is.mouse, "mouse", "human")
  }

  if (capitalise && org %in% c("mouse", "human")) {
    if (org == "mouse") org <- "Mouse"
    if (org == "human") org <- "Human"
  }
  return(org)
}


## #' @title Get Levels of Group Variables
## #' @description This function retrieves the levels of group variables in a data frame.
## #' @param Y A data frame containing the data to be analyzed.
## #' @details The function takes a data frame `Y` as input and searches for
## #' columns that represent group variables. Group variables are identified as
## #' columns that have a name that does not contain "title", "name", "sample", or
## #' "patient" and have a majority of non-unique values.
## #' Numeric columns are excluded from the search.
## #' The levels of the identified group variables are then extracted and returned as a character vector.
## #' @return A character vector representing the levels of the group variables in the input data frame.
## #' @export
## getLevels <- function(Y) {
##   yy <- Y[, grep("title|name|sample|patient", colnames(Y), invert = TRUE), drop = FALSE] ## NEED RETHINK!!!!
##   is.grpvar <- apply(yy, 2, function(y) max(table(y)) > 1,na.rm=TRUE)
##   is.numeric <- apply(yy, 2, function(y) (length(table(y)) / length(y)) > 0.5)
##   is.grpvar <- is.grpvar & !is.numeric
##   yy <- yy[, is.grpvar, drop = FALSE]
##   levels <- lapply(1:ncol(yy), function(i) unique(paste0(colnames(yy)[i], "=", yy[, i])))
##   levels <- sort(unlist(levels))
##   return(levels)
## }


#' @title Select samples from selected levels
#'
#' @description Selects rows from a data frame corresponding to selected factor levels.
#'
#' @param Y Data frame containing sample data.
#' @param levels Character vector of selected factor level descriptions in format 'factor=level'.
#'
#' @details This function takes a data frame Y containing sample data, and a character vector
#' levels defining a subset of factor levels to select. It parses the level descriptions,
#' identifies matching samples in Y, and returns the rownames of selected samples.
#'
#' The levels should be strings in format 'factor=level' defining the
#' factor name and level value.  Samples in Y matching any of the
#' provided levels will be selected. Note: across factors samples as
#' intersected ('and' operator), within a factor samples are combined
#' ('or' operator). Not very logical but this is what people in practice want.
#'
#' @return A character vector of selected sample names.
#'
#' @export
selectSamplesFromSelectedLevels <- function(Y, levels) {
  if (is.null(levels) || all(levels == "")) {
    return(rownames(Y))
  }

  # fill ="" will (unfortunately) still return NA when level is "NA"... which crashes when phenotype is ""
  pheno <- data.table::tstrsplit(levels, "=", keep = 1) %>%
    unlist()
  ptype <- data.table::tstrsplit(levels, "=", keep = 2) %>%
    unlist()
  # force replace "NA" by NA
  ptype[ptype == "NA"] <- NA
  ##  sel <- rep(FALSE, nrow(Y))
  sel <- rep(TRUE, nrow(Y))
  for (ph in unique(pheno)) {
    # ph = pheno[1]
    k <- which(pheno == ph)
    ##    sel <- sel | (Y[, ph] %in% ptype[k])
    sel <- sel & (Y[, ph] %in% ptype[k])
  }

  return(rownames(Y)[which(sel)])
}


#' Get human gene information from annotation packages
#'
#' @param eg Character vector of gene symbols
#' @param as.link Logical indicating whether to return symbols as hyperlinks. Default is TRUE.
#'
#' @return Named character vector with gene information.
#'
#' @details This function retrieves basic gene information for human genes from Bioconductor annotation packages.
#' It gets the symbol, name, map location, OMIM IDs, KEGG IDs and GO terms for each input gene symbol.
#'
#' If as.link is TRUE, the gene symbols are returned as hyperlinks to GeneCards and OMIM IDs are returned as hyperlinks.
#'
#' @examples
#' \dontrun{
#' genes <- c("TP53", "BRCA1", "ABCD1")
#' info <- getHSGeneInfo(genes)
#' }
#' @export
getHSGeneInfo <- function(gene, as.link = TRUE) {
  if (is.null(gene) || length(gene) == 0) {
    return(NULL)
  }
  if (is.na(gene) || gene == "") {
    return(NULL)
  }

  gene <- toupper(gene)
  is.symbol <- gene %in% AnnotationDbi::keys(org.Hs.eg.db::org.Hs.egSYMBOL2EG)
  is.alias <- gene %in% AnnotationDbi::keys(org.Hs.eg.db::org.Hs.egALIAS2EG)

  if (!is.symbol && !is.alias) {
    return(NULL)
  }
  if (is.symbol) {
    eg <- AnnotationDbi::mget(
      gene,
      envir = org.Hs.eg.db::org.Hs.egSYMBOL2EG,
      ifnotfound = NA
    )[[1]]
  } else {
    eg <- AnnotationDbi::mget(
      gene,
      envir = org.Hs.eg.db::org.Hs.egALIAS2EG,
      ifnotfound = NA
    )[[1]]
  }

  if (length(eg) > 0) eg <- eg[[1]]
  if (length(eg) > 1) eg <- eg[1]
  if (is.null(eg) || length(eg) == 0 || is.na(eg)) {
    return(NULL)
  }
  getHSGeneInfo.eg(eg, as.link = as.link)
}


getHSGeneInfo.eg <- function(eg, as.link = TRUE) {
  env.list <- c(
    "gene_symbol" = org.Hs.eg.db::org.Hs.egSYMBOL,
    "uniprot" = org.Hs.eg.db::org.Hs.egUNIPROT,
    "name" = org.Hs.eg.db::org.Hs.egGENENAME,
    "map_location" = org.Hs.eg.db::org.Hs.egMAP,
    "OMIM" = org.Hs.eg.db::org.Hs.egOMIM,
    "KEGG" = org.Hs.eg.db::org.Hs.egPATH,
    "GO" = org.Hs.eg.db::org.Hs.egGO
  )

  ## get info from different environments
  info <- lapply(env.list, function(env) {
    AnnotationDbi::mget(eg, envir = env, ifnotfound = NA)[[1]]
  })
  names(info) <- names(env.list)

  ## create link to external databases: OMIM, GeneCards, Uniprot
  if (as.link) {
    genecards.link <- "<a href='https://www.genecards.org/cgi-bin/carddisp.pl?gene=GENE' target='_blank'>GeneCards</a>"
    uniprot.link <- "<a href='https://www.uniprot.org/uniprotkb/UNIPROT' target='_blank'>UniProtKB</a>"
    gene_symbol <- info[["gene_symbol"]]
    genecards.link <- sub("GENE", gene_symbol, genecards.link)
    uniprot <- info[["uniprot"]]
    uniprot.link <- sub("UNIPROT", uniprot, uniprot.link)
    info[["databases"]] <- paste(c(genecards.link, uniprot.link), collapse = ", ")
  }

  ## create link to OMIM
  if (as.link) {
    omim.link <- "<a href='https://www.omim.org/entry/OMIM' target='_blank'>OMIM</a>"
    info[["OMIM"]] <- sapply(info[["OMIM"]], function(x) gsub("OMIM", x, omim.link))
  }

  ## create link to KEGG
  kegg.link <- "<a href='https://www.genome.jp/kegg-bin/show_pathway?map=hsaKEGGID&show_description=show' target='_blank'>KEGGNAME (KEGGID)</a>"
  for (i in 1:length(info[["KEGG"]])) {
    kegg.id <- info[["KEGG"]][[i]]
    kegg.id <- setdiff(kegg.id, NA)
    if (length(kegg.id) > 0) {
      kegg.name <- AnnotationDbi::mget(kegg.id, envir = KEGG.db::KEGGPATHID2NAME, ifnotfound = NA)[[1]]
      if (!is.na(kegg.name) && as.link) {
        info[["KEGG"]][[i]] <- gsub("KEGGNAME", kegg.name, gsub("KEGGID", kegg.id, kegg.link))
      } else {
        info[["KEGG"]][[i]] <- kegg.name
      }
    }
  }

  ## create link to GO
  if (!is.na(info[["GO"]][1])) {
    go.evidence <- c("EXP", "IDA", "IPI", "IMP", "IGI", "IEP")
    amigo.link <- "<a href='http://amigo.geneontology.org/amigo/term/GOID' target='_blank'>GOTERM (GOID)</a>"
    sel <- which(sapply(info[["GO"]], "[[", 2) %in% go.evidence &
      sapply(info[["GO"]], "[[", 3) %in% c("BP"))
    sel
    info[["GO"]] <- info[["GO"]][sel]

    ## sometimes GO.db is broken...
    suppressWarnings(try.out <- try(AnnotationDbi::Term(AnnotationDbi::mget("GO:0000001",
      envir = GO.db::GOTERM,
      ifnotfound = NA
    )[[1]])))
    go.ok <- (class(try.out) != "try-error")
    if (go.ok && length(sel) > 0) {
      i <- 1
      for (i in 1:length(info[["GO"]])) {
        go_id <- info[["GO"]][[i]][[1]]
        go_term <- AnnotationDbi::Term(AnnotationDbi::mget(go_id, envir = GO.db::GOTERM, ifnotfound = NA)[[1]])
        if (as.link) {
          info[["GO"]][[i]] <- gsub("GOTERM", go_term, gsub("GOID", go_id, amigo.link))
        } else {
          info[["GO"]][[i]] <- go_term
        }
      }
    } else {
      info[["GO"]] <- NULL
    }
  }

  return(info)
}


#' @describeIn pgx.getGeneSetCollections Get the gene families.
#' @export
pgx.getGeneFamilies <- function(genes, min.size = 10, max.size = 500) {
  read.gmt <- function(gmt.file, dir = NULL, add.source = FALSE, nrows = -1) {
    f0 <- gmt.file
    if (strtrim(gmt.file, 1) == "/") dir <- NULL
    if (!is.null(dir)) f0 <- paste(sub("/$", "", dir), "/", gmt.file, sep = "")

    gmt <- utils::read.csv(f0, sep = "!", header = FALSE, comment.char = "#", nrows = nrows)[, 1]
    gmt <- as.character(gmt)

    gmt <- sapply(gmt, strsplit, split = "\t")
    names(gmt) <- NULL
    gmt.name <- sapply(gmt, "[", 1)
    gmt.source <- sapply(gmt, "[", 2)
    gmt.genes <- sapply(gmt, function(x) {
      if (length(x) < 3) {
        return("")
      }
      paste(x[3:length(x)], collapse = " ")
    })

    gset <- strsplit(gmt.genes, split = "[ \t]")
    gset <- lapply(gset, function(x) setdiff(x, c("", "NA", NA)))
    names(gset) <- gmt.name
    if (add.source) {
      names(gset) <- paste0(names(gset), " (", gmt.source, ")")
    }

    return(gset)
  }

  ## -----------------------------------------------------------------------------
  ## Gene families
  ## -----------------------------------------------------------------------------

  families <- list()
  families[["<all>"]] <- genes ## X is sorted

  gmt.kea <- read.gmt(playdata::get_file("kinase_substrates_kea.gmt"))
  gmt.chea <- read.gmt(playdata::get_file("tf_targets_chea.gmt"))
  families[["Kinases (KEA)"]] <- names(gmt.kea)
  families[["Transcription factors (ChEA)"]] <- names(gmt.chea)

  ## Read standard HGNC gene families (www.genefamilies.org)
  gmt.hgnc <- read.gmt(playdata::get_file("hgnc_genefamilies_EDITED.gmt"))

  gmt.hgnc.size <- sapply(gmt.hgnc, length)
  gmt.hgnc <- gmt.hgnc[which(gmt.hgnc.size >= 50 & gmt.hgnc.size <= 1000)]

  names(gmt.hgnc) <- paste0(names(gmt.hgnc), " (HGNC)")

  families <- c(families, gmt.hgnc)

  families[["Interleukins (IL)"]] <- genes[grep("^IL[1-9]", genes)]
  families[["Chemokines"]] <- genes[grep("CCL|CCR|CXCR|CXCL|XCL|CX3", genes)]
  families[["Ribosomal proteins"]] <- genes[grep("^RPS|^RPL", genes)]
  families[["Ribosomal (mitochondrial)"]] <- genes[grep("^MRPL|^MRPS", genes)]

  families[["G-protein family"]] <- genes[grep("^GN[ABG]|^GPBAR|^GPER|^FZD", genes)]
  families[["Heatshock proteins"]] <- genes[grep("^HSP", genes)]
  families[["Integrin family"]] <- genes[grep("^ITG", genes)]
  families[["MAPK family"]] <- genes[grep("^MAP[1-9]|^MAPK", genes)]

  families[["Myosins"]] <- genes[grep("^MYO[1-9]", genes)]
  families[["Protein phosphatase (PPP)"]] <- genes[grep("^PPP", genes)]
  families[["PTP family"]] <- genes[grep("^PTP", genes)]
  families[["Small nucleolar RNA"]] <- genes[grep("^SNOR", genes)]
  families[["Toll-like receptors"]] <- genes[grep("^TLR", genes)]

  families[["EIF factors"]] <- genes[grep("^EIF", genes)]
  families[["GPR proteins"]] <- genes[grep("^GPR", genes)]
  families[["CDCC proteins"]] <- genes[grep("^CDCC", genes)]
  families[["KIAA proteins"]] <- genes[grep("^KIAA", genes)]
  families[["TRIM proteins"]] <- genes[grep("^TRIM", genes)]
  families[["TNF proteins"]] <- genes[grep("^TNF", genes)]
  families[["SLC proteins"]] <- genes[grep("^SLC", genes)]
  families[["ZBTB proteins"]] <- genes[grep("^ZBTB", genes)]
  families[["TMEM family"]] <- genes[grep("^TMEM", genes)]
  families[["STAT family"]] <- genes[grep("^STAT", genes)]
  families[["DNA/RNA polymerases"]] <- genes[grep("^POL", genes)]
  families[["Proteasome"]] <- genes[grep("^PSM", genes)]
  families[["IFN/IFIT family"]] <- genes[grep("^IFN|^IFIT", genes)]
  families[["Nuclear receptors"]] <- genes[grep("^NR[0-9]|^RXR|^ESR|^PGR$|^AR$|^HNF4|^ROR|^PPAR|^THR|^VDR", genes)]
  families[["Cytochrome family"]] <- genes[grep("^CYP|^CYB|^CYC|^COX|^COA", genes)]
  families[["Micro RNA"]] <- genes[grep("^MIR", genes)]

  ## sort all
  families <- lapply(families, function(f) intersect(f, genes))

  ## ----------- filter on size
  nsize <- sapply(families, length)
  sel <- which(nsize >= min.size & nsize < max.size)
  sel <- unique(c(which(names(families) == "<all>"), sel))
  families <- families[sel]

  return(families)
}


#' @title Get Gene Set Collections
#'
#' @description
#' Extracts gene set collections from a list of gene sets based on size filters.
#'
#' @param gsets A list of gene sets
#' @param min.size The minimum gene set size to include. Default 10.
#' @param max.size The maximum gene set size to include. Default 500.
#'
#' @details This function takes a list of gene sets and extracts collections
#' of gene sets that fall within a specified size range, defined by min.size
#' and max.size parameters. It removes any gene sets that are smaller than
#' `min.size` or larger than `max.size`. This allows filtering gene sets into size-based
#' collections for different types of analyses.
#'
#' @return A list containing the extracted gene set collections.
#'
#' @export
pgx.getGeneSetCollections <- function(gsets = rownames(playdata::GSETxGENE)) {
  ## determine main collections from gene set prefixes
  if (is.null(gsets) || length(gsets) == 0) {
    return(list())
  }
  collections <- list()
  gsets.db <- sub("_.*", "", gsets)
  gsets.db <- sub(":.*", "", gsets.db)
  gsets.groups <- tapply(gsets, gsets.db, list)
  collections <- c(collections, gsets.groups)
  collections[["<all>"]] <- gsets
  return(collections)
}



## -----------------------------------------------------------------------------
## Generic module functions
## -----------------------------------------------------------------------------


#' Filter probes from gene expression data
#'
#' @param annot Gene annotation data.frame with probes as row names.
#' @param genes Character vector of genes to filter for.
#'
#' @return Character vector of matching probe names.
#'
#' @details This function filters a  data.frame to return only probes matching the input vector.
#' It checks the rownames, symbol, and ortholog name for matches.
#'
#' @examples
#' \dontrun{
#' annot <- pgx$genes
#' genes <- c("FOO", "BAR")
#' probes <- filterProbes(annot, genes)
#' }
#' @export
filterProbes <- function(annot, genes) {
  ## check probe name, short probe name or gene name for match
  p0 <- (toupper(sub(".*:", "", rownames(annot))) %in% toupper(genes))
  p1 <- (toupper(rownames(annot)) %in% toupper(genes))
  p2 <- (toupper(as.character(annot$symbol)) %in% toupper(genes))
  if ("human_ortholog" %in% colnames(annot)) {
    p3 <- (toupper(as.character(annot$human_ortholog)) %in% toupper(genes))
  } else {
    p3 <- rep(FALSE, nrow(annot))
  }

  # Ensure all p* are valids
  p_list <- list(p0, p1, p2, p3)
  p_list <- p_list[sapply(p_list, length) > 0]

  # Combine list using OR operator
  jj <- which(Reduce("|", p_list))
  if (length(jj) == 0) {
    return(NULL)
  }
  return(rownames(annot)[jj])
}


#' Rename rownames of counts matrix by annotation table. Warning this
#' function does not maintain the original dimensions/length of
#' object.
#'
#' @param counts Numeric matrix of counts, with genes/probes as rownames.
#' @param annot_table Data frame with rownames matching counts and annotation columns.
#' @param new_id Column name in annot_table containing new identifiers. Default 'symbol'.
#'
#' @return Matrix with rownames changed to values from annot_table.
#' Duplicate new rownames are made unique.
#'
#' @details Renames rownames of counts matrix using an annotation data frame.
#' Looks up the `new_id` in the annot_table and replaces counts rownames.
#'
#' @export
rename_by2 <- function(counts, annot_table, new_id = "symbol",
                       na.rm = TRUE, unique = TRUE, keep.prefix = FALSE) {
  ## add rownames
  annot_table$rownames <- rownames(annot_table)
  annot_table$rownames2 <- sub("^[A-Za-z]+:", "", rownames(annot_table)) ## strip prefix

  if (is.matrix(counts) || inherits(counts, "Matrix") ||
        is.data.frame(counts) || !is.null(dim(counts))) {
    type <- "matrix"
    probes <- rownames(counts)
  } else {
    type <- "vector"
    probes <- names(counts)
  }
  probe_match <- apply(annot_table, 2, function(x) sum(probes %in% x))
  probe_match

  if (max(probe_match, na.rm = TRUE) == 0) {
    return(counts)
  }

  if( type == "vector") {
    counts <- cbind(counts)
  }

  from_id <- names(which.max(probe_match))
  from_id

  ## dummy do-noting return
  if (new_id == from_id) {
    sel <- which(probes %in% annot_table[,from_id])
    counts <- counts[sel, , drop=FALSE]
    if(type == 'vector') counts <- counts[, 1]
    return(counts)
  }

<<<<<<< HEAD
  keep.prefix <- (keep.prefix && all(grepl(":",probes)))
  
=======
  if (type == "vector") {
    counts <- cbind(counts)
  }

  keep.prefix <- (keep.prefix && all(grepl(":", probes)))

>>>>>>> 623f6966
  from <- annot_table[, from_id]
  if (!any(duplicated(from)) || unique) {
    ii <- match(probes, from)
    if (keep.prefix) {
      dt <- mofa.get_prefix(probes)
      new.name <- annot_table[ii, new_id]
      new.name <- paste0(dt, ":", new.name)
    } else {
      new.name <- annot_table[ii, new_id]
    }
  } else {
    ## map probes to 'from' vector but retains duplicated entries in
    ## 'from'
    to <- lapply(probes, function(p) which(from == p))
    ii <- lapply(1:length(to), function(i) rep(i, length(to[[i]])))
    counts <- counts[unlist(ii), , drop = FALSE]
    if (keep.prefix) {
      dt <- mofa.get_prefix(unlist(to))
      new.name <- annot_table[unlist(to), new_id]
      new.name <- paste0(dt, ":", new.name)
    } else {
      new.name <- annot_table[unlist(to), new_id]
    }
  }
  rownames(counts) <- new.name

  # Take out rows without name
  if (na.rm) {
    counts <- counts[!rownames(counts) %in% c("", "NA", NA), , drop = FALSE]
  }
  # Sum columns of rows with the same gene symbol
  ##  if (unique) rownames(counts) <- make_unique(rownames(counts))
  if (unique) {
    counts <- rowmean(counts, rownames(counts))
  }

  if (type == "vector") {
    counts <- counts[, 1]
  }
  return(counts)
}


#' @export
rename_by <- function(counts, annot_table, new_id = "symbol", unique = TRUE) {
  if (!all(rownames(counts) %in% rownames(annot_table))) {
    stop("[rename_by] ERROR. rownames(counts) not in rownames(annot_table)")
  }
  probes <- rownames(counts)
  if (is.vector(counts)) {
    probes <- names(counts)
  }
  symbol <- annot_table[probes, new_id]

  # Guard against NA
  if (is.null(symbol) || all(is.na(symbol))) {
    gene.col <- head(intersect(
      c("symbol", "gene_name", "human_ortholog"),
      colnames(annot_table)
    ), 1)
    if (length(gene.col) == 0) gene.col <- 1
    symbol <- annot_table[probes, gene.col]
  }

  # Sum columns of rows with the same gene symbol
  if (is.matrix(counts) | is.data.frame(counts)) {
    rownames(counts) <- symbol
    counts <- counts[!rownames(counts) %in% c("", "NA", NA), , drop = FALSE]
    if (unique) counts <- rowmean(counts, rownames(counts))
    return(counts)
  } else if (is.vector(counts)) {
    names(counts) <- symbol
    counts <- counts[!names(counts) %in% c("", "NA", NA)]
    if (unique) counts <- tapply(counts, names(counts), mean, na.rm = TRUE)
    return(counts)
  } else {
    return(symbol) ## ???? IK
  }
}


#' Map any feature identifier to other feature column. Warning does
#' not retain original match order. Default mapping to rownames.
#'
#' @export
map_probes <- function(annot, genes, column = NULL, ignore.case = FALSE,
                       target = "rownames") {
  ## check probe name, short probe name or gene name for match
  annot <- cbind(annot, rownames = rownames(annot))
  genes <- setdiff(genes, c(NA, "NA", "", "-", "---"))
  if (ignore.case) {
    if (is.null(column)) {
      column <- which.max(apply(annot, 2, function(x) {
        sum(toupper(genes) %in% toupper(x), na.rm = TRUE)
      }))
    }
    ii <- which(toupper(annot[, column]) %in% toupper(genes))
  } else {
    if (is.null(column)) {
      column <- which.max(apply(annot, 2, function(x) sum(genes %in% x, na.rm = TRUE)))
    }
    ii <- which(annot[, column] %in% genes)
  }
  annot[ii, target]
}

#' Map any feature identifier to other feature column. Retain original
#' match order. Default mapping to rownames.
#'
#' @export
match_probes <- function(annot, genes, column = NULL, ignore.case = FALSE,
                         target = "rownames") {
  ## check probe name, short probe name or gene name for match
  annot <- cbind(annot, rownames = rownames(annot))
  if (ignore.case) {
    if (is.null(column)) {
      column <- which.max(apply(annot, 2, function(x) {
        sum(toupper(genes) %in% toupper(x), na.rm = TRUE)
      }))
    }
    ii <- match(toupper(genes), toupper(annot[, column]))
  } else {
    if (is.null(column)) {
      column <- which.max(apply(annot, 2, function(x) sum(genes %in% x, na.rm = TRUE)))
    }
    ii <- match(genes, annot[, column])
  }
  jj <- genes %in% c(NA, "NA", "", "-", "---")
  if (length(jj)) ii[jj] <- NA
  annot[ii, target]
}

#' Compute feature scores
#'
#' @param X Numeric matrix of expression data, with genes in rows and samples in columns.
#' @param Y Data frame containing sample metadata.
#' @param features Named list of gene sets (character vectors of gene names) to compute scores for.
#'
#' @return A numeric matrix of feature scores, with gene sets in rows and samples in columns.
#'
#' @details This function computes a score for each specified gene set that
#' represents its average internal correlation within each sample group.
#'
#' For each sample group, it takes the top 100 most variable genes in the gene set.
#' It then calculates the correlation distance matrix between these genes within that sample group.
#' The score is the mean of the upper triangle of the distance matrix.
#'
#' Higher scores indicate the gene set has high internal correlation and is
#' coherently activated within that sample group.
#'
#' @examples
#' \dontrun{
#' # Generate random data
#' X <- matrix(rnorm(100 * 50), 100, 50)
#' Y <- data.frame(group = sample(letters[1:5], 50, replace = TRUE))
#' features <- list(
#'   feat1 = sample(rownames(X), 50),
#'   feat2 = sample(rownames(X), 50)
#' )
#'
#' scores <- computeFeatureScore(X, Y, features)
#' }
#' @export
computeFeatureScore <- function(X, Y, features) {
  ## sdx <- apply(X, 1, stats::sd)
  sdx <- matrixStats::rowSds(X, na.rm = TRUE)
  names(sdx) <- rownames(X)
  S <- matrix(NA, nrow = length(features), ncol = ncol(Y))
  rownames(S) <- names(features)
  colnames(S) <- colnames(Y)
  for (k in 1:ncol(Y)) {
    grp <- Y[colnames(X), k]
    grp <- as.character(grp)
    score <- rep(NA, length(features))
    names(score) <- names(features)
    i <- 1
    for (i in 1:length(features)) {
      pp <- features[[i]]

      pp <- Matrix::head(pp[order(-sdx[pp])], 100)
      mx <- t(apply(X[pp, ], 1, function(x) tapply(x, grp, mean)))

      D <- 1 - stats::cor(mx, use = "pairwise")
      diag(D) <- NA
      score[i] <- mean(D, na.rm = TRUE)
    }
    S[, k] <- score
  }
  if (is.null(S)) {
    return(NULL)
  }
  return(S)
}


## -----------------------------------------------------------------------------
## Generic helper functions
## -----------------------------------------------------------------------------


#' Check if a vector contains date values
#'
#' @param x A vector to check if it contains date values
#'
#' @return Logical. TRUE if the vector contains valid date values, FALSE otherwise.
#'
#' @details This function checks if a vector contains valid date values that can be converted to Date class.
#' It first replaces any "NA" values with actual NA values.
#' It then tries converting the vector to Date class using various date formats.
#' If none of the dates throw an error, it returns TRUE indicating the vector contains valid dates.
#'
#' @examples
#' \dontrun{
#' x <- c("2020-01-01", "01/15/2021", "foo")
#' is.Date(x) # TRUE
#' }
#' @export
is.Date <- function(x) {
  ## From https://stackoverflow.com/questions/18178451/is-there-a-way-to-check-if-a-column-is-a-date-in-r
  if (!all(is.na(as.Date(
    as.character(x),
    format = c("%d/%m/%Y", "%d-%m-%Y", "%Y/%m/%d", "%Y-%m-%d")
  )))) {
    return(TRUE)
  } else {
    return(FALSE)
  }
}

#' @title Calculate group means
#'
#' @description
#' Calculates the column means within groups defined by a grouping variable.
#'
#' @param mat Numeric matrix with columns as samples.
#' @param group Grouping vector or factor.
#' @param FUN Function for aggregation. Default is mean.
#'
#' @return Matrix with group means.
#'
#' @details This function calculates the column means of \code{X} within groups
#'  defined by \code{y}. It calculates the mean for each column within each
#' group. The output is a matrix with rows corresponding to groups and columns
#' corresponding to samples.
#'
#' @examples
#' \dontrun{
#' mat <- matrix(rnorm(100), ncol = 10)
#' groups <- gl(2, 5)
#' means <- averageByGroup(mat, groups)
#' }
#'
#' @export
averageByGroup <- function(mat, group, FUN = mean) {
  out <- do.call(cbind, tapply(
    1:ncol(mat), group,
    function(i) rowMeans(mat[, i, drop = FALSE], na.rm = TRUE)
  ))
  return(out)
}


#' @title Make Acronym from String
#'
#' @description This function creates an acronym from a character string.
#'
#' @param x A character string from which to create an acronym.
#'
#' @details The function takes a character string `x` as input and splits it into words using `_`, `-`, and space as delimiters.
#' If the resulting list of words contains only one word, the first two characters of the word are returned.
#' Otherwise, the first character of each word is extracted, capitalized, and concatenated to form the acronym.
#'
#' @return A character string representing the acronym created from the input string.
#'
#' @examples
#' \dontrun{
#' # example code
#' makeAcronym("United Nations")
#' makeAcronym("World Health Organization")
#' }
#' @export
makeAcronym <- function(x) {
  xp <- strsplit(x, split = "[_ -]")
  sapply(xp, function(s) {
    if (length(s) == 1) {
      return(substring(s, 1, 2))
    }
    toupper(paste(substring(s, 1, 1), collapse = ""))
  })
}


#' @title Relevel Factor by First Occurrence
#'
#' @description This function relevels a factor by the order of first
#' occurrence of its levels.
#'
#' @param f A factor to be releveled.
#'
#' @details The function takes a factor `f` as input and relevels it by
#' the order of first occurrence of its levels in the data.
#' The new factor is created with the same levels as the original factor,
#' but with the levels reordered according to their first appearance in the data.
#'
#' @return A factor with the same levels as the input factor, but with the
#' levels reordered according to their first appearance in the data.
#'
#' @examples
#' \dontrun{
#' # example code
#' f <- factor(c("b", "a", "c", "b", "a"))
#' relevelFactorFirst(f)
#' }
#' @export
relevelFactorFirst <- function(f) {
  factor(f, levels = f[!duplicated(f)])
}


#' @title Extreme correlation
#'
#' @description Compute extreme (high and low) correlation between a
#' query signature and reference dataset
#'
#' @param query_sig Numeric vector containing the query signature values
#' for each gene
#' @param ref_set Numeric matrix containing the reference dataset
#' (samples in columns, genes in rows)
#' @param n Integer specifying number of top extreme correlations to return on each side. Default is 200.
#'
#' @details This function takes a query signature vector and a reference dataset matrix as input.
#' It calculates Pearson correlation between the query signature and each column of the reference dataset.
#' The function returns the most extreme (high and low) correlations, taking the top \code{n} correlations on each side.
#' This allows extracting the samples in the reference data that have the strongest positive and negative correlation to the query signature.
#'
#' @return A numeric vector containing the top \code{n} most extreme correlation coefficients (positive and negative).
#'
#' @examples
#' \dontrun{
#' # Generate random query signature
#' query_sig <- rnorm(1000)
#' names(query_sig) <- paste0("GENE", 1:1000)
#'
#' # Generate random reference dataset
#' ref_set <- matrix(rnorm(1000 * 50), ncol = 50)
#' rownames(ref_set) <- names(query_sig)
#'
#' # Get top 200 extreme correlations
#' extreme_cor <- extremeCorrelation(query_sig, ref_set, n = 200)
#' }
#' @export
extremeCorrelation <- function(query_sig, ref_set, n = 200) {
  gg <- intersect(rownames(ref_set), names(query_sig))
  if (n > 0) {
    gg <- gg[unique(c(Matrix::head(order(query_sig), n), utils::head(order(-query_sig), n)))]
  }
  rho <- stats::cor(ref_set[gg, ], query_sig[gg], use = "pairwise")
  rho <- rho[order(-rowMeans(rho**2, na.rm = TRUE)), , drop = FALSE]
  if (NCOL(rho) == 1) rho <- rho[, 1]
  return(rho)
}

#' Convert any gene alias to official gene symbol
#' @description
#' This function takes a character vector of gene aliases and converts them to HUGO gene symbols.
#' The organism can be specified as either human or mouse, or the function can attempt to determine
#' the organism based on the input gene aliases. Unmapped gene aliases can be kept as their original values
#' or replaced with NA.
#'
#' @param s A character vector of gene aliases to be converted to HUGO gene symbols.
#' @param org A character string specifying the organism, either "hs" for human or "mm" for mouse.
#' If not specified, the function will attempt to determine the organism based on the input gene aliases.
#' @param na.orig A logical value indicating whether to keep the original values of
#' gene aliases that could not be mapped to HUGO gene symbols. If TRUE, the original values will be kept,
#' otherwise they will be replaced with NA.
#'
#' @return A character vector of HUGO gene symbols corresponding to the input gene aliases.
#'
#' @examples
#' \dontrun{
#' symbols <- c("TP53", "P53", "Cd19", NA)
#' alias2hugo(symbols)
#' alias2hugo(symbols, org = "mm")
#' }
#' @export
alias2hugo <- function(s, org = NULL, na.orig = TRUE) {
  ## determine if we deal with human or mouse
  hs.symbol <- unlist(as.list(org.Hs.eg.db::org.Hs.egSYMBOL))
  mm.symbol <- unlist(as.list(org.Mm.eg.db::org.Mm.egSYMBOL))
  if (is.null(org)) {
    is.human <- mean(s %in% hs.symbol, na.rm = TRUE) >= mean(s %in% mm.symbol, na.rm = TRUE)
    org <- ifelse(is.human, "hs", "mm")
  }
  org

  nna <- which(!is.na(s) & s != "" & s != " ")
  s1 <- trimws(s[nna])
  hugo <- NULL
  if (org == "hs") {
    hugo <- suppressWarnings(
      limma::alias2SymbolTable(s1, species = "Hs")
    )
  } else if (org == "mm") {
    hugo <- suppressWarnings(
      limma::alias2SymbolTable(s1, species = "Mm")
    )
  } else {
    stop("[alias2hugo] invalid organism")
  }
  jj <- which(is.na(hugo))
  if (na.orig && length(jj)) hugo[jj] <- s1[jj]
  hugo0 <- rep(NA, length(s))
  hugo0[nna] <- hugo
  return(hugo0)
}

#' @describeIn breakstring2 Breaks a character string into substrings of a
#' specified length, separated by a specified line break character.
#' @param force logical not used
#' @export
breakstring <- function(s, n, nmax = 999, force = FALSE, brk = "\n") {
  if (is.na(s)) {
    return(NA)
  }
  s <- substring(as.character(s), 1, nmax)
  if (nchar(s) < n) {
    return(s)
  }
  b <- substring(s, 1, n)
  n1 <- n + 1
  for (i in 1:10) {
    if (n1 > nchar(s)) break
    b1 <- substring(s, n1, n1 + n)
    b <- paste0(b, brk, b1)
    n1 <- n1 + n + 1
  }
  return(b)
}


#' Break up a long string into multiple lines
#'
#' @param s The input string
#' @param n The maximum line length
#' @param brk The string to insert for line breaks. Default is "\\n".
#' @param nmax The maximum length to process. Longer strings are truncated. Default is 999.
#'
#' @return A string with line breaks inserted.
#'
#' @details This function takes a long string \code{s} and inserts line breaks \code{brk} every \code{n} characters.
#' It first truncates the input string to a maximum length \code{nmax} if longer.
#' The string is then split into words, and words are added to each line until it reaches length \code{n}.
#' A line break \code{brk} is inserted, and the process continues until all words have been processed.
#'
#' @export
breakstring2 <- function(s, n, brk = "\n", nmax = 999) {
  if (is.na(s)) {
    return(NA)
  }
  s <- substring(as.character(s), 1, nmax)
  if (is.na(s)) {
    return(NA)
  }
  if (nchar(s) < n) {
    return(s)
  }
  a <- ""
  words <- paste0(strsplit(s, split = " ")[[1]], " ")
  words
  it <- 0
  len1 <- sum(sapply(words, nchar))
  len1
  while (len1 > n && it < 100 && length(words) > 1) {
    len <- cumsum(sapply(words, nchar))
    len
    k <- which(len > n)[1]
    k
    if (k == 1) k <- 2
    a <- paste0(a, paste0(words[1:(k - 1)], collapse = ""), brk)
    a
    words <- words[k:length(words)]
    words
    it <- it + 1
    len1 <- sum(sapply(words, nchar))
    len1
  }
  a <- paste0(a, paste0(words, collapse = ""), brk)
  a <- sub(paste0(brk, "$"), "", gsub(paste0(" ", brk), brk, a))
  return(a)
}


#' @describeIn shortstring0 The shortstring function truncates a string to a specified length.
#' @export
shortstring <- function(s, n, dots = 1) {
  sapply(s, shortstring0, n = n, dots = dots)
}


#' @title Truncate a string to a maximum length
#'
#' @description
#' Truncates a string to a maximum length by replacing the middle part with ellipses.
#'
#' @param s The string to truncate.
#' @param n The maximum length of the truncated string.
#' @param dots The number of characters to devote to the ellipses.
#'
#' @details
#' This function truncates long strings to a specified maximum length
#' by replacing the middle part with ellipses.
#'
#' It first converts the input string to UTF-8 encoding and removes any HTML entities.
#' If the string is already shorter than the maximum length, it is returned unchanged.
#' Otherwise, it truncates the beginning and end of the string to fit within the max length when concatenated with the ellipses.
#'
#' The number of characters to use for the ellipses is set by the \code{dots}
#' parameter. By default, it uses one dot per 10 characters of max length.
#'
#' @return The truncated string.
#'
#' @examples
#' \dontrun{
#' shortstring0("This is a very long string", 20)
#' # Returns "This is a ...string"
#'
#' shortstring0("Short string", 20)
#' # Returns "Short string"
#' }
#' @export
shortstring0 <- function(s, n, dots = 1) {
  s0 <- iconv(as.character(s), to = "UTF-8", sub = "")
  s0 <- gsub("[&].*[;]", "", s0) ## HTML special garbage...
  jj <- which(nchar(s0) > n)
  if (length(jj) == 0) {
    return(s0)
  }
  s <- s0[jj]
  if (dots < 1) {
    n1 <- ceiling(dots * n)
    s1 <- substring(s, 1, n1)
    s2 <- substring(s, nchar(s) - n + nchar(s1), nchar(s))
    aa <- paste0(s1, "...", s2)
  } else {
    aa <- paste0(substring(s, 1, n), "...")
  }
  s0[jj] <- aa
  s0
}


#' @title Sort Data Frame by P-value Column
#'
#' @description This function sorts a data frame by a column containing p-values.
#'
#' @param x A data frame representing the input data.
#' @param p.col An optional character string specifying the name of the column
#' containing p-values.
#'
#' @details The function takes a data frame `x` as input and searches
#' for a column containing p-values. If the `p.col` parameter is not provided,
#' the function searches for a column with a name containing "p.value", "p",
#' "p-val", or "pval" (case-insensitive). If multiple columns match, the first one is used.
#'
#' The data frame is then sorted in ascending order by the p-value column and returned.
#'
#' @return A data frame representing the input data sorted by the p-value column.
#'
#' @examples
#' \dontrun{
#' # example code
#' x <- data.frame(a = c(1, 2, 3), p.value = c(0.05, 0.01, 0.1))
#' psort(x)
#' }
#' @export
psort <- function(x, p.col = NULL) {
  j <- grep("p.value|^p$|p-val|pval", tolower(colnames(x)))[1]
  x[order(x[, j]), ]
}


#' @title Tidy Data Frame
#'
#' @description This function tidies a data frame by removing columns with all
#' missing values, converting character columns to numeric or factor columns,
#' and trimming white spaces.
#'
#' @param Y A data frame representing the input data.
#'
#' @details The function takes a data frame `Y` as input and performs the
#' following steps:
#' 1. Remove columns with all missing values.
#' 2. Replace character columns with only "NA" values with actual missing values (NA).
#' 3. Remove columns with all missing values again.
#' 4. Trim white spaces from the beginning and end of character columns.
#' 5. Convert character columns to numeric columns if possible.
#' 6. Convert character columns to factor columns if they have less than or equal to
#'  3 unique values or if their names contain certain keywords (e.g., "batch",
#' "replicate", "type", "cluster", "group").
#'
#' The resulting tidied data frame is returned.
#'
#' @return A data frame representing the tidied input data.
#'
#' @export
tidy.dataframe <- function(Y) {
  Y <- Y[, which(colMeans(is.na(Y)) < 1), drop = FALSE]
  Y <- apply(Y, 2, function(x) sub("^NA$", NA, x)) ## all characters
  Y <- Y[, which(colMeans(is.na(Y)) < 1), drop = FALSE]
  Y <- apply(Y, 2, function(x) gsub("^[ ]*|[ ]*$", "", x))
  suppressWarnings(num.Y <- apply(Y, 2, function(x) as.numeric(as.character(x))))
  is.numeric <- (0.8 * colMeans(is.na(num.Y)) <= colMeans(is.na(Y)))
  nlevel <- apply(Y, 2, function(x) length(unique(x)))
  is.factor <- (!is.numeric | (is.numeric & nlevel <= 3))
  is.factor <- (is.factor | grepl("batch|replicat|type|clust|group", colnames(Y)))
  new.Y <- data.frame(Y, check.names = FALSE)
  new.Y[, which(is.numeric)] <- num.Y[, which(is.numeric), drop = FALSE]
  for (i in which(is.numeric)) new.Y[[i]] <- num.Y[, i]
  for (i in which(is.factor)) new.Y[[i]] <- factor(as.character(new.Y[, i]))
  new.Y <- data.frame(new.Y, check.names = FALSE)
  return(new.Y)
}


#' @title Get Classes of Parameters
#'
#' @description This function returns the classes of the parameters in a data frame.
#'
#' @param A A data frame representing the input data.
#'
#' @details The function takes a data frame `A` as input and applies the `class`
#' function to each column of the data frame using the `sapply` function.
#' The resulting vector of classes is returned.
#'
#' @return A character vector representing the classes of the parameters in
#' the input data frame.
#'
#' @examples
#' \dontrun{
#' # example code
#' A <- data.frame(x = c(1, 2, 3), y = c("a", "b", "a"))
#' param.class(A)
#' }
#' @export
param.class <- function(A) sapply(tidy.dataframe(A), class)


#' @describeIn isanumber The function tests if the input \code{x} is of numeric type.
#' @export
is.num <- function(y) {
  suppressWarnings(numy <- as.numeric(as.character(y)))
  t1 <- !all(is.na(numy)) && is.numeric(numy)
  t2 <- length(unique(y)) > 0.33 * length(y)
  (t1 && t2)
}


#' Check if a vector contains numeric data
#'
#' @param x A vector to check if it contains numeric data
#' @param y A vector to check if it contains numeric data
#'
#' @return Logical. TRUE if the vector contains mostly numeric data, FALSE otherwise.
#'
#' @details This function checks if a vector contains mostly numeric data.
#' It first replaces any "NA" values with actual NA values.
#' It then removes any empty values and converts the vector to numeric.
#' If more than 50% of the resulting numeric vector is not NA, it returns TRUE.
#'
#' @examples
#' \dontrun{
#' x <- c("1", "2", "foo", "3")
#' isanumber(x) # FALSE
#'
#' x <- c("1", "2", NA, "3")
#' isanumber(x) # TRUE
#' }
#' @export
isanumber <- function(x) {
  x <- sub("NA", NA, x)
  x[which(x == "")] <- NA
  suppressWarnings(nx <- as.numeric(x[!is.na(x)]))
  (length(nx) > 0 && mean(!is.na(nx)) > 0.5)
}


#' @title Expand annotation matrix
#'
#' @description Expands a phenotype annotation matrix into dummy variables.
#'
#' @param A Data frame containing the annotation variables.
#'
#' @details This function takes an annotation data frame and expands any categorical variables into
#' dummy variables using model.matrix.
#'
#' For each column, it determines if the variable is numeric or categorical.
#' Numeric variables are ranked. Categorical variables are expanded into dummy variables.
#'
#' @return An expanded annotation matrix with dummy variables.
#'
#' @export
expandAnnotationMatrix <- function(A) {
  expandPhenoMatrix(A)
}


#' @title Expand phenotype matrix
#'
#' @description Expands a phenotype data matrix into dummy variables while optionally
#' dropping the reference level.
#'
#' @param pheno Data frame containing the phenotype variables.
#' @param drop.ref Logical indicating whether to drop the reference level for each factor.
#'
#' @details This function takes a phenotype data matrix and expands any categorical variables into
#' dummy variables
#'
#' For each column, it determines if the variable is numeric or categorical. Numeric variables are
#' dichotomized. Categorical variables are expanded into dummy variables using \code{model.matrix}.
#'
#' @return An expanded phenotype matrix with dummy variables suitable for regression modeling.
#' @export
expandPhenoMatrix <- function(M, drop.ref = TRUE, keep.numeric = FALSE, check = TRUE) {
  ## get expanded annotation matrix
  a1 <- tidy.dataframe(M)
  nlevel <- apply(a1, 2, function(x) length(setdiff(unique(x), NA)))
  nterms <- colSums(!is.na(a1))
  nratio <- nlevel / nterms
  if (inherits(a1, "data.frame")) {
    a1.typed <- utils::type.convert(a1, as.is = TRUE)
    y.class <- sapply(a1.typed, function(a) class(a)[1])
  } else {
    ## matrix??
    a1.typed <- utils::type.convert(a1, as.is = TRUE)
    y.class <- apply(a1.typed, 2, function(a) class(a)[1])
  }

  ## these integers are probably factors... (mostly...)
  is.fac <- rep(FALSE, ncol(a1))
  is.int <- (y.class == "integer")
  ii <- which(is.int)
  is.fac[ii] <- apply(a1[, ii, drop = FALSE], 2, function(x) {
    nlev <- length(unique(x[!is.na(x)]))
    max(x, na.rm = TRUE) %in% c(nlev, nlev - 1) ## boolean
  })
  is.fac2 <- (y.class == "integer" & nlevel <= 3 & nratio < 0.66)
  y.class[is.fac | is.fac2] <- "character"

  ## select allowed columns: numeric or with "sensible" levels
  y.isnum <- (y.class %in% c("numeric", "integer"))
  kk <- which(y.isnum | (!y.isnum & nlevel > 1 & nratio < 0.66))
  if (length(kk) == 0) {
    return(NULL)
  }
  a1 <- a1[, kk, drop = FALSE]
  a1.isnum <- y.isnum[kk]

  i <- 1
  m1 <- list()
  for (i in 1:ncol(a1)) {
    if (a1.isnum[i]) {
      suppressWarnings(x <- as.numeric(a1[, i]))
      if (keep.numeric) {
        m0 <- matrix(x, ncol = 1)
        colnames(m0) <- "#"
      } else {
        if (drop.ref) {
          m0 <- matrix((x > stats::median(x, na.rm = TRUE)), ncol = 1)
          colnames(m0) <- "high"
        } else {
          mx <- stats::median(x, na.rm = TRUE)
          m0 <- matrix(cbind(x <= mx, x > mx), ncol = 2)
          colnames(m0) <- c("low", "high")
        }
      }
    } else if (drop.ref && nlevel[i] == 2) {
      x <- as.character(a1[, i])
      x1 <- Matrix::tail(sort(x), 1)
      m0 <- matrix(x == x1, ncol = 1)
      colnames(m0) <- x1
    } else {
      x <- as.character(a1[, i])
      x[is.na(x) | x == "NA" | x == " "] <- "_"
      m0 <- stats::model.matrix(~ 0 + x)
      colnames(m0) <- sub("^x", "", colnames(m0))
    }
    rownames(m0) <- rownames(a1)
    ## remove "_"
    if ("_" %in% colnames(m0)) {
      m0 <- m0[, -which(colnames(m0) == "_")]
    }
    m1[[i]] <- m0
  }

  ## create level names
  names(m1) <- colnames(a1)
  for (i in 1:length(m1)) {
    colnames(m1[[i]]) <- paste0(names(m1)[i], "=", colnames(m1[[i]]))
  }
  m1 <- do.call(cbind, m1)
  colnames(m1) <- sub("=#", "", colnames(m1))
  rownames(m1) <- rownames(M)
  return(m1)
}


#' @title P-value for Pearson's Correlation Coefficient
#'
#' @description This function calculates the p-value for Pearson's correlation coefficient.
#'
#' @param x A numeric value representing Pearson's correlation coefficient.
#' @param n A numeric value representing the sample size.
#'
#' @details The p-value is calculated using the standard normal distribution,
#' where the test statistic is calculated as `z = x / sqrt((1 - x^2) / (n - 2))`.
#' The p-value represents the probability of observing a correlation coefficient as
#' extreme or more extreme than `x` given that the null hypothesis (no correlation) is true.
#'
#' @return A numeric value representing the p-value for Pearson's correlation coefficient.
#'
#' @examples
#' \dontrun{
#' # example code
#' cor.pvalue(0.8, 100)
#' }
#' @export
cor.pvalue <- function(x, n) 2 * stats::pnorm(-abs(x / ((1 - x**2) / (n - 2))**0.5))


#' @title Get gene sets from playbase data
#'
#' @description Retrieves gene sets from the playbase data package matching a pattern.
#' Allows optionally including additional custom gene sets.
#'
#' @param sets Character vector of gene set names to retrieve. Default NULL retrieves all sets.
#' @param pattern Pattern to match gene set names. Default NULL matches all sets.
#'
#' @details This function extracts gene sets from the playbase data package.
#' It returns gene sets matching the provided pattern.
#' If a sets parameter is provided, only those specific sets are returned.
#' By default it returns all gene sets in playbase.
#'
#' @return A named list containing the gene sets matching the criteria.
#'
#' @export
getGSETS_playbase <- function(gsets = NULL, pattern = NULL) {
  if (is.null(gsets)) gsets <- names(playdata::iGSETS)
  if (!is.null(pattern)) {
    gsets <- grep(pattern, gsets, value = TRUE)
  }
  gsets <- intersect(gsets, names(playdata::iGSETS))
  lapply(playdata::iGSETS[gsets], function(idx) playdata::GSET_GENES[idx])
}

#' Normalize Matrix by Row
#'
#' Normalizes a matrix by dividing each row by the sum of its elements.
#'
#' @param G The matrix to be normalized.
#'
#' @return The normalized matrix.
#'
#' @export
normalize_rows <- function(G) {
  # efficient normalization using linear algebra
  row_sums <- Matrix::rowSums(G, na.rm = TRUE)
  D <- Matrix::Diagonal(x = 1 / row_sums)
  G_scaled <- D %*% G
  rownames(G_scaled) <- rownames(G)
  colnames(G_scaled) <- colnames(G)
  return(G_scaled)
}

#' @export
normalize_cols <- function(G) {
  # efficient normalization using linear algebra
  col_sums <- Matrix::colSums(G)
  D <- Matrix::Diagonal(x = 1 / col_sums)
  G_scaled <- G %*% D
  rownames(G_scaled) <- rownames(G)
  colnames(G_scaled) <- colnames(G)
  return(G_scaled)
}

#' @export
make_unique <- function(s, sep = ".") {
  s[is.na(s)] <- "NA"
  make.unique(s, sep = sep)
}

#' add empty white spaces after name to make unique.
#'
#' @export
make_unique_ws <- function(s, sep = "", iter = 10 * length(s)) {
  s[is.na(s)] <- "NA"
  num.dup <- sum(duplicated(s), na.rm = TRUE) > 0
  if (!num.dup) {
    return(s)
  }
  if (iter < 0) {
    ## this is to prevent recursion hell
    stop("[make_unique_ws] FATAL. too many recursions.")
  }
  dups <- unique(s[which(duplicated(s))])
  for (d in dups) {
    jj <- which(s == d)
    ww <- sapply(1:length(jj), function(i) paste(rep(" ", i - 1), collapse = ""))
    newx <- paste0(s[jj], ww) ## add empty white spaces
    s[jj] <- newx
  }
  ## here we recurse. this is dangerous if not controlled.
  if (sum(duplicated(s))) s <- make_unique_ws(s, iter = iter - 1)
  s
}

#' Check if values are logarithm
#'
#' @export
is_logged <- function(x, verbose = 0) {
  ## force as matrix
  if (any(class(x) == "data.frame")) x <- as.matrix(x)

  ## if all values are 'small' it may be log
  xmax <- max(x, na.rm = TRUE)
  all.lt60 <- xmax < 60
  has.bigx <- xmax > 1000

  ## if we have negative  values it may be log. The -1 because of
  ## possible RNAseq prior = 1 in log2(x+1)
  xmin <- min(x, na.rm = TRUE)
  minx.neg <- xmin < -1
  all.pos <- xmin >= 0

  ## check for ratio/fraction data: rows of ratio data matrices (like
  ## TMT) sum to some constant value.
  is.ratio <- FALSE
  if (NCOL(x) > 1 && all.pos) {
    rowx.mean <- Matrix::rowMeans(x, na.rm = TRUE)
    rowx.mean <- rowx.mean[!is.na(rowx.mean)]
    is.ratio <- (sd(rowx.mean) / mean(rowx.mean)) < 0.01
  }

  ## check raw count data: if all values are integer
  fraction.diff <- (x - round(x)) / mean(x, na.rm = TRUE)
  all.integer <- max(fraction.diff, na.rm = TRUE) < 1e-8
  is.counts <- all.pos && all.integer

  ## check for low-count single-cell data: they may be all <60
  ## so they look like log
  zero.inflated <- mean((is.na(x) | x == 0)) > 0.5
  is.singlecell <- NCOL(x) > 1000 && all.pos && all.lt60 && zero.inflated

  if (verbose > 0) {
    message("[is_logged] all.lt60 = ", all.lt60)
    message("[is_logged] minx.neg = ", minx.neg)
    message("[is_logged] has.bigx = ", has.bigx)
    message("[is_logged] all.pos = ", all.pos)
    message("[is_logged] is.ratio = ", is.ratio)
    message("[is_logged] all.integer = ", all.integer)
    message("[is_logged] is.counts = ", is.counts)
    message("[is_logged] zero.inflated = ", zero.inflated)
    message("[is_logged] is.singlecell = ", is.singlecell)
  }

  possible.log <- (all.lt60 || minx.neg)
  possible.linear <- (is.ratio || has.bigx || is.counts || is.singlecell)
  is.log <- possible.log && !possible.linear
  is.log
}

#' @export
first_feature <- function(x) {
  unname(sapply(strsplit(x, split = "[;,\\|]"), "[[", 1))
}

#' @export
abbreviate_pheno <- function(pheno, minlength = 1, abbrev.colnames = FALSE) {
  new.ct <- abbreviate(as.vector(unlist(pheno)), method = "left", minlength = minlength)
  lut <- new.ct[!duplicated(new.ct) & !is.na(new.ct)]
  lut
  new.pheno <- apply(pheno, 2, function(x) lut[x])
  new.pheno <- as.data.frame(new.pheno)
  rownames(new.pheno) <- rownames(pheno)
  if (abbrev.colnames) {
    colnames(new.pheno) <- abbreviate(colnames(pheno), minlength = 4)
  }
  new.pheno
}

#' @export
colorscale <- function(x, gamma = 1) {
  colorsx <- gplots::colorpanel(255, low = "blue3", mid = "grey80", high = "red3")
  x <- (x / max(abs(x), na.rm = TRUE))**gamma
  colorsx[128 + ceiling(x * 127)]
}

#' matches pattern and returns matched substring
#'
#' @export
substrmatch <- function(pattern, x) {
  matches <- regexpr(pattern, x)
  substr(x, matches, matches + attr(matches, "match.length") - 1)
}

<<<<<<< HEAD
#' matches id to rows on any columns of dataframe df. Generalization
#' of match().
#'
#' @export
multimatch <- function(id, df, parallel=TRUE) {
  if(parallel) {
    df.list <- apply(df, 1, c, simplify=FALSE)
    jj <- which( parallel::mclapply(df.list, function(x) sum(id %in% x)) > 0)
  } else {
    jj <- which( apply(df, 1, function(x) sum(id %in% x)) > 0)    
  }
  if(length(jj)==0) {
    message("WARNING: no match")
    return(NULL)
  }
  ii <- as.vector(sapply(jj, function(i) rep(i,ncol(df))))
  M <- cbind(as.vector(t(df[jj,])), ii)
  M <- M[!is.na(M[,1]),,drop=FALSE]
  idx <- as.integer(M[ match(id, M[,1]), 2])
  return(idx)
}

#' Return a matched dataframe by matching id to any of its columns of
#' df. Returned dataframe has length(id) rows, and ncol(df) columns.
#'
#' @export
match.dataframe <- function(id, df, parallel=TRUE) {
  ii <- multimatch(id, df, parallel=parallel)
  if(is.null(ii)) return(NULL)
  df1 <- df[ii,,drop=FALSE]
  rownames(df1) <- make_unique(id)
  return(df1)
}
=======
>>>>>>> 623f6966

## ==========================================================================
## ==================== END OF FILE =========================================
## ==========================================================================<|MERGE_RESOLUTION|>--- conflicted
+++ resolved
@@ -10,15 +10,10 @@
 #' rows. Features are union of input matrices.
 #'
 #' @export
-<<<<<<< HEAD
 merge_sparse_matrix <- function(m1, m2, margin=NULL, verbose=1) {
   if(is.null(m1)) return(m2)
   if(is.null(m2)) return(m1)
   cbind_sparse_matrix(m1=m1, m2=m2)
-=======
-merge_sparse_matrix <- function(m1, m2, margin = NULL, verbose = 1) {
-  cbind_sparse_matrix(m1 = m1, m2 = m2)
->>>>>>> 623f6966
 }
 
 #' Merge Sparse Matrix
@@ -1520,17 +1515,12 @@
     return(counts)
   }
 
-<<<<<<< HEAD
-  keep.prefix <- (keep.prefix && all(grepl(":",probes)))
-  
-=======
   if (type == "vector") {
     counts <- cbind(counts)
   }
 
   keep.prefix <- (keep.prefix && all(grepl(":", probes)))
 
->>>>>>> 623f6966
   from <- annot_table[, from_id]
   if (!any(duplicated(from)) || unique) {
     ii <- match(probes, from)
@@ -2535,7 +2525,6 @@
   substr(x, matches, matches + attr(matches, "match.length") - 1)
 }
 
-<<<<<<< HEAD
 #' matches id to rows on any columns of dataframe df. Generalization
 #' of match().
 #'
@@ -2569,8 +2558,6 @@
   rownames(df1) <- make_unique(id)
   return(df1)
 }
-=======
->>>>>>> 623f6966
 
 ## ==========================================================================
 ## ==================== END OF FILE =========================================
