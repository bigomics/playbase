##
## This file is part of the Omics Playground project.
## Copyright (c) 2018-2023 BigOmics Analytics SA. All rights reserved.
##


#' @title Load an R Object from a File
#'
#' @description This function loads an R object from a file and makes it available in the local environment.
#'
#' @param file A character string specifying the path to the file containing the R object to be loaded.
#' @param verbose An integer specifying the level of verbosity for printing messages during the loading process (default is 0).
#'
#' @details The function uses the `load` function from base R to load the R object from the specified file.
#' The loaded object is then made available in the local environment using the `local` function.
#'
#' @return The function does not return a value, but makes the loaded R object available in the local environment.
#'
#' @export
pgx.load <- function(file, verbose = 0) {
  local(get(load(file, verbose = verbose)))
}


#' @describeIn pgx.save deprecated version to save pgx/ngs file.
#' @export
ngs.save <- function(ngs, file, update.date = TRUE, light = TRUE, system = FALSE) {
  message("WARNING: ngs.save() is deprecated. please use pgx.save()")
  pgx.save(ngs, file = file, update.date = update.date, light = light, system = system)
}


#' Save PGX object to file
#'
#' @title Save PGX Object
#'
#' @param pgx PGX object to save
#' @param file File path to save PGX object to
#' @param update.date Logical indicating whether to update date field. Default TRUE.
#' @param light Logical indicating whether to save a light version without some large fields. Default TRUE.
#' @param system Logical indicating whether to keep system-level objects like omicsnet. Default FALSE.
#'
#' @return NULL. The PGX object is saved to the specified file path.
#'
#' @description Saves a PGX object to an R binary file.
#'
#' @details This function saves a PGX object to a .rda or .RData file.
#' By default it saves a light version without some large objects like gene set matrices.
#' It also optionally updates the date field and removes system-level objects like the omicsnet.
#' The PGX object can later be loaded back into R using \code{pgx.load()}.
#'
#' @export
pgx.save <- function(pgx, file, update.date = TRUE, light = TRUE, system = FALSE) {
  if (update.date || is.null(pgx$date)) pgx$date <- Sys.Date()

  if (light) {
    ## ------- make a light version
    pgx$gx.meta$outputs <- NULL
    pgx$gset.meta$outputs <- NULL
    pgx$model.parameters$efit <- NULL
    pgx$gmt.all <- NULL
    pgx$collections <- NULL
    pgx$gset.meta$matrices <- NULL
  }
  if (system == FALSE) {
    ## remove system (is big...)
    pgx$omicsnet <- NULL
    pgx$omicsnet.reduced <- NULL
  }
  sort(sapply(pgx, utils::object.size)) / 1e9
  sum(sapply(pgx, utils::object.size)) / 1e9

  cat(">>> saving PGX file to", file, "\n")
  file <- iconv(file, from = "", to = "ASCII//TRANSLIT")
  save(pgx, file = file)
}


#' @title Check if an Object Exists in an HDF5 File
#'
#' @description This function checks if a specified object exists in an HDF5 file.
#'
#' @param h5.file A character string specifying the path to the HDF5 file.
#' @param obj A character string specifying the name of the object to check for existence in the HDF5 file.
#'
#' @details The function uses the `h5ls` function from the rhdf5 package to list all objects in the specified HDF5 file.
#' It then constructs the full path for each object by concatenating the group and name columns of the resulting data frame, separated by a forward slash.
#' The function checks if the specified object name is present in this list of full paths, ignoring any leading forward slashes.
#'
#' @return A logical value indicating whether the specified object exists in the HDF5 file (TRUE) or not (FALSE).
#'
#' @export
h5exists <- function(h5.file, obj) {
  xobjs <- apply(rhdf5::h5ls(h5.file)[, 1:2], 1, paste, collapse = "/")
  obj %in% gsub("^/|^//", "", xobjs)
}


#' @title Save matrix to HDF5
#'
#' @param X The matrix to save
#' @param h5.file Path to the HDF5 file
#' @param chunk Chunk size for chunked storage. Default NULL for no chunking.
#'
#' @return NULL. The matrix is saved to the HDF5 file.
#'
#' @description Saves a matrix to an HDF5 file for efficient storage and retrieval.
#'
#' @details This function saves a matrix \code{X} to an HDF5 file at \code{h5.file}.
#' It first deletes any existing file at that path, then creates a new HDF5 file.
#'
#' The matrix is saved under the "data/matrix" group. Chunked storage can be used
#' by specifying a \code{chunk} size. This allows efficient access of subsets of
#' the matrix.
#'
#' The matrix is saved using lossless compression level 7. The HDF5 file remains
#' open after writing, and should be closed using \code{rhdf5::h5close()} after use.
#'
#' @export
pgx.saveMatrixH5 <- function(X, h5.file, chunk = NULL) {
  if (file.exists(h5.file)) unlink(h5.file)
  rhdf5::h5createFile(h5.file)
  rhdf5::h5createGroup(h5.file, "data")
  X <- as.matrix(X)

  if (is.null(chunk)) {
    rhdf5::h5write(X, h5.file, "data/matrix")
  } else {
    rhdf5::h5createDataset(
      h5.file, "data/matrix",
      c(nrow(X), ncol(X)),
      chunk = chunk,
      level = 7
    )
    rhdf5::h5write(
      X,
      file = h5.file,
      name = "data/matrix",
      index = list(1:nrow(X), 1:ncol(X))
    )
  }
  rhdf5::h5write(rownames(X), h5.file, "data/rownames")
  rhdf5::h5write(colnames(X), h5.file, "data/colnames")

  rhdf5::h5closeAll()
}


#' @title Read PGX Options
#'
#' @param file The path to the PGX options file. Default is "./OPTIONS".
#'
#' @return A named list containing the PGX options.
#'
#' @description Reads PGX analysis options from a file.
#'
#' @details This function reads a simple text file containing PGX analysis options,
#' one option per line in the format:
#'
#' \code{option=value}
#'
#' Options include parameters like:
#'
#' \code{fdr=0.05} - FDR threshold
#' \code{logfc=1} - Log fold-change threshold
#'
#' The options file allows saving a set of parameters for easily re-running
#' an analysis with the same settings.
#'
#' @export
pgx.readOptions <- function(file = "./OPTIONS") {
  if (!file.exists(file)) {
    return(NULL)
  }
  P <- utils::read.table(file, sep = "=", row.names = 1)
  opt.names <- trimws(rownames(P))
  opt <- list(P[, 1])
  opt <- sapply(opt, trimws)
  opt <- as.list(opt)
  names(opt) <- opt.names
  opt <- sapply(opt, strsplit, split = "[;]")
  ## convert character to R types
  opt <- lapply(opt, utils::type.convert, as.is = TRUE)
  opt
}


#' @title Cache a CSV file locally or on S3
#'
#' @param file Character string specifying the path to the CSV file to cache
#' @param bucket Character string specifying the S3 bucket name if caching on S3. Default is NULL for local caching.  
#' @param FUN Function to use for reading the CSV file. Default is read.csv.
#' @param ... Other arguments passed to FUN.
#'
#' @return A data frame containing the contents of the cached CSV file.
#' 
#' @details This function checks if a cached copy of the CSV file exists locally in /tmp or on S3. 
#' If not, it reads the file using FUN(), caches it locally or on S3, and returns the contents.
#' On subsequent calls it returns the cached copy instead of re-reading the file.
#' 
#' @examples
#' \dontrun{
#' # Cache locally
#' df <- cached.csv("data.csv") 
#' 
#' # Cache on S3  
#' df <- cached.csv("s3://mybucket/data.csv", bucket = "mybucket")
#' }
#' @export
<<<<<<< HEAD
cached.csv <- function(file, bucket = NULL, FUN = read.csv, ...) {
  # Make prefix 
  if (is.null(bucket) == "local") {
    prefix <- "cache"
  } else {
    prefix <- "s3cache"
  } 

  # Assemble file path
  file2 <- paste0(prefix, "-", gsub("[-._/]", "", file), ".rds")
  cache.file <- file.path("/tmp", file2)

  # If don't exist in cache, read and save
  # Else, read from local or S3
  if (!file.exists(cache.file)) {
    if (is.null(bucket)) {
      csv <- FUN(file, ...)
    } else {
      obj <- aws.s3::get_object(object = file, bucket = bucket)
      csv <- data.table::fread(rawToChar(obj))
    }
=======
cached.csv <- function(file, FUN = read.csv, force = FALSE, ...) {
  file2 <- paste0("cache-", gsub("[-._/]", "", file), ".rds")
  file2
  ## cache.file <- file.path("/tmp", file2)
  cache.file <- file.path(tempdir(), file2)
  if (force || !file.exists(cache.file)) {
    message("[cached.csv] reading from file ", file)
    csv <- FUN(file, ...)
>>>>>>> e54573ca
    saveRDS(csv, file = cache.file)
  } else {
    message("[cached.csv] reading from cache ", cache.file)
    csv <- readRDS(cache.file)
  }

  return(csv)
}

#' @export
cached.csv.s3 <- function(file, bucket, FUN = read.csv, force = FALSE, ...) {
  file2 <- paste0("s3cache-", gsub("[-._/]", "", file), ".rds")
  file2
  cache.file <- file.path("/tmp", file2)
  if (force || !file.exists(cache.file)) {
    message("[cached.csv.s3] reading from S3 bucket=", bucket, "   file=", file)
    obj <- aws.s3::get_object(object = file, bucket = bucket)
    csv <- data.table::fread(rawToChar(obj))
    saveRDS(csv, file = cache.file)
  } else {
    message("[cached.csv.s3] reading from cache ", cache.file)
    csv <- readRDS(cache.file)
  }
  csv
}

#' @export
sampleMatrixFromNames <- function(names) {
  samples <- do.call(rbind, strsplit(names, split = "[_]"))

  ## remove unique columns (probably sample ID)
  id.cols <- which(apply(samples, 2, function(x) !any(duplicated(x))))
  group.cols <- which(apply(samples, 2, function(x) any(duplicated(x))))

  ## give rownames and columnames
  rownames(samples) <- names
  colnames(samples) <- paste0("V", 1:ncol(samples))
  colnames(samples)[group.cols] <- paste0("group", 1:length(group.cols))
  if (length(group.cols) == 1) colnames(samples)[group.cols[1]] <- "group"
  colnames(samples)[id.cols] <- paste0("id", 1:length(id.cols))
  if (length(id.cols) == 1) colnames(samples)[id.cols[1]] <- "id"

  ## samples <- type.convert(data.frame(samples), as.is=TRUE)
  samples
}<|MERGE_RESOLUTION|>--- conflicted
+++ resolved
@@ -207,29 +207,6 @@
 #' df <- cached.csv("s3://mybucket/data.csv", bucket = "mybucket")
 #' }
 #' @export
-<<<<<<< HEAD
-cached.csv <- function(file, bucket = NULL, FUN = read.csv, ...) {
-  # Make prefix 
-  if (is.null(bucket) == "local") {
-    prefix <- "cache"
-  } else {
-    prefix <- "s3cache"
-  } 
-
-  # Assemble file path
-  file2 <- paste0(prefix, "-", gsub("[-._/]", "", file), ".rds")
-  cache.file <- file.path("/tmp", file2)
-
-  # If don't exist in cache, read and save
-  # Else, read from local or S3
-  if (!file.exists(cache.file)) {
-    if (is.null(bucket)) {
-      csv <- FUN(file, ...)
-    } else {
-      obj <- aws.s3::get_object(object = file, bucket = bucket)
-      csv <- data.table::fread(rawToChar(obj))
-    }
-=======
 cached.csv <- function(file, FUN = read.csv, force = FALSE, ...) {
   file2 <- paste0("cache-", gsub("[-._/]", "", file), ".rds")
   file2
@@ -238,7 +215,6 @@
   if (force || !file.exists(cache.file)) {
     message("[cached.csv] reading from file ", file)
     csv <- FUN(file, ...)
->>>>>>> e54573ca
     saveRDS(csv, file = cache.file)
   } else {
     message("[cached.csv] reading from cache ", cache.file)
