##
## This file is part of the Omics Playground project.
## Copyright (c) 2018-2023 BigOmics Analytics SA. All rights reserved.
##


#' @title Load an R Object from a File
#'
#' @description This function loads an R object from a file and makes it available in the local environment.
#'
#' @param file A character string specifying the path to the file containing the R object to be loaded.
#' @param verbose An integer specifying the level of verbosity for printing messages during the loading process (default is 0).
#'
#' @details The function uses the `load` function from base R to load the R object from the specified file.
#' The loaded object is then made available in the local environment using the `local` function.
#'
#' @return The function does not return a value, but makes the loaded R object available in the local environment.
#'
#' @export
pgx.load <- function(file, verbose = 0) {
  local(get(load(file, verbose = verbose)))
}


#' @describeIn pgx.save deprecated version to save pgx/ngs file.
#' @export
ngs.save <- function(ngs, file, update.date = TRUE, light = TRUE, system = FALSE) {
  message("WARNING: ngs.save() is deprecated. please use pgx.save()")
  pgx.save(ngs, file = file, update.date = update.date, light = light, system = system)
}


#' Save PGX object to file
#'
#' @title Save PGX Object
#'
#' @param pgx PGX object to save
#' @param file File path to save PGX object to
#' @param update.date Logical indicating whether to update date field. Default TRUE.
#' @param light Logical indicating whether to save a light version without some large fields. Default TRUE.
#' @param system Logical indicating whether to keep system-level objects like omicsnet. Default FALSE.
#'
#' @return NULL. The PGX object is saved to the specified file path.
#'
#' @description Saves a PGX object to an R binary file.
#'
#' @details This function saves a PGX object to a .rda or .RData file.
#' By default it saves a light version without some large objects like gene set matrices.
#' It also optionally updates the date field and removes system-level objects like the omicsnet.
#' The PGX object can later be loaded back into R using \code{pgx.load()}.
#'
#' @export
pgx.save <- function(pgx, file, update.date = TRUE, light = TRUE, system = FALSE) {
  if (update.date || is.null(pgx$date)) pgx$date <- Sys.Date()

  if (light) {
    ## ------- make a light version
    pgx$gx.meta$outputs <- NULL
    pgx$gset.meta$outputs <- NULL
    pgx$model.parameters$efit <- NULL
    pgx$gmt.all <- NULL
    pgx$collections <- NULL
    pgx$gset.meta$matrices <- NULL
  }
  if (system == FALSE) {
    ## remove system (is big...)
    pgx$omicsnet <- NULL
    pgx$omicsnet.reduced <- NULL
  }
  sort(sapply(pgx, utils::object.size)) / 1e9
  sum(sapply(pgx, utils::object.size)) / 1e9

  cat(">>> saving PGX file to", file, "\n")
  file <- iconv(file, from = "", to = "ASCII//TRANSLIT")
  save(pgx, file = file)
}


#' @title Check if an Object Exists in an HDF5 File
#'
#' @description This function checks if a specified object exists in an HDF5 file.
#'
#' @param h5.file A character string specifying the path to the HDF5 file.
#' @param obj A character string specifying the name of the object to check for existence in the HDF5 file.
#'
#' @details The function uses the `h5ls` function from the rhdf5 package to list all objects in the specified HDF5 file.
#' It then constructs the full path for each object by concatenating the group and name columns of the resulting data frame, separated by a forward slash.
#' The function checks if the specified object name is present in this list of full paths, ignoring any leading forward slashes.
#'
#' @return A logical value indicating whether the specified object exists in the HDF5 file (TRUE) or not (FALSE).
#'
#' @export
h5exists <- function(h5.file, obj) {
  xobjs <- apply(rhdf5::h5ls(h5.file)[, 1:2], 1, paste, collapse = "/")
  obj %in% gsub("^/|^//", "", xobjs)
}


#' @title Save matrix to HDF5
#'
#' @param X The matrix to save
#' @param h5.file Path to the HDF5 file
#' @param chunk Chunk size for chunked storage. Default NULL for no chunking.
#'
#' @return NULL. The matrix is saved to the HDF5 file.
#'
#' @description Saves a matrix to an HDF5 file for efficient storage and retrieval.
#'
#' @details This function saves a matrix \code{X} to an HDF5 file at \code{h5.file}.
#' It first deletes any existing file at that path, then creates a new HDF5 file.
#'
#' The matrix is saved under the "data/matrix" group. Chunked storage can be used
#' by specifying a \code{chunk} size. This allows efficient access of subsets of
#' the matrix.
#'
#' The matrix is saved using lossless compression level 7. The HDF5 file remains
#' open after writing, and should be closed using \code{rhdf5::h5close()} after use.
#'
#' @export
pgx.saveMatrixH5 <- function(X, h5.file, chunk = NULL) {
  if (file.exists(h5.file)) unlink(h5.file)
  rhdf5::h5createFile(h5.file)
  rhdf5::h5createGroup(h5.file, "data")
  X <- as.matrix(X)

  if (is.null(chunk)) {
    rhdf5::h5write(X, h5.file, "data/matrix")
  } else {
    rhdf5::h5createDataset(
      h5.file, "data/matrix",
      c(nrow(X), ncol(X)),
      chunk = chunk,
      level = 7
    )
    rhdf5::h5write(
      X,
      file = h5.file,
      name = "data/matrix",
      index = list(1:nrow(X), 1:ncol(X))
    )
  }
  rhdf5::h5write(rownames(X), h5.file, "data/rownames")
  rhdf5::h5write(colnames(X), h5.file, "data/colnames")

  rhdf5::h5closeAll()
}


#' @title Read PGX Options
#'
#' @param file The path to the PGX options file. Default is "./OPTIONS".
#'
#' @return A named list containing the PGX options.
#'
#' @description Reads PGX analysis options from a file.
#'
#' @details This function reads a simple text file containing PGX analysis options,
#' one option per line in the format:
#'
#' \code{option=value}
#'
#' Options include parameters like:
#'
#' \code{fdr=0.05} - FDR threshold
#' \code{logfc=1} - Log fold-change threshold
#'
#' The options file allows saving a set of parameters for easily re-running
#' an analysis with the same settings.
#'
#' @export
pgx.readOptions <- function(file = "./OPTIONS") {
  if (!file.exists(file)) {
    return(NULL)
  }
  P <- utils::read.table(file, sep = "=", row.names = 1)
  opt.names <- trimws(rownames(P))
  opt <- list(P[, 1])
  opt <- sapply(opt, trimws)
  opt <- as.list(opt)
  names(opt) <- opt.names
  opt <- sapply(opt, strsplit, split = "[;]")
  ## convert character to R types
  opt <- lapply(opt, utils::type.convert, as.is = TRUE)
  opt
}


#' @export
cached.csv <- function(file, FUN = read.csv, force=FALSE, ...) {
  file2 <- paste0("cache-", gsub("[-._/]", "", file), ".rds")
  file2  
  ## cache.file <- file.path("/tmp", file2)
  cache.file <- file.path(tempdir(), file2)
  if (force || !file.exists(cache.file)) {
    message("[cached.csv] reading from file ",file)
    csv <- FUN(file, ...)
    saveRDS(csv, file = cache.file)
  } else {
    message("[cached.csv] reading from cache ",cache.file)
    csv <- readRDS(cache.file)
  }
  csv
}

#' @export
cached.csv.s3 <- function(file, bucket, FUN = read.csv, force=FALSE, ...) {
  file2 <- paste0("s3cache-", gsub("[-._/]", "", file), ".rds")
  file2
  cache.file <- file.path("/tmp", file2)
  if (force || !file.exists(cache.file)) {
    message("[cached.csv.s3] reading from S3 bucket=",bucket, "   file=",file)    
    obj <- aws.s3::get_object(object = file, bucket = bucket)
    csv <- data.table::fread(rawToChar(obj))
    saveRDS(csv, file = cache.file)
  } else {    
    message("[cached.csv.s3] reading from cache ",cache.file)
    csv <- readRDS(cache.file)
  }
  csv
}

#' @export
sampleMatrixFromNames <- function(names) {
  samples <- do.call(rbind, strsplit(names, split = "[_]"))

  ## remove unique columns (probably sample ID)
  id.cols <- which(apply(samples, 2, function(x) !any(duplicated(x))))
  group.cols <- which(apply(samples, 2, function(x) any(duplicated(x))))

  ## give rownames and columnames
  rownames(samples) <- names
  colnames(samples) <- paste0("V", 1:ncol(samples))
  colnames(samples)[group.cols] <- paste0("group", 1:length(group.cols))
  if (length(group.cols) == 1) colnames(samples)[group.cols[1]] <- "group"
  colnames(samples)[id.cols] <- paste0("id", 1:length(id.cols))
  if (length(id.cols) == 1) colnames(samples)[id.cols[1]] <- "id"

  ## samples <- type.convert(data.frame(samples), as.is=TRUE)
  samples
<<<<<<< HEAD
}
=======
}
>>>>>>> 3134c522
<|MERGE_RESOLUTION|>--- conflicted
+++ resolved
@@ -237,8 +237,4 @@
 
   ## samples <- type.convert(data.frame(samples), as.is=TRUE)
   samples
-<<<<<<< HEAD
-}
-=======
-}
->>>>>>> 3134c522
+}