##
## This file is part of the Omics Playground project.
## Copyright (c) 2018-2023 BigOmics Analytics SA. All rights reserved.
##

#' Create a pgx object
#'
#' This function creates a pgx object from files, which is the core object in the
#' OmicsPlayground. It then runs the specified differential expression methods.
#'
#' @param counts.file Path to counts data file. Rows are genes, columns are samples.
#' @param samples.file Path to samples data file. Rows are samples, columns are sample info.
#' @param contrasts.file (optional) Path to contrasts file. Rows and columns define contrasts.
#' @param gxmethods a string with the gene-level methods to use. The default value is \code{"trend.limma,edger.qlf,deseq2.wald"}
#' @param gsetmethods a string with the gene-set methods to use. The default value is \code{"fisher,gsva,fgsea"}
#' @param extra a string with the extra modules to use. The default value is \code{"meta.go,deconv,infer,drugs,wordcloud"}
#'
#' @return list. represents a pgx object. It contains the data and analysis results.
#' @examples
#' \dontrun{
#'
#' library(playbase)
#' counts <- system.file("extdata", "counts.csv", package = "playbase")
#' contrasts <- system.file("extdata", "contrasts.csv", package = "playbase")
#' samples <- system.file("extdata", "samples.csv", package = "playbase")
#'
#' mypgx <- pgx.createFromFiles(counts, samples, contrasts)
#' }
#' @export
pgx.createFromFiles <- function(counts.file, samples.file, contrasts.file = NULL,
                                gxmethods = "trend.limma,edger.qlf,deseq2.wald",
                                gsetmethods = "fisher,gsva,fgsea",
                                extra = "meta.go,deconv,infer,drugs,wordcloud") {
  ## compile sample table
  samples <- data.table::fread(samples.file, header = TRUE)
  samples <- data.frame(samples, check.names = FALSE, row.names = 1)

  ## read counts table (allow dup rownames)
  counts <- data.table::fread(counts.file)
  counts.rownames <- counts[[1]]
  counts <- as.matrix(counts[, -1])
  rownames(counts) <- counts.rownames

  ## undo logarithm if necessary
  #  if (max(counts,na.rm=TRUE) < 100) {
  #    cat("assuming counts were log2 values. undoing logarithm...\n")
  #    counts <- 2**counts
  #  }

  ## match sample table and counts
  kk <- sort(intersect(colnames(counts), rownames(samples)))
  counts <- counts[, kk, drop = FALSE]
  samples <- samples[kk, ]

  ## parse requested phenotypes
  if (!is.null(contrasts.file) && file.exists(contrasts.file)) {
    cat("reading contrasts file", contrasts.file, "\n")
    contrasts <- data.table::fread(contrasts.file, header = TRUE)
    contrasts <- data.frame(contrasts, check.names = FALSE, row.names = 1)
  } else {
    ## take first (not-dotted) column as phenotype vector
    pheno <- utils::head(grep("^[.]", colnames(samples), value = TRUE, invert = TRUE), 1)
    pheno <- intersect(pheno, colnames(samples))
    Y <- samples[, pheno, drop = FALSE]
    ## automatically guess contrasts
    ac <- pgx.makeAutoContrasts(Y, mingrp = 3, slen = 20, ref = NA)
    contrasts <- contrastAsLabels(ac$exp.matrix)
  }

  ## other params
  gx.methods <- strsplit(gxmethods, split = ",")[[1]]
  gset.methods <- strsplit(gsetmethods, split = ",")[[1]]
  extra.methods <- strsplit(extra, split = ",")[[1]]

  ## create initial PGX object
  pgx <- pgx.createPGX(
    counts,
    samples = samples,
    contrasts = contrasts,
    X = NULL,
    is.logx = NULL,
    batch.correct = TRUE,
    auto.scale = TRUE,
    filter.genes = TRUE,
    prune.samples = FALSE,
    only.known = TRUE,
    only.hugo = TRUE,
    convert.hugo = TRUE,
    do.cluster = TRUE,
    cluster.contrasts = FALSE,
    do.clustergenes = TRUE,
    only.proteincoding = TRUE
  )


  ## start computing PGX object
  pgx <- pgx.computePGX(
    pgx,
    max.genes = 40000,
    max.genesets = 10000,
    gx.methods = gx.methods,
    gset.methods = gset.methods,
    extra.methods = extra.methods,
    do.cluster = TRUE,
    use.design = TRUE,
    prune.samples = FALSE,
    progress = NULL
  )

  ## save
  pgx
}


#' Create a PGX object
#' This function creates a pgx object, which is the core object in the
#' OmicsPlayground.
#' @param counts Matrix of count data with genes as rows and samples as columns.
#' @param samples Data frame containing sample information.
#' @param organism Default "Human", it indicates the species used
#' for the gene annotation table and the probe to symbol conversion.
#' @param contrasts Data frame defining sample contrasts.
#' @param X (Optional) Matrix of normalized expression data. If NULL, will be calculated from counts.
#' @param is.logx Logical indicating if count matrix is already log-transformed. If NULL, guessed automatically.
#' @param batch.correct Logical indicating whether to perform batch correction. Default is TRUE.
#' @param auto.scale Logical indicating whether to automatically scale/center genes. Default is TRUE.
#' @param filter.genes Logical indicating whether to filter lowly expressed genes. Default is TRUE.
#' @param prune.samples Logical indicating whether to remove samples without contrasts. Default is FALSE.
#' @param only.known Logical indicating whether to keep only known genes. Default is TRUE.
#' @param only.hugo Logical indicating whether to convert symbols to HUGO names. Default is TRUE.
#' @param convert.hugo Logical indicating whether to convert symbols to HUGO names. Default is TRUE.
#' @param do.cluster Logical indicating whether to run sample clustering. Default is TRUE.
#' @param cluster.contrasts Logical indicating whether to cluster contrasts. Default is FALSE.
#' @param do.clustergenes Logical indicating whether to cluster genes. Default is TRUE.
#' @param only.proteincoding Logical indicating whether to keep only protein-coding genes. Default is TRUE.
#'
#' @import data.table
#' @return List. PGX object containing input data and parameters.
#'
#' @export
pgx.createPGX <- function(counts,
                          samples,
                          contrasts,
                          organism = "Human",
                          name = "Data set",
                          datatype = "unknown",
                          creator = "unknown",
                          description = "No description provided.",
                          X = NULL, ## genes,
                          is.logx = NULL,
                          batch.correct = TRUE,
                          auto.scale = TRUE,
                          filter.genes = TRUE,
                          prune.samples = FALSE,
                          only.known = TRUE,
                          only.hugo = TRUE,
                          convert.hugo = TRUE,
                          do.cluster = TRUE,
                          cluster.contrasts = FALSE,
                          do.clustergenes = TRUE,
                          only.proteincoding = TRUE) {

  if (!is.null(X) && !all(dim(counts) == dim(X))) {
    stop("dimension of counts and X do not match\n")
  }

  ## -------------------------------------------------------------------
  ## clean up input files
  ## -------------------------------------------------------------------
  samples <- data.frame(samples)
  counts <- as.matrix(counts)
  if (is.null(contrasts)) contrasts <- samples[, 0]

  message("[createPGX] input: dim(counts) = ", paste(dim(counts), collapse = "x"))
  message("[createPGX] input: dim(samples) = ", paste(dim(samples), collapse = "x"))
  message("[createPGX] input: dim(contrasts) = ", paste(dim(contrasts), collapse = "x"))

  ## contrast matrix
  is.numbered <- all(unique(as.vector(contrasts)) %in% c(-1, 0, 1))
  is.numbered <- all(sapply(utils::type.convert(data.frame(contrasts), as.is = TRUE), class) %in% c("numeric", "integer"))
  ct.type <- c("labeled (new style)", "numbered (old style)")[1 + 1 * is.numbered]

  if (is.numbered && ncol(contrasts) > 0) {
    contrasts <- contrastAsLabels(contrasts)
  }

  ## convert group-wise contrast to sample-wise
  grp.idx <- grep("group|condition", tolower(colnames(samples)))[1]
  if (any(!is.na(grp.idx))) {
    # only run the code below if we identify at least one group
    is.group.contrast <- all(rownames(contrasts) %in% samples[, grp.idx])

    if (is.group.contrast && nrow(contrasts) < nrow(samples)) {
      ## group
      grp <- as.character(samples[, grp.idx])
      contrasts.new <- contrasts[grp, , drop = FALSE]
      rownames(contrasts.new) <- rownames(samples)
      contrasts <- contrasts.new
    }
  }

  # prune unused samples
  contrasts[contrasts == ""] <- NA
  used.samples <- names(which(rowSums(!is.na(contrasts)) > 0))
  if (prune.samples && length(used.samples) < ncol(counts)) {
    counts <- counts[, used.samples, drop = FALSE]
    samples <- samples[used.samples, , drop = FALSE]
    contrasts <- contrasts[used.samples, , drop = FALSE] ## sample-based!!!
  }

  ## -------------------------------------------------------------------
  ## check counts: linear or logarithm?
  ## -------------------------------------------------------------------
  message("[createPGX] check logarithm/linear...")
  guess.log <- (min(counts, na.rm = TRUE) < 0 || max(counts, na.rm = TRUE) < 100)
  guess.log <- guess.log && (is.null(is.logx) || is.logx == TRUE)
  guess.log
  if (is.null(is.logx)) {
    is.logx <- guess.log
  }
  is.logx
  if (is.logx) {
    cat("[createPGX] input assumed logarithm: undo-ing logarithm\n")
    counts <- pmax(2**counts - 1, 0) ## undo logarithm
  } else {
    cat("[createPGX] input assumed counts (not logarithm)\n")
  }

  ## -------------------------------------------------------------------
  ## How to deal with missing or infinite values??
  ## -------------------------------------------------------------------
  if (any(is.na(counts))) {
    message("[createPGX] WARNING: setting missing values to zero")
    counts[is.na(counts)] <- 0
  }

  ## check for infinite or very-very large values
  mean.median <- mean(apply(counts, 2, median, na.rm = TRUE))
  is.inf.count <- (counts > 1e6 * mean.median) | is.infinite(counts)
  if (any(is.inf.count)) {
    sel.inf <- which(is.inf.count)
    message(paste("[createPGX] WARNING: clipping", length(sel.inf), "infinite values"))
    counts[sel.inf] <- Inf ## set to Inf Next step will clip
    counts[is.infinite(counts) & sign(counts) < 0] <- 0
    max.counts <- max(counts[!is.infinite(counts) & !is.na(counts)], na.rm = TRUE)
    counts[is.infinite(counts) & sign(counts) > 0] <- max.counts
  }

  ## -------------------------------------------------------------------
  ## Check bad samples (in total counts)
  ## -------------------------------------------------------------------
  ## remove samples with 1000x more or 1000x less total counts (than median)
  totcounts <- colSums(counts, na.rm = TRUE)
  mx <- median(log10(totcounts))
  ex <- (log10(totcounts) - mx)
  sel <- which(abs(ex) > 3 | totcounts < 1) ## allowed: 0.001x - 1000x
  sel
  if (length(sel)) {
    message("[createPGX] *WARNING* bad samples. Removing samples: ", paste(sel, collapse = " "))
    counts <- counts[, -sel, drop = FALSE]
  }

  ## -------------------------------------------------------------------
  ## conform all matrices
  ## -------------------------------------------------------------------
  message("[createPGX] conforming matrices...")
  kk <- intersect(colnames(counts), rownames(samples))
  counts <- counts[, kk, drop = FALSE]
  samples <- samples[kk, , drop = FALSE]
  samples <- utils::type.convert(samples, as.is = TRUE) ## automatic type conversion
  if (!is.null(X)) X <- X[, kk, drop = FALSE]
  if (all(kk %in% rownames(contrasts))) {
    contrasts <- contrasts[kk, , drop = FALSE]
  }

  message("[createPGX] final: dim(counts) = ", paste(dim(counts), collapse = "x"))
  message("[createPGX] final: dim(samples) = ", paste(dim(samples), collapse = "x"))
  message("[createPGX] final: dim(contrasts) = ", paste(dim(contrasts), collapse = "x"))

  ## -------------------------------------------------------------------
<<<<<<< HEAD
  ## check counts
  ## -------------------------------------------------------------------
  message("[createPGX] check logarithm/linear...")
  guess.log <- (min(counts, na.rm = TRUE) < 0 || max(counts, na.rm = TRUE) < 100)
  guess.log <- guess.log && is.null(X) && (is.null(is.logx) || is.logx == TRUE)

  if (is.null(is.logx)) {
    is.logx <- guess.log
  }

  if (is.logx) {
    cat("[createPGX] input assumed log-expression (logarithm)\n")
    cat("[createPGX] ...undo-ing logarithm\n")
    counts <- pmax(2**counts - 1, 0) ## undo logarithm
  } else {
    cat("[createPGX] input assumed counts (not logarithm)\n")
  }

  ## -------------------------------------------------------------------
  ## How to deal with missing values??
  ## -------------------------------------------------------------------
  if (any(is.na(counts)) || any(is.infinite(counts))) {
    message("[createPGX] setting missing values to zero")
    counts[is.na(counts) | is.infinite(counts)] <- 0
  }

  ## -------------------------------------------------------------------
=======
>>>>>>> 998ab3ea
  ## global scaling (no need for CPM yet)
  ## -------------------------------------------------------------------
  message("[createPGX] scaling counts...")
  counts_multiplier <- 1
  totcounts <- Matrix::colSums(counts, na.rm = TRUE)

  if (auto.scale) {
    ## If the difference in total counts is too large, we need to
    ## euqalize them because the thresholds can become strange. Here
    ## we decide if normalizing is necessary (WARNING changes total
    ## counts!!!)
    totratio <- log10(max(1 + totcounts, na.rm = TRUE) / min(1 + totcounts, na.rm = TRUE))
    totratio
<<<<<<< HEAD
      if (totratio > 6) {
      cat("[createPGX:autoscale] WARNING: too large differences in total counts. forcing normalization.")
=======
    if (totratio > 6) {
      cat("[createPGX:autoscale] WARNING: too large total counts ratio. forcing normalization.")
>>>>>>> 998ab3ea
      meancounts <- exp(mean(log(1 + totcounts)))
      meancounts
      counts <- t(t(counts) / totcounts) * meancounts
    }

    ## Check if too big (more than billion reads). This is important
    ## for some proteomics intensity signals that are in billions of
    ## units.
    mean.counts <- mean(Matrix::colSums(counts, na.rm = TRUE))
    is.toobig <- log10(mean.counts) > 9
    if (is.toobig) {
      ## scale to about 10 million reads
      #
      cat("[createPGX:autoscale] WARNING: too large total counts. Scaling down to 10e6 reads.\n")
      unit <- 10**(round(log10(mean.counts)) - 7)
      counts <- counts / unit
      counts_multiplier <- unit
    }
    cat("[createPGX:autoscale] count_multiplier= ", counts_multiplier, "\n")
  }

  ## -------------------------------------------------------------------
  ## create pgx object
  ## -------------------------------------------------------------------
  message("[createPGX] creating pgx object...")

  pgx <- list(
    name = name,
    organism = organism,
    version = packageVersion("playbase"),
    date = format(Sys.time(), "%Y-%m-%d %H:%M:%S"),
    datatype = datatype,
    description = description,
    samples = data.frame(samples, check.names = FALSE),
    counts = as.matrix(counts),
    contrasts = contrasts,
    X = X,
    total_counts = totcounts, # input normalized log-expression (can be NULL)
    counts_multiplier = counts_multiplier
  )

  ## -------------------------------------------------------------------
  ## create gene annotation table
  ## -------------------------------------------------------------------
  message("[createPGX] annotating genes...")

  pgx <- pgx.gene_table(pgx, organism = organism)

  ## -------------------------------------------------------------------
  ## convert probe-IDs to gene symbol and aggregate duplicates
  ## -------------------------------------------------------------------
   if (convert.hugo) {
    message("[createPGX] converting probes to symbol...")
    symbol <- pgx$genes[rownames(pgx$counts), "symbol"] 
    mapped_symbols <- !is.na(symbol) & symbol != ""
    probes_with_symbol <- pgx$genes[mapped_symbols, "feature"]
    
    ## Update counts and genes
    pgx$counts <- pgx$counts[probes_with_symbol, , drop = FALSE]
    pgx$genes <- pgx$genes[probes_with_symbol, , drop = FALSE]
    pgx$genes$gene_name <- symbol[mapped_symbols]

    # Sum columns of rows with the same gene symbol
    selected_symbols <- symbol[mapped_symbols]
    rownames(pgx$counts) <- selected_symbols
    if (sum(duplicated(selected_symbols)) > 0) {
        message("[createPGX:autoscale] duplicated rownames detected: summing up rows (counts).")
        pgx$counts <- rowsum(pgx$counts, selected_symbols)
    }
    if (!is.null(pgx$X)) {
        # For X, sum the 2^X values of rows with the same gene symbol
        # And then take log2 again.
        pgx$counts <- log2(rowsum(2**pgx$X, selected_symbols))
    }
    
    # Collapse feature as a comma-separated elements
    collapsed_feat <- tapply(pgx$genes$feature, pgx$genes$symbol, FUN =  paste, collapse = ", ")
    pgx$genes <- pgx$genes[!duplicated(selected_symbols), , drop = FALSE]
    pgx$genes$feature <- as.vector(collapsed_feat)
    rownames(pgx$genes) <- selected_symbols[!duplicated(selected_symbols)]  
  }


  ## -------------------------------------------------------------------
  ## Filter out not-expressed
  ## -------------------------------------------------------------------
  if (filter.genes) {
    ## There is second filter in the statistics computation. This
    ## first filter is primarily to reduce the counts table.
    message("[createPGX] filtering out not-expressed genes...")
    keep <- (Matrix::rowSums(pgx$counts) > 0) ## at least in one...
    keep <- names(keep == TRUE)
    pgx$counts <- pgx$counts[keep, , drop = FALSE]
    pgx$genes <- pgx$genes[keep, , drop = FALSE]
    if (!is.null(pgx$X)) {
      pgx$X <- pgx$X[keep, , drop = FALSE]
    }
  }

  ## -------------------------------------------------------------------
  ## Filter genes?
  ## -------------------------------------------------------------------

  do.filter <- (only.hugo | only.known | only.proteincoding)
  if (do.filter) {

    pgx$genes <- pgx$genes[!is.na(pgx$genes$symbol)|pgx$genes$symbol == "",]
    if (only.proteincoding) {
      pgx$genes <- pgx$genes[pgx$genes$gene_biotype %in% c("protein_coding"), ]
    }
    pgx$counts <- pgx$counts[unique(pgx$genes$gene_name), , drop = FALSE]
    if (!is.null(pgx$X)) {
      pgx$X <- pgx$X[unique(pgx$genes$gene_name), , drop = FALSE]
    }
  }

  ## -------------------------------------------------------------------
  ## Check bad samples...
  ## -------------------------------------------------------------------
  min.counts <- 1e-3 * mean(colSums(pgx$counts, na.rm = TRUE))
  sel <- which(colSums(pgx$counts, na.rm = TRUE) < pmax(min.counts, 1))
  if (length(sel)) {
    message("[createPGX] *WARNING* bad samples. Removing samples: ", paste(sel, collapse = " "))
    pgx$counts <- pgx$counts[, -sel, drop = FALSE]
    pgx$samples <- pgx$samples[-sel, , drop = FALSE]
    pgx$contrasts <- pgx$contrasts[-sel, , drop = FALSE]
  }

  ## -------------------------------------------------------------------
  ## Infer cell cycle/gender here (before any batchcorrection)
  ## -------------------------------------------------------------------
  pgx <- compute_cellcycle_gender(pgx, pgx$counts)

  ## -------------------------------------------------------------------
  ## Batch-correction (if requested. WARNING: changes counts )
  ## -------------------------------------------------------------------
  batch.par <- c("batch", "batch2")
  has.batchpar <- any(grepl("^batch|^batch2", colnames(pgx$samples), ignore.case = TRUE))
  if (batch.correct && has.batchpar) {
    b <- "batch"
    bb <- grep("^batch|^batch2", colnames(pgx$samples), ignore.case = TRUE, value = TRUE)
    for (b in bb) {
      message("[createPGX] batch correcting for parameter '", b, "'\n")
      zz <- which(pgx$counts == 0, arr.ind = TRUE)
      cX <- log2(1 + pgx$counts)
      bx <- pgx$sample[, b]
      if (length(unique(bx[!is.na(bx)])) > 1) {
        message("[createPGX] batch correcting for counts using LIMMA\n")
        cX <- limma::removeBatchEffect(cX, batch = bx) ## in log-space
        cX <- pmax(2**cX - 1, 0)
        cX[zz] <- 0
        pgx$counts <- pmax(cX, 0) ## batch corrected counts...

        if (!is.null(pgx$X)) {
          message("[createPGX] batch correcting for logX using LIMMA\n")
          pgx$X <- limma::removeBatchEffect(pgx$X, batch = bx) ## in log-space
          pgx$X[zz] <- 0
        }
      } else {
        message("createPGX] invalid batch paramater")
      }
    }
    remove(cX)
  }

  ## -------------------------------------------------------------------
  ## Pre-calculate t-SNE for and get clusters early so we can use it
  ## for doing differential analysis.
  ## -------------------------------------------------------------------
  if (do.cluster || cluster.contrasts) {
    message("[createPGX] clustering samples...")
    pgx <- pgx.clusterSamples2(
      pgx,
      dims = c(2, 3),
      perplexity = NULL,
      methods = c("pca", "tsne", "umap")
    )

    ## NEED RETHINK: for the moment we use combination of t-SNE/UMAP
    posx <- scale(cbind(pgx$cluster$pos[["umap2d"]], pgx$cluster$pos[["tsne2d"]]))
    idx <- pgx.findLouvainClusters(posx, level = 1, prefix = "c", small.zero = 0.0)
    if (length(unique(idx)) == 1) {
      ## try again with finer settings if single cluster...
      idx <- pgx.findLouvainClusters(posx, level = 2, prefix = "c", small.zero = 0.01)
    }
    pgx$samples$cluster <- idx
  }

  if (cluster.contrasts) {
    ## Add cluster contrasts
    message("[createPGX] adding cluster contrasts...")
    Y <- pgx$samples[, "cluster", drop = FALSE]
    if (length(unique(Y[, 1])) < 2) {
      message("[createPGX] warning: only one cluster.")
    } else {
      ct <- makeDirectContrasts(Y, ref = "others")
      ctx <- contrastAsLabels(ct$exp.matrix)
      if (ncol(pgx$contrasts) == 0) {
        pgx$contrasts <- ctx
      } else {
        pgx$contrasts <- cbind(pgx$contrasts, ctx)
      }
    }
  }

  ## -------------------------------------------------------------------
  ## Add normalized log-expression
  ## -------------------------------------------------------------------
  if (is.null(pgx$X)) {
    message("[createPGX] calculating log-expression matrix X...")
    pgx$X <- logCPM(pgx$counts, total = 1e6, prior = 1)
  } else {
    message("[createPGX] using passed log-expression X...")
  }

  if (!all(dim(pgx$X) == dim(pgx$counts))) {
    stop("[createPGX] dimensions of X and counts do not match\n")
  }

  if (do.clustergenes) {
    message("[createPGX] clustering genes...")
    pgx <- pgx.clusterGenes(pgx, methods = "umap", dims = c(2, 3), level = "gene")
  }

  return(pgx)
}

#' @title Compute PGX
#' @description Main function to populate pgx with results. The function computes the analysis on a pgx object
#'
#' @param pgx A pgx object containing the input data
#' @param max.genes Maximum number of genes to test. Default is 19999.
#' @param max.genesets Maximum number of gene sets to test. Default is 5000.
#' @param gx.methods Methods for differential expression analysis at the gene level. Default is c("ttest.welch", "trend.limma", "edger.qlf").
#' @param gset.methods Methods for differential analysis at the gene set level. Default is c("fisher", "gsva", "fgsea").
#' @param custom.geneset Custom gene sets to test, as a named list with gmt and info elements.
#' @param do.cluster Whether to run sample clustering. Default is TRUE.
#' @param use.design Whether to use model design matrix for testing. Default is TRUE.
#' @param prune.samples Whether to remove samples without valid contrasts. Default is FALSE.
#' @param extra.methods Additional analysis methods to run. Default is c("meta.go", "infer", "deconv", "drugs", "wordcloud", "wgcna")[c(1, 2)].
#' @param libx.dir Directory containing custom analysis modules.
#' @param progress A progress object for tracking status.
#'
#' @return An updated pgx object containing analysis results.
#'
#' @export
pgx.computePGX <- function(pgx,
                           max.genes = 19999,
                           max.genesets = 5000,
                           gx.methods = c("trend.limma", "edger.qlf", "deseq2.wald"),
                           gset.methods = c("fisher", "gsva", "fgsea"),
                           custom.geneset = c(gmt = NULL, info = NULL),
                           do.cluster = TRUE,
                           use.design = TRUE,
                           prune.samples = FALSE,
                           extra.methods = c(
                             "meta.go", "infer", "deconv", "drugs",
                             "connectivity", "wordcloud", "wgcna"
                           )[c(1, 2)],
                           pgx.dir = NULL,
                           libx.dir = NULL,
                           progress = NULL) {
  ## ======================================================================
  ## ======================================================================
  ## ======================================================================

  if (!"contrasts" %in% names(pgx)) {
    stop("[pgx.computePGX] FATAL:: no contrasts in object")
  }

  ## make proper contrast matrix
  contr.matrix <- pgx$contrasts
  contr.values <- unique(as.vector(contr.matrix))
  is.numcontrast <- all(contr.values %in% c(NA, -1, 0, 1))
  is.numcontrast <- is.numcontrast && (-1 %in% contr.values) && (1 %in% contr.values)
  if (!is.numcontrast) {
    contr.matrix <- playbase::makeContrastsFromLabelMatrix(contr.matrix)
    contr.matrix <- sign(contr.matrix) ## sign is fine
  }

  ## select valid contrasts
  sel <- Matrix::colSums(contr.matrix == -1) > 0 & Matrix::colSums(contr.matrix == 1) > 0
  contr.matrix <- contr.matrix[, sel, drop = FALSE]

  ## ======================================================================
  ## ======================================================================
  ## ======================================================================

  pgx$timings <- c()
  GENETEST.METHODS <- c(
    "ttest", "ttest.welch", "ttest.rank",
    "voom.limma", "trend.limma", "notrend.limma",
    "edger.qlf", "edger.lrt", "deseq2.wald", "deseq2.lrt"
  )
  GENESETTEST.METHODS <- c(
    "fisher", "gsva", "ssgsea", "spearman",
    "camera", "fry", "fgsea"
  ) ## no GSEA, too slow...

  ## ------------------ gene level tests ---------------------
  if (!is.null(progress)) progress$inc(0.1, detail = "testing genes")
  message("[pgx.computePGX] testing genes...")

  pgx <- playbase::compute_testGenes(
    pgx, contr.matrix,
    max.features = max.genes,
    test.methods = gx.methods,
    use.design = use.design,
    prune.samples = prune.samples
  )

  ## ------------------ gene set tests -----------------------
  if (!is.null(progress)) progress$inc(0.2, detail = "testing gene sets")

  message("[pgx.computePGX] testing genesets...")
  pgx <- playbase::compute_testGenesets(
    pgx,
    custom.geneset = custom.geneset,
    max.features = max.genesets,
    test.methods = gset.methods
  )

  if (do.cluster) {
    message("[pgx.computePGX] clustering genes...")
    ## gsetX was not ready before!!
    pgx <- pgx.clusterGenes(pgx, methods = "umap", dims = c(2, 3), level = "geneset")
  }


  ## ------------------ extra analyses ---------------------
  if (!is.null(progress)) progress$inc(0.3, detail = "extra modules")
  message("[pgx.computePGX] computing extra modules...")
  pgx <- compute_extra(pgx,
    extra = extra.methods,
    pgx.dir = pgx.dir,
    libx.dir = libx.dir
  )

  message("[pgx.computePGX] done!")

  return(pgx)
}<|MERGE_RESOLUTION|>--- conflicted
+++ resolved
@@ -278,36 +278,6 @@
   message("[createPGX] final: dim(contrasts) = ", paste(dim(contrasts), collapse = "x"))
 
   ## -------------------------------------------------------------------
-<<<<<<< HEAD
-  ## check counts
-  ## -------------------------------------------------------------------
-  message("[createPGX] check logarithm/linear...")
-  guess.log <- (min(counts, na.rm = TRUE) < 0 || max(counts, na.rm = TRUE) < 100)
-  guess.log <- guess.log && is.null(X) && (is.null(is.logx) || is.logx == TRUE)
-
-  if (is.null(is.logx)) {
-    is.logx <- guess.log
-  }
-
-  if (is.logx) {
-    cat("[createPGX] input assumed log-expression (logarithm)\n")
-    cat("[createPGX] ...undo-ing logarithm\n")
-    counts <- pmax(2**counts - 1, 0) ## undo logarithm
-  } else {
-    cat("[createPGX] input assumed counts (not logarithm)\n")
-  }
-
-  ## -------------------------------------------------------------------
-  ## How to deal with missing values??
-  ## -------------------------------------------------------------------
-  if (any(is.na(counts)) || any(is.infinite(counts))) {
-    message("[createPGX] setting missing values to zero")
-    counts[is.na(counts) | is.infinite(counts)] <- 0
-  }
-
-  ## -------------------------------------------------------------------
-=======
->>>>>>> 998ab3ea
   ## global scaling (no need for CPM yet)
   ## -------------------------------------------------------------------
   message("[createPGX] scaling counts...")
@@ -321,13 +291,8 @@
     ## counts!!!)
     totratio <- log10(max(1 + totcounts, na.rm = TRUE) / min(1 + totcounts, na.rm = TRUE))
     totratio
-<<<<<<< HEAD
       if (totratio > 6) {
       cat("[createPGX:autoscale] WARNING: too large differences in total counts. forcing normalization.")
-=======
-    if (totratio > 6) {
-      cat("[createPGX:autoscale] WARNING: too large total counts ratio. forcing normalization.")
->>>>>>> 998ab3ea
       meancounts <- exp(mean(log(1 + totcounts)))
       meancounts
       counts <- t(t(counts) / totcounts) * meancounts
