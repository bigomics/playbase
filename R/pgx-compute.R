--- conflicted
+++ resolved
@@ -159,12 +159,8 @@
                           annot_table = NULL,
                           max.genesets = 5000,
                           name = "Data set",
-<<<<<<< HEAD
-                          datatype = "RNA-seq",
-=======
-                          datatype = "unknown",
+                          datatype = "RNA-seq", #"unknown"
                           azimuth_ref = "pbmcref",
->>>>>>> 6ef59d1d
                           probe_type = NULL,
                           creator = "unknown",
                           description = "No description provided.",
@@ -178,56 +174,20 @@
                           exclude.genes = NULL,                          
                           prune.samples = FALSE,
                           only.known = TRUE,
-                          only.hugo = TRUE, ## depracated
+                          only.hugo = TRUE, ## DEPRECATED
                           convert.hugo = FALSE,
                           only.proteincoding = TRUE,
-<<<<<<< HEAD
                           remove.xxl = TRUE, ## DEPRECATED
                           remove.outliers = TRUE, ## DEPRECATED
                           add.gmt = TRUE,
-                          settings = list()) {
-  message("[createPGX] datatype = ", datatype)
-  if(0) {
-    organism = "Human"
-    custom.geneset = NULL
-    annot_table = NULL
-    max.genesets = 5000
-    name = "Data set"
-    datatype = "RNA-seq"
-    datatype = "proteomics"
-    probe_type = NULL
-    creator = "unknown"
-    description = "No description provided."
-    X = NULL
-    impX = NULL
-    norm_method = "CPM"
-    is.logx = NULL
-    batch.correct = TRUE
-    auto.scale = TRUE
-    filter.genes = TRUE
-    exclude.genes = NULL                          
-    prune.samples = FALSE
-    only.known = TRUE
-    only.hugo = TRUE  ## depracated
-    convert.hugo = FALSE
-    only.proteincoding = TRUE
-    remove.xxl = TRUE ## DEPRECATED
-    remove.outliers = TRUE ## DEPRECATED
-    add.gmt = TRUE
-    settings = list()
-=======
-                          remove.xxl = TRUE,
-                          remove.outliers = TRUE, ## IS THIS USED???
+                          settings = list(),
                           sc_compute_settings = list()) {
-  
+
   message("[pgx.createPGX]===========================================")
   message("[pgx.createPGX]=========== pgx.createPGX =================")
   message("[pgx.createPGX]===========================================")
   message("\n")
-  message("[pgx.createPGX] Starting pgx.createPGX")
-  message("\n")  
-  
-  message("[createPGX] datatype = ", datatype)
+  message("[pgx.createPGX] datatype = ", datatype, "\n")
 
   if (datatype == "scRNA-seq") {
     pgx <- playbase::pgx.createSingleCellPGX(
@@ -240,7 +200,6 @@
       sc_compute_settings = sc_compute_settings
     )
     return(pgx)
->>>>>>> 6ef59d1d
   }
   
   if (!is.null(counts)) {
@@ -367,11 +326,10 @@
     contrasts <- contrasts[kk, , drop = FALSE]
   }
 
-  ## ## ## 1. Clean up inline duplicated features: eg: feature1;feature1;..
-  ## probes <- rownames(counts)
-  ## dedup_probes <- clean_dups_inline_probenames(probes)
-  ## rownames(counts) <- rownames(X) <- dedup_probes
-  ## if (!is.null(impX)) rownames(impX) <- dedup_probes
+  ## 1. Clean up inline duplicated features: eg: feature1;feature1;..
+  # dedup_probes <- clean_dups_inline_probenames(rownames(counts))
+  # rownames(counts) <- rownames(X) <- dedup_probes
+  # if (!is.null(impX)) rownames(impX) <- dedup_probes
   
   ## 2. Make duplicated rownames unique (NOTE!!! new default since v3.5.1)
   ndup <- sum(duplicated(rownames(counts)))
@@ -439,11 +397,8 @@
     norm_method = norm_method,
     total_counts = Matrix::colSums(counts, na.rm = TRUE),
     counts_multiplier = counts_multiplier,
-<<<<<<< HEAD
-    settings = settings
-=======
+    settings = settings,
     sc_compute_settings = sc_compute_settings
->>>>>>> 6ef59d1d
   )
 
   ## -------------------------------------------------------------------
@@ -470,15 +425,9 @@
   ## Filter out not-expressed
   ## -------------------------------------------------------------------
   if (filter.genes) {
-    nexpr <- apply(pgx$counts, 1, function(x) sum(x) == 0)
-    nexpr <- length(which(nexpr))
+    nexpr <- sum(rowSums(pgx$counts, na.rm = TRUE) == 0)
     message("[createPGX] Filtering out ", nexpr, " not-expressed genes...")
     pgx <- pgx.filterZeroCounts(pgx)
-<<<<<<< HEAD
-
-    ## Conform gene table
-=======
->>>>>>> 6ef59d1d
     ii <- match(rownames(pgx$counts), rownames(pgx$genes))
     pgx$genes <- pgx$genes[ii, , drop = FALSE]
   }
@@ -528,7 +477,6 @@
   pp <- sub(".*:|", "", rownames(pgx$genes))
   rows_not_symbol <- mean(pp == pgx$genes$symbol, na.rm = TRUE) < 0.2
   if (convert.hugo && rows_not_symbol) {
-<<<<<<< HEAD
     symbol <- pgx$genes$symbol
     symbol[is.na(symbol)] <- ""
     feature_is_symbol <- (sub("^[a-zA-Z]+:", "", rownames(pgx$genes)) == symbol)
@@ -540,20 +488,7 @@
     pgx$genes$feature <- new.names ## feature should also be renamed??
     rownames(pgx$counts) <- new.names
     rownames(pgx$X) <- new.names
-=======
-    message("[createPGX] creating compound rownames FEATURE_SYMBOL")
-    new.rownames <- combine_feature_names(
-      pgx$genes,
-      target = c("rownames", "_", "symbol")
-    )
-    rownames(pgx$genes) <- new.rownames
-    pgx$genes$gene_name <- new.rownames ## gene_name should also be renamed
-    rownames(pgx$counts) <- new.rownames
-    rownames(pgx$X) <- new.rownames
->>>>>>> 6ef59d1d
-    if (!is.null(pgx$impX)) {
-      rownames(pgx$impX) <- new.names
-    }
+    if (!is.null(pgx$impX)) rownames(pgx$impX) <- new.names
   }
 
   ## -------------------------------------------------------------------
@@ -569,8 +504,7 @@
   ## then create empty GMT
   unknown.organism <- (pgx$organism %in% c("No organism","custom","unkown"))
   unknown.datatype <- (pgx$datatype %in% c("custom","unkown"))  
-  no3 <- unknown.organism && is.null(annot_table) &&
-         is.null(custom.geneset) 
+  no3 <- unknown.organism && is.null(annot_table) && is.null(custom.geneset) 
   if ( no3 || unknown.datatype || !add.gmt) {
     message("[createPGX] WARNING: empty GMT matrix. No gene sets. " )    
     pgx$GMT <- Matrix::Matrix(0, nrow = 0, ncol = 0, sparse = TRUE)
@@ -582,14 +516,13 @@
     message("[createPGX] dim(GMT) =  ", dim(pgx$GMT)[1], "x", dim(pgx$GMT)[2])
   }
 
-<<<<<<< HEAD
   ## -------------------------------------------------------------------
   ## object checks
   ## -------------------------------------------------------------------
   if (ncol(pgx$samples) > 1) {
     pgx$samples <- pgx$samples[, colMeans(is.na(pgx$samples)) < 1, drop = FALSE]
   }
-=======
+
   message("[pgx.createPGX] dim(pgx$counts): ", paste0(dim(pgx$counts), collapse=","))
   message("[pgx.createPGX] dim(pgx$X): ", paste0(dim(pgx$X), collapse=","))
   message("[pgx.createPGX] dim(pgx$samples): ", paste0(dim(pgx$samples), collapse=","))
@@ -604,11 +537,8 @@
   message("[pgx.createPGX]======================================")
   message("\n\n")
 
-  saveRDS(pgx, "~/Desktop/MNT/LL1.RDS")
-
-  
->>>>>>> 6ef59d1d
   return(pgx)
+
 }
 
 
@@ -698,39 +628,23 @@
   if (do.cluster || cluster.contrasts) {
     message("[pgx.computePGX] clustering samples...")
     mm <- c("pca", "tsne", "umap")
-<<<<<<< HEAD
     pgx <- pgx.clusterSamples2(pgx, dims = c(2, 3), perplexity = NULL, X = NULL, methods = mm)
   }
-=======
-    message("[pgx.computePGX] Calculating ", paste0(mm, collapse=", "))
-    pgx <- playbase::pgx.clusterSamples2(pgx, methods = mm, dims = c(2, 3), perplexity = NULL, X = NULL)
->>>>>>> 6ef59d1d
+
+  saveRDS(pgx, "~/Desktop/MNT/LL2.RDS")
 
   ## Make contrasts by cluster
   if (cluster.contrasts) {
     ## NEED RETHINK: for the moment we use combination of t-SNE/UMAP
     posx <- cbind(pgx$cluster$pos[["umap2d"]], pgx$cluster$pos[["tsne2d"]])
     posx <- scale(posx)
-<<<<<<< HEAD
     idx <- pgx.findLouvainClusters(posx, level = 1, prefix = "c", small.zero = 0.0)
-=======
-    idx <- playbase::pgx.findLouvainClusters(posx, datatype = pgx$datatype, level = 1,
-      prefix = "c", small.zero = 0.0)
->>>>>>> 6ef59d1d
     if (length(unique(idx)) == 1) {
       ## try again with finer settings if single cluster...
-      idx <- pgx.findLouvainClusters(posx, datatype = pgx$datatype, level = 2,
-        prefix = "c", small.zero = 0.01)
+      idx <- pgx.findLouvainClusters(posx, level = 2, prefix = "c", small.zero = 0.01)
     }
     pgx$samples$.cluster <- idx ## really add??
 
-<<<<<<< HEAD
-=======
-  saveRDS(pgx, "~/Desktop/MNT/LL2.RDS")
-
-  ## Make contrasts by cluster
-  if (cluster.contrasts) {
->>>>>>> 6ef59d1d
     ## Add cluster contrasts
     message("[pgx.computePGX] adding cluster contrasts...")
     Y <- pgx$samples[, ".cluster", drop = FALSE]
@@ -750,27 +664,10 @@
   ## Cluster by genes
   if (do.clustergenes) {
     message("[pgx.computePGX] clustering genes...")
-<<<<<<< HEAD
-    pgx <- pgx.clusterGenes(
-      pgx, methods = "umap", dims = c(2, 3),
-      X = pgx$impX, level = "gene")
-=======
-    if (pgx$datatype == "scRNAseq") {
-      mm <- c("pca", "tsne", "umap")
-    } else {
-      mm <- "umap"
-    }
-    pgx <- playbase::pgx.clusterGenes(
-      pgx,
-      methods = mm,
-      dims = c(2, 3),
-      X = pgx$impX,
-      level = "gene"
-    )
->>>>>>> 6ef59d1d
-  }
-
-  saveRDS(pgx, "~/Desktop/MNT/LL3.RDS")
+    mm <- "umap"
+    if (pgx$datatype == "scRNAseq") mm <- c("pca", "tsne", "umap")
+    pgx <- pgx.clusterGenes(pgx, methods = mm, X = pgx$impX, level = "gene")
+  }
 
   ## -----------------------------------------------------------------------------
   ## Filter genes (previously in compute_testGenesSingleOmics). NEED
@@ -795,7 +692,6 @@
     pgx$impX <- pgx$impX[gg, ]
   }
 
-  saveRDS(pgx, "~/Desktop/MNT/LL4.RDS")
   ## ======================================================================
   ## ================= Run tests ==========================================
   ## ======================================================================
@@ -815,25 +711,16 @@
   if (!is.null(progress)) progress$inc(0.1, detail = "testing genes")
 
   message("[pgx.computePGX] testing genes...")
-<<<<<<< HEAD
-  pgx <- compute_testGenes(pgx, contr.matrix,
-=======
-
-  pgx <- playbase::compute_testGenes(
+  pgx <- compute_testGenes(
     pgx,
     contr.matrix,
->>>>>>> 6ef59d1d
     max.features = max.genes,
     test.methods = gx.methods,
     custom_fc = custom_fc,
     use.design = use.design,
     prune.samples = prune.samples
   )
-<<<<<<< HEAD
-
-=======
-  saveRDS(pgx, "~/Desktop/MNT/LL5.RDS")
->>>>>>> 6ef59d1d
+
   ## ------------------ gene set tests -----------------------
   if (!is.null(progress)) progress$inc(0.2, detail = "testing gene sets")
 
@@ -845,41 +732,21 @@
       custom.geneset = custom.geneset,
       test.methods = gset.methods
     )
-    saveRDS(pgx, "~/Desktop/MNT/LL6.RDS")
 
     ## Cluster by genes
     if (do.clustergenesets) {
       message("[pgx.computePGX] clustering genesets...")
-<<<<<<< HEAD
-      pgx <- pgx.clusterGenes(pgx,
-=======
-      pgx <- playbase::pgx.clusterGenes(
-        pgx,
->>>>>>> 6ef59d1d
-        methods = "umap",
-        dims = c(2, 3),
-        X = NULL,
-        level = "geneset"
-      )
+      pgx <- pgx.clusterGenes(pgx, methods = "umap", X = NULL, level = "geneset")
     }
   } else {
     message("[pgx.computePGX] Skipping genesets test")
   }
-  saveRDS(pgx, "~/Desktop/MNT/LL7.RDS")
+
   ## ------------------ extra analyses ---------------------
   if (!is.null(progress)) progress$inc(0.3, detail = "extra modules")
-<<<<<<< HEAD
-  message("[pgx.computePGX] computing extra modules...")
-
-  pgx <- compute_extra(pgx,
-=======
-  if (length(extra.methods) > 0) {
-    extra.mm <- paste0(extra.methods, collapse="; ")
-    message("[pgx.computePGX] computing extra modules: ", extra.mm)
-  }  
+  message("[pgx.computePGX] computing extra modules: ", paste0(extra.methods, collapse="; "))
   pgx <- playbase::compute_extra(
     pgx,
->>>>>>> 6ef59d1d
     extra = extra.methods,
     pgx.dir = pgx.dir,
     libx.dir = libx.dir,
@@ -1096,21 +963,11 @@
   full_feature_list <- full_feature_list[!is.na(full_feature_list)]
   full_feature_list <- full_feature_list[full_feature_list != ""]
   full_feature_list <- unique(full_feature_list)
-
-<<<<<<< HEAD
+  
   if (!is.null(G)) {
     G <- G[rownames(G) %in% full_feature_list, , drop = FALSE]
     G <- G[, Matrix::colSums(G != 0) > 0, drop = FALSE]
     if (nrow(G) == 0 || ncol(G) == 0) G <- NULL
-=======
-  # add metabolomics if data.type is metabolomics
-  if (pgx$datatype == "metabolomics") {
-    message("[pgx.add_GMT] Adding metabolomics genesets")
-    G <- Matrix::t(playdata::MSETxMETABOLITE)
-  } else {
-    message("[pgx.add_GMT] Adding transcriptomics/proteomics genesets")
-    G <- Matrix::t(playdata::GSETxGENE)
->>>>>>> 6ef59d1d
   }
 
   if (!is.null(G)) {
@@ -1125,13 +982,6 @@
   ## -----------------------------------------------------------
   ## Add organism specific GO gene sets
   ## -----------------------------------------------------------
-
-<<<<<<< HEAD
-=======
-  ## add species GO genesets from AnnotationHub
-  message("[pgx.add_GMT] Adding species GO for organism", pgx$organism)
-  go.genesets <- NULL
->>>>>>> 6ef59d1d
 
   # only run if not metabolomics
   if (pgx$datatype != "metabolomics") {
@@ -1147,7 +997,6 @@
       }
     )
 
-<<<<<<< HEAD
     if (!is.null(go.genesets)) {
       dbg("[pgx.add_GMT] got", length(go.genesets), "genesets")
       go.size <- sapply(go.genesets, length)
@@ -1182,43 +1031,6 @@
       }
     } ## end-if go.genesets
   } ## end-if !metabolics
-=======
-  if (!is.null(go.genesets)) {
-    message("[pgx.add_GMT] got ", length(go.genesets), " genesets")
-    go.size <- sapply(go.genesets, length)
-    size.ok <- which(go.size >= 15 & go.size <= 400)
-    go.genesets <- go.genesets[size.ok]
-
-    # get the length of go.genesets and add to gmt info
-    go.size <- sapply(go.genesets, length)
-
-    if (length(go.size) > 0) { # if no go genesets pass the min/max filter playbase function crashes
-      # convert to sparse matrix
-      go.gmt <- playbase::createSparseGenesetMatrix(
-        gmt.all = go.genesets,
-        min.geneset.size = 15,
-        max.geneset.size = 400,
-        all_genes = full_feature_list,
-        min_gene_frequency = 1,
-        annot = pgx$genes,
-        filter_genes = FALSE
-      )
-
-      # merge go.gmt with G
-      G <- playbase::merge_sparse_matrix(
-        m1 = G,
-        m2 = Matrix::t(go.gmt)
-      )
-    }
-  }
-
-  # NEW: convert G feature/symbol/human_ortholog to SYMBOL
-
-  # At this stage we have metabolomics genesets in G
-  # or transcriptomics/proteomics genesets in G combined with random genesets (if necessary) and GO genesets
-
-  rownames(G) <- playbase::probe2symbol(rownames(G), pgx$genes, "symbol", fill_na = TRUE)
->>>>>>> 6ef59d1d
 
   ## -----------------------------------------------------------
   ## Add custom gene sets if provided
@@ -1257,13 +1069,6 @@
     }
   }
 
-  ## ## return if G is NULL
-  ## if(is.null(G)) {
-  ##   message("[pgx.add_GMT] WARNING. no gene sets. GMT is NULL.")
-  ##   pgx$GMT <- NULL
-  ##   return(pgx)
-  ## }
-
   ## -----------------------------------------------------------
   ##  Prioritize gene sets by fast rank-correlation
   ## -----------------------------------------------------------
@@ -1305,32 +1110,30 @@
     ## Reduce gene sets by selecting top varying genesets. We use the
     ## very fast sparse rank-correlation for approximate single sample
     ## geneset activation.
-<<<<<<< HEAD
     cX <- gX - rowMeans(gX, na.rm = TRUE) ## center!
-    cX <- apply(cX, 2, rank)
-    gsetX <- qlcMatrix::corSparse(G, cX) ## slow!
-    rownames(gsetX) <- colnames(G)
-    colnames(gsetX) <- colnames(gX)
+    cX <- t(matrixStats::colRanks(cX))
+    #cX <- apply(cX, 2, rank)
+    #gsetX <- qlcMatrix::corSparse(G, cX) ## slow!
+    #rownames(gsetX) <- colnames(G)
+    #colnames(gsetX) <- colnames(gX)
     if (0) {
       y <- pgx$model.parameters$group[colnames(gX)]
       res <- gx.limmaF(gsetX, y, lfc = 0, fdr = 1, sort.by = "none")
       res <- res[rownames(gsetX), ]
-=======
-    cX <- X_geneset - rowMeans(X_geneset, na.rm = TRUE)
-    cX <- t(matrixStats::colRanks(cX))
+    }
+    #cX <- X_geneset - rowMeans(X_geneset, na.rm = TRUE)
     if (ncol(cX) <= 5000) {
       gsetX <- qlcMatrix::corSparse(G, cX)
     } else { ## split into chuncks. faster & needs less memory.
       index <- unique(c(seq(1, ncol(cX), by = round(ncol(cX)/10, 0)), ncol(cX)))
-      i <- 1; LL.cor <- list()
+      i=1; LL.cor=list()
       for(i in 1:(length(index)-1)) {
         if (index[i] == 1) jj <- 1 : index[i+1]
         if (index[i] > 1) jj <- (index[i]+1) : index[i+1]
-        LL.cor[[i]] <- qlcMatrix::corSparse(G, cX[, jj])
+        LL.cor[[i]] <- qlcMatrix::corSparse(G, cX[, jj, drop = FALSE])
       }
       gsetX <- do.call(cbind, LL.cor)
       rm(index, LL.cor)
->>>>>>> 6ef59d1d
     }
 
     grp <- pgx$model.parameters$group
