--- conflicted
+++ resolved
@@ -462,7 +462,6 @@
 
 
   ## -------------------------------------------------------------------
-<<<<<<< HEAD
   ## Batch-correction (if requested. WARNING: changes counts ). This
   ## may be taken out if more general pre-processing will be done
   ## before/inside createPGX.
@@ -506,50 +505,6 @@
     pgx$GMT <- Matrix::Matrix(0, nrow = 0, ncol = 0, sparse = TRUE)
   } else {
     pgx <- pgx.add_GMT(pgx, custom.geneset = custom.geneset, max.genesets = max.genesets)
-=======
-  ## Pre-calculate t-SNE for and get clusters early so we can use it
-  ## for doing differential analysis.
-  ## -------------------------------------------------------------------
-  if (do.cluster || cluster.contrasts) {
-    message("[createPGX] clustering samples...")
-    pgx <- pgx.clusterSamples(
-      pgx,
-      dims = c(2, 3),
-      perplexity = NULL,
-      methods = c("pca", "tsne", "umap")
-    )
-
-    ## NEED RETHINK: for the moment we use combination of t-SNE/UMAP
-    posx <- scale(cbind(pgx$cluster$pos[["umap2d"]], pgx$cluster$pos[["tsne2d"]]))
-    idx <- playbase::pgx.findLouvainClusters(posx, level = 1, prefix = "c", small.zero = 0.0)
-    if (length(unique(idx)) == 1) {
-      ## try again with finer settings if single cluster...
-      idx <- pgx.findLouvainClusters(posx, level = 2, prefix = "c", small.zero = 0.01)
-    }
-    pgx$samples$cluster <- idx
-  }
-
-  if (cluster.contrasts) {
-    ## Add cluster contrasts
-    message("[createPGX] adding cluster contrasts...")
-    Y <- pgx$samples[, "cluster", drop = FALSE]
-    if (length(unique(Y[, 1])) < 2) {
-      message("[createPGX] warning: only one cluster.")
-    } else {
-      ct <- playbase::makeDirectContrasts(Y, ref = "others")
-      ctx <- playbase::contrastAsLabels(ct$exp.matrix)
-      if (ncol(pgx$contrasts) == 0) {
-        pgx$contrasts <- ctx
-      } else {
-        pgx$contrasts <- cbind(pgx$contrasts, ctx)
-      }
-    }
-  }
-
-  if (do.clustergenes) {
-    message("[createPGX] clustering genes...")
-    pgx <- playbase::pgx.clusterGenes(pgx, methods = "umap", dims = c(2, 3), level = "gene")
->>>>>>> cfcc10d3
   }
 
   ### done
