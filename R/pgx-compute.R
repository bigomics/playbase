--- conflicted
+++ resolved
@@ -208,7 +208,6 @@
         stop("[createPGX] dimension of counts and X do not match\n")
     }
 
-<<<<<<< HEAD
     if (!all(rownames(counts) == rownames(X))) {
         stop("rownames of counts and X do not match\n")
     }
@@ -263,11 +262,6 @@
     if (all(kk %in% rownames(contrasts))) {
         contrasts <- contrasts[kk, , drop = FALSE]
     }
-=======
-  ## -------------------------------------------------------------------
-  ## collapse probe-IDs to gene symbol and aggregate duplicates
-  ## -------------------------------------------------------------------
->>>>>>> ee1f7e3c
 
     ## -------------------------------------------------------------------
     ## create pgx object
@@ -416,18 +410,7 @@
     message("[createPGX] pgx$counts has ", sum(is.na(pgx$counts)), " missing values")
     message("[createPGX] pgx$X has ", sum(is.na(pgx$X)), " missing values")
 
-<<<<<<< HEAD
     return(pgx)
-    
-=======
-  ## NOTE: generally pgx$X, pgx$counts, pgx$genes, pgx$GMT should
-  ## always be aligned to prevent mistakes and unneeded matching of
-  ## tables.
-  ##
-
-  ### done
-  return(pgx)
->>>>>>> ee1f7e3c
 }
 
 
@@ -865,7 +848,7 @@
 
   go.genesets <- tryCatch(
     {
-      getOrganismGO(pgx$organism), ah = NULL)
+      getOrganismGO(pgx$organism, ah = NULL)
     },
     error = function(e) {
       message("Error in getOrganismsGO:", e)
