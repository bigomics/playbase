--- conflicted
+++ resolved
@@ -484,53 +484,11 @@
   ## -------------------------------------------------------------------
   ## Add GMT
   ## -------------------------------------------------------------------
-<<<<<<< HEAD
   
   if (organism != "No organism" && !is.null(custom.geneset)) {
     pgx <- pgx.add_GMT(pgx, custom.geneset = custom.geneset, max.genesets = max.genesets)
   } else {
     pgx$GMT <- Matrix::Matrix(0, nrow = 0, ncol = 0, sparse = TRUE)
-=======
-  if (do.cluster || cluster.contrasts) {
-    message("[createPGX] clustering samples...")
-    pgx <- pgx.clusterSamples2(
-      pgx,
-      dims = c(2, 3),
-      perplexity = NULL,
-      methods = c("pca", "tsne", "umap")
-    )
-
-    ## NEED RETHINK: for the moment we use combination of t-SNE/UMAP
-    posx <- scale(cbind(pgx$cluster$pos[["umap2d"]], pgx$cluster$pos[["tsne2d"]]))
-    idx <- playbase::pgx.findLouvainClusters(posx, level = 1, prefix = "c", small.zero = 0.0)
-    if (length(unique(idx)) == 1) {
-      ## try again with finer settings if single cluster...
-      idx <- pgx.findLouvainClusters(posx, level = 2, prefix = "c", small.zero = 0.01)
-    }
-    pgx$samples$cluster <- idx
-  }
-
-  if (cluster.contrasts) {
-    ## Add cluster contrasts
-    message("[createPGX] adding cluster contrasts...")
-    Y <- pgx$samples[, "cluster", drop = FALSE]
-    if (length(unique(Y[, 1])) < 2) {
-      message("[createPGX] warning: only one cluster.")
-    } else {
-      ct <- playbase::makeDirectContrasts(Y, ref = "others")
-      ctx <- playbase::contrastAsLabels(ct$exp.matrix)
-      if (ncol(pgx$contrasts) == 0) {
-        pgx$contrasts <- ctx
-      } else {
-        pgx$contrasts <- cbind(pgx$contrasts, ctx)
-      }
-    }
-  }
-
-  if (do.clustergenes) {
-    message("[createPGX] clustering genes...")
-    pgx <- playbase::pgx.clusterGenes(pgx, methods = "umap", dims = c(2, 3), level = "gene")
->>>>>>> cf750fdb
   }
 
   ### done
@@ -827,20 +785,6 @@
   list(counts = counts, counts_multiplier = counts_multiplier)
 }
 
-<<<<<<< HEAD
-normalizeCounts <- function(M, method = c("TMM", "TMMwsp", "RLE", "upperquartile", "none")) {
-  method <- method[1]
-  dge <- edgeR::DGEList(M)
-  dge <- edgeR::calcNormFactors(dge, method = method)
-  logCPM <- edgeR::cpm(dge, log = TRUE)
-  logCPM
-}
-
-=======
-## -------------------------------------------------------------------
-## collapse multiple row for genes by summing up counts
-## -------------------------------------------------------------------
->>>>>>> cf750fdb
 
 counts.mergeDuplicateFeatures <- function(counts) {
   ## take only first gene as rowname, retain others as alias
