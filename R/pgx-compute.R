##
## This file is part of the Omics Playground project.
## Copyright (c) 2018-2023 BigOmics Analytics SA. All rights reserved.
##

#' Create a pgx object
#'
#' This function creates a pgx object from files, which is the core object in the
#' OmicsPlayground. It then runs the specified differential expression methods.
#'
#' @param counts.file Path to counts data file. Rows are genes, columns are samples.
#' @param samples.file Path to samples data file. Rows are samples, columns are sample info.
#' @param contrasts.file (optional) Path to contrasts file. Rows and columns define contrasts.
#' @param gxmethods a string with the gene-level methods to use. The default value is \code{"trend.limma,edger.qlf,deseq2.wald"}
#' @param gsetmethods a string with the gene-set methods to use. The default value is \code{"fisher,gsva,fgsea"}
#' @param extra a string with the extra modules to use. The default value is \code{"meta.go,deconv,infer,drugs,wordcloud"}
#'
#' @return list. represents a pgx object. It contains the data and analysis results.
#' @examples
#' \dontrun{
#'
#' library(playbase)
#' counts <- system.file("extdata", "counts.csv", package = "playbase")
#' contrasts <- system.file("extdata", "contrasts.csv", package = "playbase")
#' samples <- system.file("extdata", "samples.csv", package = "playbase")
#'
#' mypgx <- pgx.createFromFiles(counts, samples, contrasts)
#' }
#' @export
pgx.createFromFiles <- function(counts.file, samples.file, contrasts.file = NULL,
                                gxmethods = "trend.limma,edger.qlf,deseq2.wald",
                                gsetmethods = "fisher,gsva,fgsea",
                                extra = "meta.go,deconv,infer,drugs,wordcloud") {
  ## compile sample table
  samples <- data.table::fread(samples.file, header = TRUE)
  samples <- data.frame(samples, check.names = FALSE, row.names = 1)

  ## read counts table (allow dup rownames)
  counts <- data.table::fread(counts.file)
  counts.rownames <- counts[[1]]
  counts <- as.matrix(counts[, -1])
  rownames(counts) <- counts.rownames

  ## undo logarithm if necessary
  #  if (max(counts,na.rm=TRUE) < 100) {
  #    cat("assuming counts were log2 values. undoing logarithm...\n")
  #    counts <- 2**counts
  #  }

  ## match sample table and counts
  kk <- sort(intersect(colnames(counts), rownames(samples)))
  counts <- counts[, kk, drop = FALSE]
  samples <- samples[kk, ]

  ## parse requested phenotypes
  if (!is.null(contrasts.file) && file.exists(contrasts.file)) {
    cat("reading contrasts file", contrasts.file, "\n")
    contrasts <- data.table::fread(contrasts.file, header = TRUE)
    contrasts <- data.frame(contrasts, check.names = FALSE, row.names = 1)
  } else {
    ## take first (not-dotted) column as phenotype vector
    pheno <- utils::head(grep("^[.]", colnames(samples), value = TRUE, invert = TRUE), 1)
    pheno <- intersect(pheno, colnames(samples))
    Y <- samples[, pheno, drop = FALSE]
    ## automatically guess contrasts
    ac <- pgx.makeAutoContrasts(Y, mingrp = 3, slen = 20, ref = NA)
    contrasts <- contrastAsLabels(ac$exp.matrix)
  }

  ## other params
  gx.methods <- strsplit(gxmethods, split = ",")[[1]]
  gset.methods <- strsplit(gsetmethods, split = ",")[[1]]
  extra.methods <- strsplit(extra, split = ",")[[1]]

  ## create initial PGX object
  pgx <- pgx.createPGX(
    counts,
    samples = samples,
    contrasts = contrasts,
    X = NULL,
    is.logx = NULL,
    batch.correct = TRUE,
    auto.scale = TRUE,
    filter.genes = TRUE,
    prune.samples = FALSE,
    only.known = TRUE,
    only.hugo = TRUE,
    convert.hugo = TRUE,
    do.cluster = TRUE,
    cluster.contrasts = FALSE,
    do.clustergenes = TRUE,
    only.proteincoding = TRUE
  )


  ## start computing PGX object
  pgx <- pgx.computePGX(
    pgx,
    max.genes = 40000,
    max.genesets = 10000,
    gx.methods = gx.methods,
    gset.methods = gset.methods,
    extra.methods = extra.methods,
    do.cluster = TRUE,
    use.design = TRUE,
    prune.samples = FALSE,
    progress = NULL
  )

  ## save
  pgx
}

#' Create a PGX object
#' This function creates a pgx object, which is the core object in the
#' OmicsPlayground.
#' @param counts Matrix of count data with genes as rows and samples as columns.
#' @param samples Data frame containing sample information.
#' @param organism Default "Human", it indicates the species used
#' for the gene annotation table and the probe to symbol conversion.
#' @param contrasts Data frame defining sample contrasts.
#' @param X (Optional) Matrix of normalized expression data. If NULL, will be calculated from counts.
#' @param is.logx Logical indicating if count matrix is already log-transformed. If NULL, guessed automatically.
#' @param batch.correct Logical indicating whether to perform batch correction. Default is TRUE.
#' @param auto.scale Logical indicating whether to automatically scale/center genes. Default is TRUE.
#' @param filter.genes Logical indicating whether to filter lowly expressed genes. Default is TRUE.
#' @param prune.samples Logical indicating whether to remove samples without contrasts. Default is FALSE.
#' @param only.known Logical indicating whether to keep only known genes. Default is TRUE.
#' @param only.hugo Logical indicating whether to convert symbols to HUGO names. Default is TRUE.
#' @param convert.hugo Logical indicating whether to convert symbols to HUGO names. Default is TRUE.
#' @param do.cluster Logical indicating whether to run sample clustering. Default is TRUE.
#' @param cluster.contrasts Logical indicating whether to cluster contrasts. Default is FALSE.
#' @param do.clustergenes Logical indicating whether to cluster genes. Default is TRUE.
#' @param only.proteincoding Logical indicating whether to keep only protein-coding genes. Default is TRUE.
#'
#' @import data.table
#' @return List. PGX object containing input data and parameters.
#'
#' @export
<<<<<<< HEAD
pgx.createPGX <- function(counts,
                          samples,
                          contrasts,
                          organism = "Human",
                          name = "Data set",
                          datatype = "unknown",
                          creator = "unknown",
                          description = "No description provided.",
=======
pgx.createPGX <- function(counts, samples, contrasts,
>>>>>>> 50403b76
                          X = NULL, ## genes,
                          is.logx = NULL,
                          batch.correct = TRUE,
                          auto.scale = TRUE,
                          filter.genes = TRUE,
                          prune.samples = FALSE,
                          only.known = TRUE,
                          only.hugo = TRUE,
                          convert.hugo = TRUE,
                          do.cluster = TRUE,
                          cluster.contrasts = FALSE,
                          do.clustergenes = TRUE,
<<<<<<< HEAD
                          only.proteincoding = TRUE) {

=======
                          only.proteincoding = TRUE,
                          normalize = TRUE) {
>>>>>>> 50403b76
  if (!is.null(X) && !all(dim(counts) == dim(X))) {
    stop("dimension of counts and X do not match\n")
  }

  ## -------------------------------------------------------------------
  ## clean up input files
  ## -------------------------------------------------------------------
  samples <- data.frame(samples)
  counts <- as.matrix(counts)
  if (is.null(contrasts)) contrasts <- samples[, 0]

  message("[createPGX] input: dim(counts) = ", paste(dim(counts), collapse = "x"))
  message("[createPGX] input: dim(samples) = ", paste(dim(samples), collapse = "x"))
  message("[createPGX] input: dim(contrasts) = ", paste(dim(contrasts), collapse = "x"))

  ## contrast matrix
  is.numbered <- all(unique(as.vector(contrasts)) %in% c(-1, 0, 1))
  is.numbered <- all(sapply(utils::type.convert(data.frame(contrasts), as.is = TRUE), class) %in% c("numeric", "integer"))
  ct.type <- c("labeled (new style)", "numbered (old style)")[1 + 1 * is.numbered]

  if (is.numbered && ncol(contrasts) > 0) {
    contrasts <- contrastAsLabels(contrasts)
  }

  ## convert group-wise contrast to sample-wise
  grp.idx <- grep("group|condition", tolower(colnames(samples)))[1]
  if (any(!is.na(grp.idx))) {
    # only run the code below if we identify at least one group
    is.group.contrast <- all(rownames(contrasts) %in% samples[, grp.idx])

    if (is.group.contrast && nrow(contrasts) < nrow(samples)) {
      ## group
      grp <- as.character(samples[, grp.idx])
      contrasts.new <- contrasts[grp, , drop = FALSE]
      rownames(contrasts.new) <- rownames(samples)
      contrasts <- contrasts.new
    }
  }

  # prune unused samples
  contrasts[contrasts == ""] <- NA
  used.samples <- names(which(rowSums(!is.na(contrasts)) > 0))
  if (prune.samples && length(used.samples) < ncol(counts)) {
    counts <- counts[, used.samples, drop = FALSE]
    samples <- samples[used.samples, , drop = FALSE]
    contrasts <- contrasts[used.samples, , drop = FALSE] ## sample-based!!!
  }

  ## -------------------------------------------------------------------
  ## check counts: linear or logarithm?
  ## -------------------------------------------------------------------
  message("[createPGX] check logarithm/linear...")
  guess.log <- (min(counts, na.rm = TRUE) < 0 || max(counts, na.rm = TRUE) < 100)
  guess.log <- guess.log && (is.null(is.logx) || is.logx == TRUE)
  if (is.null(is.logx)) {
    is.logx <- guess.log
  }
  if (is.logx) {
    cat("[createPGX] input assumed logarithm: undo-ing logarithm\n")
    counts <- pmax(2**counts - 1, 0) ## undo logarithm
  } else {
    cat("[createPGX] input assumed counts (not logarithm)\n")
  }

  ## -------------------------------------------------------------------
  ## How to deal with missing or infinite values??
  ## -------------------------------------------------------------------

  ## remove XXL/Infinite values and set to NA
  counts <- counts.removeXXLvalues(counts, xxl.val = NA)

  ## impute missing values
  if (any(is.na(counts))) {
    impute.method <- "SVD2"
    message("[createPGX] WARNING: Imputing missing values using ", impute.method)
    counts <- counts.imputeMissing(counts, method = impute.method)
  }
  table(is.na(counts))

<<<<<<< HEAD
  ## check for infinite or very-very large values
  mean.median <- mean(apply(counts, 2, median, na.rm = TRUE))
  ## Dealing with datasets with too many 0
  if (mean.median == 0) {
    mean.median <- 1
  }

  is.inf.count <- (counts > 1e6 * mean.median) | is.infinite(counts)
  if (any(is.inf.count)) {
    sel.inf <- which(is.inf.count)
    message(paste("[createPGX] WARNING: clipping", length(sel.inf), "infinite values"))
    counts[sel.inf] <- Inf ## set to Inf Next step will clip
    counts[is.infinite(counts) & sign(counts) < 0] <- 0
    max.counts <- max(counts[!is.infinite(counts) & !is.na(counts)], na.rm = TRUE)
    counts[is.infinite(counts) & sign(counts) > 0] <- max.counts
  }
=======
  ## -------------------------------------------------------------------
  ## Check bad samples (in total counts, after imputation)
  ## -------------------------------------------------------------------

  ## remove samples from counts matrix with extreme (1000x more or
  ## 1000x less) total counts (than median).
  counts <- counts.removeOutliers(counts)
>>>>>>> 50403b76

  ## -------------------------------------------------------------------
  ## Auto-scaling (scale down huge values, often in proteomics)
  ## -------------------------------------------------------------------
<<<<<<< HEAD
  ## remove samples with 1000x more or 1000x less total counts (than median)
  totcounts <- colSums(counts, na.rm = TRUE)
  mx <- median(log10(totcounts))
  ex <- (log10(totcounts) - mx)
  sel <- which(abs(ex) > 3 | totcounts < 1) ## allowed: 0.001x - 1000x
  if (length(sel)) {
    message("[createPGX] *WARNING* bad samples. Removing samples: ", paste(sel, collapse = " "))
    counts <- counts[, -sel, drop = FALSE]
  }
=======
  res <- counts.autoScaling(counts)
  counts <- res$counts
  counts_multiplier <- res$counts_multiplier
  remove(res)
>>>>>>> 50403b76

  ## -------------------------------------------------------------------
  ## conform all matrices (after filtering)
  ## -------------------------------------------------------------------
  message("[createPGX] conforming matrices...")
  kk <- intersect(colnames(counts), rownames(samples))
  counts <- counts[, kk, drop = FALSE]
  samples <- samples[kk, , drop = FALSE]
  samples <- utils::type.convert(samples, as.is = TRUE) ## automatic type conversion
  if (!is.null(X)) X <- X[, kk, drop = FALSE]
  if (all(kk %in% rownames(contrasts))) {
    contrasts <- contrasts[kk, , drop = FALSE]
  }

  message("[createPGX] final: dim(counts) = ", paste(dim(counts), collapse = "x"))
  message("[createPGX] final: dim(samples) = ", paste(dim(samples), collapse = "x"))
  message("[createPGX] final: dim(contrasts) = ", paste(dim(contrasts), collapse = "x"))

  ## -------------------------------------------------------------------
  ## Cleanup rownames
  ## -------------------------------------------------------------------
<<<<<<< HEAD
  message("[createPGX] scaling counts...")
  counts_multiplier <- 1
  totcounts <- Matrix::colSums(counts, na.rm = TRUE)

  if (auto.scale) {
    ## If the difference in total counts is too large, we need to
    ## euqalize them because the thresholds can become strange. Here
    ## we decide if normalizing is necessary (WARNING changes total
    ## counts!!!)
    totratio <- log10(max(1 + totcounts, na.rm = TRUE) / min(1 + totcounts, na.rm = TRUE))
    totratio
      if (totratio > 6) {
      cat("[createPGX:autoscale] WARNING: too large differences in total counts. forcing normalization.")
      meancounts <- exp(mean(log(1 + totcounts)))
      meancounts
      counts <- t(t(counts) / totcounts) * meancounts
    }

    ## Check if too big (more than billion reads). This is important
    ## for some proteomics intensity signals that are in billions of
    ## units.
    mean.counts <- mean(Matrix::colSums(counts, na.rm = TRUE))
    is.toobig <- log10(mean.counts) > 9
    if (is.toobig) {
      ## scale to about 10 million reads
      #
      cat("[createPGX:autoscale] WARNING: too large total counts. Scaling down to 10e6 reads.\n")
      unit <- 10**(round(log10(mean.counts)) - 7)
      counts <- counts / unit
      counts_multiplier <- unit
    }
    cat("[createPGX:autoscale] count_multiplier= ", counts_multiplier, "\n")
=======

  ## convert probe-IDs to gene symbol (do not translate yet to HUGO)
  message("[createPGX] converting probes to symbol...")
  symbol <- probe2symbol(rownames(counts), type = NULL) ## auto-convert function
  mean(rownames(counts) == symbol, na.rm = TRUE)
  if (mean(rownames(counts) == symbol, na.rm = TRUE) > 0.5) { ## why??
    symbol <- rownames(counts) ## probably already symbol. revert to original
  }
  jj <- which(!is.na(symbol) & symbol != "")
  counts <- as.matrix(counts[jj, ])
  rownames(counts) <- symbol[jj]
  if (!is.null(X)) {
    X <- X[jj, ]
    rownames(X) <- rownames(counts)
  }

  ## convert alias to official HUGO
  if (convert.hugo) {
    message("[createPGX] converting to HUGO symbols...")
    ## take only first gene as rowname, retain others as alias
    gene1 <- sapply(rownames(counts), function(s) strsplit(s, split = "[;,\\|]")[[1]][1])
    rownames(counts) <- alias2hugo(gene1) ## convert to latest HUGO
  } else {
    message("[createPGX] skip conversion to HUGO symbols")
>>>>>>> 50403b76
  }

  ## collapse multiple row for genes by summing up counts
  counts <- counts.mergeDuplicateFeatures(counts)

  ## -------------------------------------------------------------------
<<<<<<< HEAD
=======
  ## COMPUTE LOG NORMALIZE EXPRESSION (if not given)
  ## -------------------------------------------------------------------
  if (is.null(X)) {
    message("[createPGX] creating log-expression matrix X...")
    X <- log2(1 + counts)
  } else {
    message("[createPGX] using passed log-expression matrix X...")
  }

  if (normalize) {
    message("[createPGX] NORMALIZING log-expression matrix X...")
    X <- playbase::logCPM(pmax(2**X - 1, 0), total = 1e6, prior = 1)
    X <- limma::normalizeQuantiles(X) ## in linear space
  } else {
    message("[createPGX] SKIPPING NORMALIZATION!")
  }

  ## -------------------------------------------------------------------
>>>>>>> 50403b76
  ## create pgx object
  ## -------------------------------------------------------------------
  message("[createPGX] creating pgx object...")

  pgx <- list(
    name = name,
    organism = organism,
    version = packageVersion("playbase"),
    date = format(Sys.time(), "%Y-%m-%d %H:%M:%S"),
    datatype = datatype,
    description = description,
    samples = data.frame(samples, check.names = FALSE),
    counts = as.matrix(counts),
    contrasts = contrasts,
    X = X,
    total_counts = totcounts, # input normalized log-expression (can be NULL)
    counts_multiplier = counts_multiplier
  )

  ## -------------------------------------------------------------------
  ## create gene annotation table
  ## -------------------------------------------------------------------
  message("[createPGX] annotating genes...")

<<<<<<< HEAD
  pgx <- pgx.gene_table(pgx, organism = organism)

  ## -------------------------------------------------------------------
  ## convert probe-IDs to gene symbol and aggregate duplicates
  ## -------------------------------------------------------------------
   if (convert.hugo) {
    message("[createPGX] converting probes to symbol...")
    symbol <- pgx$genes[rownames(pgx$counts), "symbol"] 
    mapped_symbols <- !is.na(symbol) & symbol != ""
    probes_with_symbol <- pgx$genes[mapped_symbols, "feature"]
    
    ## Update counts and genes
    pgx$counts <- pgx$counts[probes_with_symbol, , drop = FALSE]
    pgx$genes <- pgx$genes[probes_with_symbol, , drop = FALSE]
    pgx$genes$gene_name <- symbol[mapped_symbols]

    # Sum columns of rows with the same gene symbol
    selected_symbols <- symbol[mapped_symbols]
    rownames(pgx$counts) <- selected_symbols
    if (sum(duplicated(selected_symbols)) > 0) {
        message("[createPGX:autoscale] duplicated rownames detected: summing up rows (counts).")
        pgx$counts <- rowsum(pgx$counts, selected_symbols)
    }
    if (!is.null(pgx$X)) {
        # For X, sum the 2^X values of rows with the same gene symbol
        # And then take log2 again.
        pgx$X <- log2(rowsum(2**pgx$X, selected_symbols))
    }
=======
  totcounts <- colSums(counts, na.rm = TRUE)
  pgx$total_counts <- totcounts
  pgx$counts_multiplier <- counts_multiplier

  ## -------------------------------------------------------------------
  ## Filter out not-expressed
  ## -------------------------------------------------------------------
  if (filter.genes) {
    ## There is second filter in the statistics computation. This
    ## first filter is primarily to reduce the counts table.
    message("[createPGX] filtering out not-expressed genes (zero counts)...")
    pgx <- pgx.filterZeroCounts(pgx)
  }
>>>>>>> 50403b76

    # Collapse feature as a comma-separated elements
    # if multiple rows match to the same gene, then collapse them

    features_collapsed_by_symbol <- aggregate(feature ~ symbol, data = pgx$genes, function(x) paste(unique(x), collapse = "; "))
    pgx$genes <- pgx$genes[!duplicated(pgx$genes$symbol), , drop = FALSE]

    # merge by symbol (we need to remove feature, as the new feature is collapsed)
    pgx$genes$feature <- NULL

    # merge features_collapsde_by_symbol with pgx$genes by the column symbol
    pgx$genes <- merge(pgx$genes, features_collapsed_by_symbol, by = "symbol")
    rownames(pgx$genes) = pgx$genes$symbol
    pgx$counts <- pgx$counts[pgx$genes$symbol, , drop = FALSE]
    
  }

  ## -------------------------------------------------------------------
<<<<<<< HEAD
  ## Filter out not-expressed
  ## -------------------------------------------------------------------
  if (filter.genes) {
    ## There is second filter in the statistics computation. This
    ## first filter is primarily to reduce the counts table.
    message("[createPGX] filtering out not-expressed genes...")
    keep <- (Matrix::rowSums(pgx$counts) > 0) ## at least in one...
    keep <- names(keep == TRUE)
    pgx$counts <- pgx$counts[keep, , drop = FALSE]
    pgx$genes <- pgx$genes[keep, , drop = FALSE]
    if (!is.null(pgx$X)) {
      pgx$X <- pgx$X[keep, , drop = FALSE]
    }
  }

  ## -------------------------------------------------------------------
=======
>>>>>>> 50403b76
  ## Filter genes?
  ## -------------------------------------------------------------------

  do.filter <- (only.hugo | only.known | only.proteincoding)
  if (do.filter) {

    pgx$genes <- pgx$genes[!is.na(pgx$genes$symbol)|pgx$genes$symbol == "",]
    if (only.proteincoding) {
      pgx$genes <- pgx$genes[pgx$genes$gene_biotype %in% c("protein_coding"), ]
    }
    pgx$counts <- pgx$counts[unique(pgx$genes$gene_name), , drop = FALSE]
    if (!is.null(pgx$X)) {
      pgx$X <- pgx$X[unique(pgx$genes$gene_name), , drop = FALSE]
    }
  }

  ## -------------------------------------------------------------------
  ## Infer cell cycle/gender here (before any batchcorrection)
  ## -------------------------------------------------------------------
  pgx <- compute_cellcycle_gender(pgx, pgx$counts)

  ## -------------------------------------------------------------------
  ## Batch-correction (if requested. WARNING: changes counts )
  ## -------------------------------------------------------------------
  batch.par <- c("batch", "batch2")
  has.batchpar <- any(grepl("^batch|^batch2", colnames(pgx$samples), ignore.case = TRUE))
  if (batch.correct && has.batchpar) {
    b <- "batch"
    bb <- grep("^batch|^batch2", colnames(pgx$samples), ignore.case = TRUE, value = TRUE)
    for (b in bb) {
      message("[createPGX] batch correcting for parameter '", b, "'\n")
      zz <- which(pgx$counts == 0, arr.ind = TRUE)
      cX <- log2(1 + pgx$counts)
      bx <- pgx$sample[, b]
      if (length(unique(bx[!is.na(bx)])) > 1) {
        message("[createPGX] batch correcting for counts using LIMMA\n")
        cX <- limma::removeBatchEffect(cX, batch = bx) ## in log-space
        cX <- pmax(2**cX - 1, 0)
        cX[zz] <- 0
        pgx$counts <- pmax(cX, 0) ## batch corrected counts...

        if (!is.null(pgx$X)) {
          message("[createPGX] batch correcting for logX using LIMMA\n")
          pgx$X <- limma::removeBatchEffect(pgx$X, batch = bx) ## in log-space
          pgx$X[zz] <- 0
        }
      } else {
        message("createPGX] invalid batch paramater")
      }
    }
    remove(cX)
  }

  ## -------------------------------------------------------------------
  ## Pre-calculate t-SNE for and get clusters early so we can use it
  ## for doing differential analysis.
  ## -------------------------------------------------------------------
  if (do.cluster || cluster.contrasts) {
    message("[createPGX] clustering samples...")
    pgx <- pgx.clusterSamples2(
      pgx,
      dims = c(2, 3),
      perplexity = NULL,
      methods = c("pca", "tsne", "umap")
    )

    ## NEED RETHINK: for the moment we use combination of t-SNE/UMAP
    posx <- scale(cbind(pgx$cluster$pos[["umap2d"]], pgx$cluster$pos[["tsne2d"]]))
    idx <- pgx.findLouvainClusters(posx, level = 1, prefix = "c", small.zero = 0.0)
    if (length(unique(idx)) == 1) {
      ## try again with finer settings if single cluster...
      idx <- pgx.findLouvainClusters(posx, level = 2, prefix = "c", small.zero = 0.01)
    }
    pgx$samples$cluster <- idx
  }

  if (cluster.contrasts) {
    ## Add cluster contrasts
    message("[createPGX] adding cluster contrasts...")
    Y <- pgx$samples[, "cluster", drop = FALSE]
    if (length(unique(Y[, 1])) < 2) {
      message("[createPGX] warning: only one cluster.")
    } else {
      ct <- makeDirectContrasts(Y, ref = "others")
      ctx <- contrastAsLabels(ct$exp.matrix)
      if (ncol(pgx$contrasts) == 0) {
        pgx$contrasts <- ctx
      } else {
        pgx$contrasts <- cbind(pgx$contrasts, ctx)
      }
    }
  }

  if (do.clustergenes) {
    message("[createPGX] clustering genes...")
    pgx <- pgx.clusterGenes(pgx, methods = "umap", dims = c(2, 3), level = "gene")
  }

  ### done
  return(pgx)
}

#' @title Compute PGX
#' @description Main function to populate pgx with results. The function computes the analysis on a pgx object
#'
#' @param pgx A pgx object containing the input data
#' @param max.genes Maximum number of genes to test. Default is 19999.
#' @param max.genesets Maximum number of gene sets to test. Default is 5000.
#' @param gx.methods Methods for differential expression analysis at the gene level. Default is c("ttest.welch", "trend.limma", "edger.qlf").
#' @param gset.methods Methods for differential analysis at the gene set level. Default is c("fisher", "gsva", "fgsea").
#' @param custom.geneset Custom gene sets to test, as a named list with gmt and info elements.
#' @param do.cluster Whether to run sample clustering. Default is TRUE.
#' @param use.design Whether to use model design matrix for testing. Default is TRUE.
#' @param prune.samples Whether to remove samples without valid contrasts. Default is FALSE.
#' @param extra.methods Additional analysis methods to run. Default is c("meta.go", "infer", "deconv", "drugs", "wordcloud", "wgcna")[c(1, 2)].
#' @param libx.dir Directory containing custom analysis modules.
#' @param progress A progress object for tracking status.
#'
#' @return An updated pgx object containing analysis results.
#'
#' @export
pgx.computePGX <- function(pgx,
                           max.genes = 19999,
                           max.genesets = 5000,
                           gx.methods = c("trend.limma", "edger.qlf", "deseq2.wald"),
                           gset.methods = c("fisher", "gsva", "fgsea"),
                           custom.geneset = c(gmt = NULL, info = NULL),
                           do.cluster = TRUE,
                           use.design = TRUE,
                           prune.samples = FALSE,
                           extra.methods = c(
                             "meta.go", "infer", "deconv", "drugs",
                             "connectivity", "wordcloud", "wgcna"
                           )[c(1, 2)],
                           pgx.dir = NULL,
                           libx.dir = NULL,
                           progress = NULL) {
  ## ======================================================================
  ## ======================================================================
  ## ======================================================================

  if (!"contrasts" %in% names(pgx)) {
    stop("[pgx.computePGX] FATAL:: no contrasts in object")
  }

  ## make proper contrast matrix
  contr.matrix <- pgx$contrasts
  contr.values <- unique(as.vector(contr.matrix))
  is.numcontrast <- all(contr.values %in% c(NA, -1, 0, 1))
  is.numcontrast <- is.numcontrast && (-1 %in% contr.values) && (1 %in% contr.values)
  if (!is.numcontrast) {
    contr.matrix <- playbase::makeContrastsFromLabelMatrix(contr.matrix)
    contr.matrix <- sign(contr.matrix) ## sign is fine
  }

  ## select valid contrasts
  sel <- Matrix::colSums(contr.matrix == -1) > 0 & Matrix::colSums(contr.matrix == 1) > 0
  contr.matrix <- contr.matrix[, sel, drop = FALSE]

  ## -----------------------------------------------------------------------------
  ## Filter genes (previously in compute_testGenesSingleOmics). NEED
  ## RETHINK?? MOVE TO PGXCREATE??
  ## -----------------------------------------------------------------------------

  ## prefiltering for low-expressed genes (recommended for edgeR and
  ## DEseq2). Require at least in 2 or 1% of total. Specify the
  ## PRIOR CPM amount to regularize the counts and filter genes
  PRIOR.CPM <- 1
  filter.low <- TRUE
  if (filter.low) {
    pgx <- pgx.filterLowExpressed(pgx, prior.cpm = PRIOR.CPM)
  }

  ## Shrink number of genes (highest SD/var)
  if (max.genes > 0 && nrow(pgx$counts) > max.genes) {
    cat("shrinking data matrices: n=", max.genes, "\n")
    logcpm <- playbase::logCPM(pgx$counts, total = NULL)
    sdx <- apply(logcpm, 1, stats::sd)
    jj <- Matrix::head(order(-sdx), max.genes) ## how many genes?
    jj0 <- setdiff(seq_len(nrow(pgx$counts)), jj)
    pgx$filtered[["low.variance"]] <- paste(rownames(pgx$counts)[jj0], collapse = ";")
    pgx$counts <- pgx$counts[jj, ]
  }

  if (!is.null(pgx$X)) {
    gg <- intersect(rownames(pgx$counts), rownames(pgx$X))
    pgx$X <- pgx$X[gg, ]
  }

  ## ======================================================================
  ## ================= run tests ==========================================
  ## ======================================================================

  pgx$timings <- c()
  GENETEST.METHODS <- c(
    "ttest", "ttest.welch", "ttest.rank",
    "voom.limma", "trend.limma", "notrend.limma",
    "edger.qlf", "edger.lrt", "deseq2.wald", "deseq2.lrt"
  )
  GENESETTEST.METHODS <- c(
    "fisher", "gsva", "ssgsea", "spearman",
    "camera", "fry", "fgsea"
  ) ## no GSEA, too slow...

  ## ------------------ gene level tests ---------------------
  if (!is.null(progress)) progress$inc(0.1, detail = "testing genes")
  message("[pgx.computePGX] testing genes...")

  pgx <- playbase::compute_testGenes(
    pgx, contr.matrix,
    max.features = max.genes,
    test.methods = gx.methods,
    use.design = use.design,
    prune.samples = prune.samples
  )

  ## ------------------ gene set tests -----------------------
  if (!is.null(progress)) progress$inc(0.2, detail = "testing gene sets")

  message("[pgx.computePGX] testing genesets...")
  pgx <- playbase::compute_testGenesets(
    pgx,
    custom.geneset = custom.geneset,
    max.features = max.genesets,
    test.methods = gset.methods
  )

  if (do.cluster) {
    message("[pgx.computePGX] clustering genes...")
    ## gsetX was not ready before!!
    pgx <- pgx.clusterGenes(pgx, methods = "umap", dims = c(2, 3), level = "geneset")
  }


  ## ------------------ extra analyses ---------------------
  if (!is.null(progress)) progress$inc(0.3, detail = "extra modules")
  message("[pgx.computePGX] computing extra modules...")
  pgx <- compute_extra(pgx,
    extra = extra.methods,
    pgx.dir = pgx.dir,
    libx.dir = libx.dir
  )

  message("[pgx.computePGX] done!")

  return(pgx)
}



## ===================================================================
## =================== UTILITY FUNCTIONS =============================
## ===================================================================


counts.removeOutliers <- function(counts) {
  ## remove samples with 1000x more or 1000x less total counts (than median)
  totcounts <- colSums(counts, na.rm = TRUE)
  mx <- median(log10(totcounts))
  ex <- (log10(totcounts) - mx)
  sel <- which(abs(ex) > 3 | totcounts < 1) ## allowed: 0.001x - 1000x
  sel
  if (length(sel)) {
    message("[createPGX] WARNING: bad samples. Removing samples: ", paste(sel, collapse = " "))
    counts <- counts[, -sel, drop = FALSE]
  }
  counts
}

counts.removeXXLvalues <- function(counts, xxl.val = NA) {
  ## remove extra-large and infinite values
  X <- log2(1 + counts)
  tenSD <- colMeans(X, na.rm = TRUE) + apply(X, 2, sd, na.rm = TRUE) * 10
  which.xxl <- which(t(t(X) > tenSD), arr.ind = TRUE)
  nxxl <- length(which.xxl)
  if (nxxl > 0) {
    message("[createPGX] WARNING: setting ", nxxl, " XXL values to NA")
    counts[which.xxl] <- xxl.val
  }
  counts
}

counts.imputeMissing <- function(counts, method = "SVD2") {
  X <- log2(1 + counts)
  table(is.na(X))
  impX <- imputeMissing(X, method = method)
  pmax(2**impX - 1, 0)
}

counts.autoScaling <- function(counts) {
  message("[createPGX] scaling counts...")
  counts_multiplier <- 1

  ## If the difference in total counts is too large, we need to
  ## euqalize them because the thresholds can become strange. Here
  ## we decide if normalizing is necessary (WARNING changes total
  ## counts!!!)
  totcounts <- Matrix::colSums(counts, na.rm = TRUE)
  totratio <- log10(max(1 + totcounts, na.rm = TRUE) / min(1 + totcounts, na.rm = TRUE))
  totratio
  if (totratio > 6) {
    cat("[createPGX:autoscale] WARNING: too large total counts ratio. forcing normalization.")
    meancounts <- exp(mean(log(1 + totcounts)))
    meancounts
    counts <- t(t(counts) / totcounts) * meancounts
  }

  ## Check if too big (more than billion reads). This is important
  ## for some proteomics intensity signals that are in billions of
  ## units.
  mean.counts <- mean(Matrix::colSums(counts, na.rm = TRUE))
  mean.counts
  is.toobig <- log10(mean.counts) > 9
  is.toobig
  if (is.toobig) {
    ## scale to about 10 million reads
    #
    cat("[createPGX:autoscale] WARNING: too large total counts. Scaling down to 10e6 reads.\n")
    unit <- 10**(round(log10(mean.counts)) - 7)
    unit
    counts <- counts / unit
    counts_multiplier <- unit
  }
  counts_multiplier
  cat("[createPGX:autoscale] count_multiplier= ", counts_multiplier, "\n")

  list(counts = counts, counts_multiplier = counts_multiplier)
}

normalizeCounts <- function(M, method = c("TMM", "TMMwsp", "RLE", "upperquartile", "none")) {
  method <- method[1]
  dge <- edgeR::DGEList(M)
  dge <- edgeR::calcNormFactors(dge, method = method)
  logCPM <- edgeR::cpm(dge, log = TRUE)
  logCPM
}

## -------------------------------------------------------------------
## collapse multiple row for genes by summing up counts
## -------------------------------------------------------------------
counts.mergeDuplicateFeatures <- function(counts) {
  ## take only first gene as rowname, retain others as alias
  gene0 <- rownames(counts)
  gene1 <- sapply(gene0, function(s) strsplit(s, split = "[;,\\|]")[[1]][1])
  ndup <- sum(duplicated(gene1))
  ndup
  if (ndup > 0) {
    message("[mergeDuplicateFeatures] ", ndup, " duplicated rownames: summing rows (in counts).")
    counts <- base::rowsum(counts, gene1, na.rm = TRUE)
  }
  counts
}


pgx.filterZeroCounts <- function(pgx) {
  ## There is second filter in the statistics computation. This
  ## first filter is primarily to reduce the counts table.
  message("[createPGX] filtering out not-expressed genes...")
  keep <- (Matrix::rowMeans(pgx$counts > 0) > 0) ## at least in one...
  pgx$counts <- pgx$counts[keep, , drop = FALSE]
  if (!is.null(pgx$X)) {
    pgx$X <- pgx$X[keep, , drop = FALSE]
  }
  pgx
}

pgx.filterLowExpressed <- function(pgx, prior.cpm = 1) {
  AT.LEAST <- ceiling(pmax(2, 0.01 * ncol(pgx$counts)))
  cat("filtering for low-expressed genes: >", prior.cpm, "CPM in >=", AT.LEAST, "samples\n")
  keep <- (rowSums(edgeR::cpm(pgx$counts) > prior.cpm, na.rm = TRUE) >= AT.LEAST)
  pgx$filtered <- NULL
  pgx$filtered[["low.expressed"]] <- paste(rownames(pgx$counts)[which(!keep)], collapse = ";")
  pgx$counts <- pgx$counts[which(keep), , drop = FALSE]
  cat("filtering out", sum(!keep), "low-expressed genes\n")
  cat("keeping", sum(keep), "expressed genes\n")
  pgx
}


## ----------------------------------------------------------------------
## -------------------------- end of file -------------------------------
## ----------------------------------------------------------------------<|MERGE_RESOLUTION|>--- conflicted
+++ resolved
@@ -137,37 +137,28 @@
 #' @return List. PGX object containing input data and parameters.
 #'
 #' @export
-<<<<<<< HEAD
-pgx.createPGX <- function(counts,
-                          samples,
-                          contrasts,
+pgx.createPGX <- function(counts, 
+                          samples, 
+                          contrasts, 
                           organism = "Human",
                           name = "Data set",
                           datatype = "unknown",
                           creator = "unknown",
                           description = "No description provided.",
-=======
-pgx.createPGX <- function(counts, samples, contrasts,
->>>>>>> 50403b76
-                          X = NULL, ## genes,
-                          is.logx = NULL,
+                          X = NULL, 
+                          is.logx = NULL, 
                           batch.correct = TRUE,
-                          auto.scale = TRUE,
-                          filter.genes = TRUE,
+                          auto.scale = TRUE, 
+                          filter.genes = TRUE, 
                           prune.samples = FALSE,
-                          only.known = TRUE,
-                          only.hugo = TRUE,
+                          only.known = TRUE, 
+                          only.hugo = TRUE, 
                           convert.hugo = TRUE,
-                          do.cluster = TRUE,
-                          cluster.contrasts = FALSE,
+                          do.cluster = TRUE, 
+                          cluster.contrasts = FALSE, 
                           do.clustergenes = TRUE,
-<<<<<<< HEAD
-                          only.proteincoding = TRUE) {
-
-=======
                           only.proteincoding = TRUE,
                           normalize = TRUE) {
->>>>>>> 50403b76
   if (!is.null(X) && !all(dim(counts) == dim(X))) {
     stop("dimension of counts and X do not match\n")
   }
@@ -245,26 +236,7 @@
     message("[createPGX] WARNING: Imputing missing values using ", impute.method)
     counts <- counts.imputeMissing(counts, method = impute.method)
   }
-  table(is.na(counts))
-
-<<<<<<< HEAD
-  ## check for infinite or very-very large values
-  mean.median <- mean(apply(counts, 2, median, na.rm = TRUE))
-  ## Dealing with datasets with too many 0
-  if (mean.median == 0) {
-    mean.median <- 1
-  }
-
-  is.inf.count <- (counts > 1e6 * mean.median) | is.infinite(counts)
-  if (any(is.inf.count)) {
-    sel.inf <- which(is.inf.count)
-    message(paste("[createPGX] WARNING: clipping", length(sel.inf), "infinite values"))
-    counts[sel.inf] <- Inf ## set to Inf Next step will clip
-    counts[is.infinite(counts) & sign(counts) < 0] <- 0
-    max.counts <- max(counts[!is.infinite(counts) & !is.na(counts)], na.rm = TRUE)
-    counts[is.infinite(counts) & sign(counts) > 0] <- max.counts
-  }
-=======
+
   ## -------------------------------------------------------------------
   ## Check bad samples (in total counts, after imputation)
   ## -------------------------------------------------------------------
@@ -272,27 +244,14 @@
   ## remove samples from counts matrix with extreme (1000x more or
   ## 1000x less) total counts (than median).
   counts <- counts.removeOutliers(counts)
->>>>>>> 50403b76
 
   ## -------------------------------------------------------------------
   ## Auto-scaling (scale down huge values, often in proteomics)
   ## -------------------------------------------------------------------
-<<<<<<< HEAD
-  ## remove samples with 1000x more or 1000x less total counts (than median)
-  totcounts <- colSums(counts, na.rm = TRUE)
-  mx <- median(log10(totcounts))
-  ex <- (log10(totcounts) - mx)
-  sel <- which(abs(ex) > 3 | totcounts < 1) ## allowed: 0.001x - 1000x
-  if (length(sel)) {
-    message("[createPGX] *WARNING* bad samples. Removing samples: ", paste(sel, collapse = " "))
-    counts <- counts[, -sel, drop = FALSE]
-  }
-=======
   res <- counts.autoScaling(counts)
   counts <- res$counts
   counts_multiplier <- res$counts_multiplier
   remove(res)
->>>>>>> 50403b76
 
   ## -------------------------------------------------------------------
   ## conform all matrices (after filtering)
@@ -312,75 +271,6 @@
   message("[createPGX] final: dim(contrasts) = ", paste(dim(contrasts), collapse = "x"))
 
   ## -------------------------------------------------------------------
-  ## Cleanup rownames
-  ## -------------------------------------------------------------------
-<<<<<<< HEAD
-  message("[createPGX] scaling counts...")
-  counts_multiplier <- 1
-  totcounts <- Matrix::colSums(counts, na.rm = TRUE)
-
-  if (auto.scale) {
-    ## If the difference in total counts is too large, we need to
-    ## euqalize them because the thresholds can become strange. Here
-    ## we decide if normalizing is necessary (WARNING changes total
-    ## counts!!!)
-    totratio <- log10(max(1 + totcounts, na.rm = TRUE) / min(1 + totcounts, na.rm = TRUE))
-    totratio
-      if (totratio > 6) {
-      cat("[createPGX:autoscale] WARNING: too large differences in total counts. forcing normalization.")
-      meancounts <- exp(mean(log(1 + totcounts)))
-      meancounts
-      counts <- t(t(counts) / totcounts) * meancounts
-    }
-
-    ## Check if too big (more than billion reads). This is important
-    ## for some proteomics intensity signals that are in billions of
-    ## units.
-    mean.counts <- mean(Matrix::colSums(counts, na.rm = TRUE))
-    is.toobig <- log10(mean.counts) > 9
-    if (is.toobig) {
-      ## scale to about 10 million reads
-      #
-      cat("[createPGX:autoscale] WARNING: too large total counts. Scaling down to 10e6 reads.\n")
-      unit <- 10**(round(log10(mean.counts)) - 7)
-      counts <- counts / unit
-      counts_multiplier <- unit
-    }
-    cat("[createPGX:autoscale] count_multiplier= ", counts_multiplier, "\n")
-=======
-
-  ## convert probe-IDs to gene symbol (do not translate yet to HUGO)
-  message("[createPGX] converting probes to symbol...")
-  symbol <- probe2symbol(rownames(counts), type = NULL) ## auto-convert function
-  mean(rownames(counts) == symbol, na.rm = TRUE)
-  if (mean(rownames(counts) == symbol, na.rm = TRUE) > 0.5) { ## why??
-    symbol <- rownames(counts) ## probably already symbol. revert to original
-  }
-  jj <- which(!is.na(symbol) & symbol != "")
-  counts <- as.matrix(counts[jj, ])
-  rownames(counts) <- symbol[jj]
-  if (!is.null(X)) {
-    X <- X[jj, ]
-    rownames(X) <- rownames(counts)
-  }
-
-  ## convert alias to official HUGO
-  if (convert.hugo) {
-    message("[createPGX] converting to HUGO symbols...")
-    ## take only first gene as rowname, retain others as alias
-    gene1 <- sapply(rownames(counts), function(s) strsplit(s, split = "[;,\\|]")[[1]][1])
-    rownames(counts) <- alias2hugo(gene1) ## convert to latest HUGO
-  } else {
-    message("[createPGX] skip conversion to HUGO symbols")
->>>>>>> 50403b76
-  }
-
-  ## collapse multiple row for genes by summing up counts
-  counts <- counts.mergeDuplicateFeatures(counts)
-
-  ## -------------------------------------------------------------------
-<<<<<<< HEAD
-=======
   ## COMPUTE LOG NORMALIZE EXPRESSION (if not given)
   ## -------------------------------------------------------------------
   if (is.null(X)) {
@@ -399,7 +289,6 @@
   }
 
   ## -------------------------------------------------------------------
->>>>>>> 50403b76
   ## create pgx object
   ## -------------------------------------------------------------------
   message("[createPGX] creating pgx object...")
@@ -409,13 +298,14 @@
     organism = organism,
     version = packageVersion("playbase"),
     date = format(Sys.time(), "%Y-%m-%d %H:%M:%S"),
+    creator = creator,
     datatype = datatype,
     description = description,
     samples = data.frame(samples, check.names = FALSE),
     counts = as.matrix(counts),
     contrasts = contrasts,
     X = X,
-    total_counts = totcounts, # input normalized log-expression (can be NULL)
+    total_counts = Matrix::colSums(counts, na.rm = TRUE), # input normalized log-expression (can be NULL)
     counts_multiplier = counts_multiplier
   )
 
@@ -423,14 +313,12 @@
   ## create gene annotation table
   ## -------------------------------------------------------------------
   message("[createPGX] annotating genes...")
-
-<<<<<<< HEAD
   pgx <- pgx.gene_table(pgx, organism = organism)
 
   ## -------------------------------------------------------------------
   ## convert probe-IDs to gene symbol and aggregate duplicates
   ## -------------------------------------------------------------------
-   if (convert.hugo) {
+  if (convert.hugo) {
     message("[createPGX] converting probes to symbol...")
     symbol <- pgx$genes[rownames(pgx$counts), "symbol"] 
     mapped_symbols <- !is.na(symbol) & symbol != ""
@@ -453,21 +341,6 @@
         # And then take log2 again.
         pgx$X <- log2(rowsum(2**pgx$X, selected_symbols))
     }
-=======
-  totcounts <- colSums(counts, na.rm = TRUE)
-  pgx$total_counts <- totcounts
-  pgx$counts_multiplier <- counts_multiplier
-
-  ## -------------------------------------------------------------------
-  ## Filter out not-expressed
-  ## -------------------------------------------------------------------
-  if (filter.genes) {
-    ## There is second filter in the statistics computation. This
-    ## first filter is primarily to reduce the counts table.
-    message("[createPGX] filtering out not-expressed genes (zero counts)...")
-    pgx <- pgx.filterZeroCounts(pgx)
-  }
->>>>>>> 50403b76
 
     # Collapse feature as a comma-separated elements
     # if multiple rows match to the same gene, then collapse them
@@ -486,7 +359,6 @@
   }
 
   ## -------------------------------------------------------------------
-<<<<<<< HEAD
   ## Filter out not-expressed
   ## -------------------------------------------------------------------
   if (filter.genes) {
@@ -503,8 +375,6 @@
   }
 
   ## -------------------------------------------------------------------
-=======
->>>>>>> 50403b76
   ## Filter genes?
   ## -------------------------------------------------------------------
 
