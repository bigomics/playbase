##
## This file is part of the Omics Playground project.
## Copyright (c) 2018-2023 BigOmics Analytics SA. All rights reserved.
##

#' Create a pgx object
#'
#' This function creates a pgx object from files, which is the core object in the
#' OmicsPlayground. It then runs the specified differential expression methods.
#'
#' @param counts.file Path to counts data file. Rows are genes, columns are samples.
#' @param samples.file Path to samples data file. Rows are samples, columns are sample info.
#' @param contrasts.file (optional) Path to contrasts file. Rows and columns define contrasts.
#' @param gxmethods a string with the gene-level methods to use. The default value is \code{"trend.limma,edger.qlf,deseq2.wald"}
#' @param gsetmethods a string with the gene-set methods to use. The default value is \code{"fisher,gsva,fgsea"}
#' @param extra a string with the extra modules to use. The default value is \code{"meta.go,deconv,infer,drugs,wordcloud"}
#'
#' @return list. represents a pgx object. It contains the data and analysis results.
#' @examples
#' \dontrun{
#'
#' library(playbase)
#' counts <- system.file("extdata", "counts.csv", package = "playbase")
#' contrasts <- system.file("extdata", "contrasts.csv", package = "playbase")
#' samples <- system.file("extdata", "samples.csv", package = "playbase")
#'
#' mypgx <- pgx.createFromFiles(counts, samples, contrasts)
#' }
#' @export
pgx.createFromFiles <- function(counts.file,
                                samples.file,
                                contrasts.file = NULL,
                                gxmethods = "trend.limma,edger.qlf,deseq2.wald",
                                gsetmethods = "fisher,gsva,fgsea",
                                extra = "meta.go,deconv,infer,drugs,wordcloud",
                                pgx.dir = "./data",
                                libx.dir = "./libx") {
  ## read counts table (allow dup rownames)
  counts <- read.as_matrix(counts.file)

  ## compile sample table
  samples <- read.as_matrix(samples.file)
  samples <- data.frame(samples, check.names = FALSE)

  ## parse requested phenotypes
  if (!is.null(contrasts.file) && file.exists(contrasts.file)) {
    message("reading contrasts file ", contrasts.file)
    contrasts <- read.as_matrix(contrasts.file)
  } else {
    ## take first (not-dotted) column in samples as phenotype vector
    group.col <- head(grep("group|condition", colnames(samples), ignore.case = TRUE), 1)
    if (length(group.col) == 0) {
      group.col <- head(grep("^.*", colnames(samples), invert = TRUE), 1)
    }
    if (length(group.col) == 0) {
      group.col <- colnames(samples)[1]
    }
    Y <- samples[, group.col, drop = FALSE]
    ## automatically guess contrasts
    contr <- pgx.makeAutoContrasts(Y, mingrp = 3, slen = 20, ref = NA)
    contrasts <- contrastAsLabels(contr$exp.matrix)
  }

  ## other params
  gx.methods <- strsplit(gxmethods, split = ",")[[1]]
  gset.methods <- strsplit(gsetmethods, split = ",")[[1]]
  extra.methods <- strsplit(extra, split = ",")[[1]]

  ## create initial PGX object
  pgx <- pgx.createPGX(
    counts,
    samples = samples,
    contrasts = contrasts,
    X = NULL,
    is.logx = NULL,
    dotimeseries = FALSE,
    batch.correct.method = "no_batch_correct",
    batch.pars = "<autodetect>",
    auto.scale = TRUE,
    filter.genes = TRUE,
    prune.samples = FALSE,
    only.known = TRUE,
    average.duplicated = FALSE,
    only.hugo = TRUE,
    convert.hugo = TRUE,
    only.proteincoding = TRUE,
    max.genesets = 10000
  )

  ## start computing PGX object
  pgx <- pgx.computePGX(
    pgx,
    max.genes = 40000,
    gx.methods = gx.methods,
    gset.methods = gset.methods,
    extra.methods = extra.methods,
    cluster.contrasts = FALSE,
    do.clustergenes = TRUE,
    do.clustergenesets = TRUE,
    do.cluster = TRUE,
    use.design = FALSE,
    prune.samples = TRUE,
    pgx.dir = pgx.dir,
    libx.dir = libx.dir,
    progress = NULL
  )

  ## save
  pgx
}

#' Create a PGX object
#' This function creates a pgx object, which is the core object in the
#' OmicsPlayground.
#' @param counts Matrix of count data with genes as rows and samples as columns.
#' @param samples Data frame containing sample information.
#' @param organism Default "Human", it indicates the species used
#' for the gene annotation table and the probe to symbol conversion.
#' @param contrasts Data frame defining sample contrasts.
#' @param X (Optional) Matrix of normalized expression data. If NULL, will be calculated from counts.
#' @param is.logx Logical indicating if count matrix is already log-transformed. If NULL, guessed automatically.
#' @param dotimeseries Logical indicating if timeseries analysis has been activated by the user at upload
#' @param batch.correct.method BC method. Default is "no_batch_correct" (meaning no batch correction).
#' @param batch.pars BC variable. Default "autodetect" as per QC/BC tab in upload.
#' @param auto.scale Logical indicating whether to automatically scale/center genes. Default is TRUE.
#' @param filter.genes Logical indicating whether to filter lowly expressed genes. Default is TRUE.
#' @param prune.samples Logical indicating whether to remove samples without contrasts. Default is FALSE.
#' @param only.known Logical indicating whether to keep only known genes. Default is TRUE.
#' @param average.duplicated Logical whether average duplicated features (if any). Default FALSE (thus keep all by making unique).
#' @param only.hugo Logical indicating whether to convert symbols to HUGO names. Default is TRUE.
#' @param convert.hugo Logical indicating whether to convert symbols to HUGO names. Default is TRUE.
#' @param only.proteincoding Logical indicating whether to keep only protein-coding genes. Default is TRUE.
#' @param custom.geneset Custom gene sets to test, as a named list with gmt and info elements.
#' @param max.genesets Maximum number of gene sets to test. Default is 5000.
#'
#' @details
#' pgx.createPGX creates a pgx object with the following slots:
#'
#' - `name`: Name of the dataset
#' - `organism`: Organism for the dataset
#' - `version`: Dataset version
#' - `date`: Date the dataset was created
#' - `creator`: Creator of the dataset
#' - `datatype`: Type of data (e.g. RNA-seq, microarray)
#' - `description`: Description of the dataset
#' - `samples`: Sample metadata
#' - `counts`: Raw count matrix
#' - `contrasts`: Contrast matrix
#' - `X`: Normalized expression matrix
#' - `total_counts`: Total counts per sample
#' - `counts_multiplier`: Counts multiplier for each sample
#' - `genes`: Gene annotation data.frame (initially NULL)
#' - `all_genes`: Full list of genes
#' - `probe_type`: Probe type according to biomaRt classification(e.g. ensemble_id)
#' - `GMT`: Gene set matrix
#' @import data.table
#' @return List. PGX object containing input data and parameters.
#'
#' @export
pgx.createPGX <- function(counts,
                          samples,
                          contrasts,
                          organism,
                          custom.geneset = NULL,
                          annot_table = NULL,
                          max.genesets = 5000,
                          name = "Data set",
                          datatype = "RNA-seq",
                          azimuth_ref = "pbmcref",
                          probe_type = NULL,
                          creator = "unknown",
                          description = "No description provided.",
                          X = NULL,
                          norm_method = "CPM",
                          is.logx = NULL,
                          dotimeseries = FALSE,
                          batch.correct.method = "no_batch_correct", ## new
                          batch.pars = "<autodetect>", ## new
                          auto.scale = TRUE,
                          filter.genes = TRUE,
                          exclude.genes = NULL,
                          prune.samples = FALSE,
                          only.known = TRUE,
                          average.duplicated = FALSE,
                          only.hugo = TRUE, ## DEPRECATED
                          convert.hugo = FALSE,
                          only.proteincoding = TRUE,
                          remove.xxl = TRUE, ## DEPRECATED
                          remove.outliers = TRUE, ## DEPRECATED
                          add.gmt = TRUE,
                          settings = list(),
                          sc_compute_settings = list()) {

  message("[pgx.createPGX]===========================================")
  message("[pgx.createPGX]=========== pgx.createPGX =================")
  message("[pgx.createPGX]===========================================")
  message("\n")
  message("[pgx.createPGX] datatype = ", datatype, "\n")

  if (is.null(counts)) stop("[pgx.createPGX] FATAL: counts must be provided")
  if (is.null(samples)) stop("[pgx.createPGX] FATAL: samples must be provided")
  if (is.null(organism)) stop("[pgx.createPGX] FATAL: organism must be provided")

  message("[pgx.createPGX] dim.counts: ", dim(counts)[1], " x ", dim(counts)[2])
  message("[pgx.createPGX] class.counts: ", class(counts))
  message("[pgx.createPGX] counts has ", sum(is.na(counts)), " missing values")

  ndup <- sum(duplicated(rownames(counts)))
  if (ndup > 0) {
    if (average.duplicated) {
      message("[pgx.createPGX] ", ndup, " duplicated feature(s) detected. Averaging....")
      counts <- playbase::counts.mergeDuplicateFeatures(counts, is.counts = TRUE)
      if (!is.null(X)) X <- playbase::counts.mergeDuplicateFeatures(X, is.counts = FALSE)
    } else {
      message("[pgx.createPGX] ", ndup, " duplicated feature(s) detected. Making unique to keep all...")
      rownames(counts) <- playbase::make_unique(rownames(counts))
      if (!is.null(X)) rownames(X) <- playbase::make_unique(rownames(X))
      if (!is.null(annot_table)) rownames(annot_table) <- rownames(counts)
    }
  }

  if (datatype == "scRNA-seq") {
    pgx <- pgx.createSingleCellPGX(
      counts = counts,
      samples = samples,
      contrasts = contrasts,
      organism = organism,
      azimuth_ref = azimuth_ref,
      batch = NULL,
      sc_compute_settings = sc_compute_settings
    )
    return(pgx)
  }

  if (is.null(X)) {
    min.nz <- min(counts[counts > 0], na.rm = TRUE)
    prior <- ifelse(grepl("CPM|TMM|TPM", norm_method), 1, min.nz)
    message("[pgx.createPGX] creating X as log2(counts+p) with p = ", prior)
    X <- log2(counts + prior)
  }

  if (!is.null(annot_table)) {
    message("[pgx.createPGX] dim(annot_table) = ", nrow(annot_table), " x ", ncol(annot_table))
    ndiff <- sum(rownames(annot_table) != rownames(counts))
    message("[pgx.createPGX] WARNING: annot_table has ", ndiff, " different rownames as counts")
    ndups <- sum(duplicated(rownames(annot_table)))
    message("[pgx.createPGX] annot_table has ", ndups, " duplicated rows")
    if (nrow(annot_table) != nrow(counts)) {
      message("[pgx.createPGX] WARNING: annot_table has different nrows. forcing dimensions.")
      ii <- match(rownames(counts), rownames(annot_table))
      annot_table <- annot_table[ii, ]
      rownames(annot_table) <- rownames(counts)
    }
  }

  if (sum(is.na(X)) > 0) {
    message("[pgx.createPGX] X has ", sum(is.na(X)), " missing values")
  }

  if (!is.null(X) && !all(dim(counts) == dim(X))) {
    stop("[pgx.createPGX] dimension of counts and X do not match\n")
  }

  if (!all(rownames(counts) == rownames(X))) {
    stop("rownames of counts and X do not match\n")
  }

  if (datatype == "multi-omics") {
    has.colons <- mean(grepl("[:]", rownames(counts)), na.rm = TRUE) > 0.9
    if (!has.colons) stop("[pgx.createPGX] FATAL: features must have multi-omics prefix\n")
  }

  ## -------------------------------------------------------------------
  ## clean up input files
  ## -------------------------------------------------------------------
  samples <- as.data.frame(samples, drop = FALSE)
  counts <- as.matrix(counts)
  X <- as.matrix(X)
  if (is.null(contrasts)) contrasts <- samples[, 0]

  ## convert old-style contrast matrix to sample-wise labeled contrasts
  contrasts <- contrasts.convertToLabelMatrix(contrasts, samples)
  contrasts <- fixContrastMatrix(contrasts)

  ## ---------------------------------------------------------------------
  ## Time series conducted if user checked the box during upload
  ## ---------------------------------------------------------------------
  if (dotimeseries) contrasts <- contrasts.addTimeInteraction(contrasts, samples)
  
  ## -------------------------------------------------------------------
  ## Auto-scaling (scale down huge values, often in proteomics)
  ## -------------------------------------------------------------------
  # res <- counts.autoScaling(counts)
  # counts <- res$counts
  # counts_multiplier <- res$counts_multiplier
  counts_multiplier <- Inf
  # remove(res)

  ## -------------------------------------------------------------------
  ## conform all matrices
  ## -------------------------------------------------------------------
  message("[createPGX] conforming matrices...")

  ## prune unused samples
  contrasts[contrasts %in% c("", " ", "NA")] <- NA
  used.samples <- names(which(rowSums(!is.na(contrasts)) > 0))
  if (prune.samples && length(used.samples) < ncol(counts)) {
    counts <- counts[, used.samples, drop = FALSE]
    samples <- samples[used.samples, , drop = FALSE]
    contrasts <- contrasts[used.samples, , drop = FALSE] ## sample-based!!!
  }

  ## align samples
  kk <- intersect(colnames(counts), rownames(samples))
  kk <- intersect(kk, colnames(X))
  counts <- counts[, kk, drop = FALSE]
  X <- X[, kk, drop = FALSE]
  samples <- samples[kk, , drop = FALSE]
  samples <- utils::type.convert(samples, as.is = TRUE) ## automatic type conversion
  if (all(kk %in% rownames(contrasts))) {
    contrasts <- contrasts[kk, , drop = FALSE]
  }

  ## sanity checks
  if (ncol(X) == 0) {
    info("[createPGX] FATAL. ncol(X) == 0")
    return(NULL)
  }

  ## -------------------------------------------------------------------
  ## Special case for PTM phospho-proteomics.
  ## -------------------------------------------------------------------
  is.phospho <- annotate_phospho_residue(rownames(counts), detect.only = TRUE)
  if (datatype == "proteomics" && is.phospho) {
    info("[createPGX] annotating rownames with phospho residue...")
    newnames <- annotate_phospho_residue(rownames(counts))
    newnames <- make_unique(newnames)
    rownames(counts) <- newnames
    rownames(X) <- newnames
    if (!is.null(annot_table)) {
      rownames(annot_table) <- newnames
      pos.col <- grep("site|position|phosho", colnames(annot_table), ignore.case = TRUE)
      phosphosite <- sub(".*_|[.].*", "", newnames)
      if (length(pos.col)) {
        i <- pos.col[1]
        annot_table[, i] <- phosphosite
      } else {
        annot_table$site_position <- phosphosite
      }
    }
  }

  ## -------------------------------------------------------------------
  ## create pgx object
  ## -------------------------------------------------------------------
  message("[createPGX] creating pgx object...")

  ## remove special characters from description (other columns too??)
  description <- gsub("[\"\']", " ", description) ## remove quotes (important!!)
  description <- gsub("[\n]", ". ", description) ## replace newline
  description <- trimws(gsub("[ ]+", " ", description)) ## remove ws

  ## add to setting info
  settings$filter.genes <- filter.genes
  settings$exclude.genes <- exclude.genes
  settings$only.known <- only.known
  settings$only.proteincoding <- only.proteincoding
  settings$convert.hugo <- convert.hugo
  settings$custom.geneset <- !is.null(custom.geneset)

  ## add versions info
  versions <- list()
  versions$playbase_version <- packageVersion("playbase")
  versions$playdata_version <- packageVersion("playdata")

  pgx <- list(
    name = name,
    organism = organism,
    version = packageVersion("playbase"), # useless, just keep for back compatibility
    date = format(Sys.time(), "%Y-%m-%d %H:%M:%S"),
    creator = creator,
    datatype = datatype,
    description = description,
    samples = data.frame(samples, check.names = FALSE),
    counts = as.matrix(counts),
    contrasts = contrasts,
    X = X,
    norm_method = norm_method,
    total_counts = Matrix::colSums(counts, na.rm = TRUE),
    counts_multiplier = counts_multiplier,
    settings = settings,
    versions = versions,
    sc_compute_settings = sc_compute_settings
  )

  ## -------------------------------------------------------------------
  ## create gene annotation table
  ## -------------------------------------------------------------------
  pgx$genes <- NULL
  pgx$probe_type <- probe_type

  message("[createPGX] annotating genes")
  pgx$genes <- getProbeAnnotation(
    organism = pgx$organism,
    probes = rownames(pgx$counts),
    datatype = pgx$datatype,
    probetype = pgx$probe_type,
    annot_table = annot_table
  )

  if (is.null(pgx$genes)) stop("[pgx.createPGX] FATAL: Could not build gene annotation")

  if (!"symbol" %in% colnames(pgx$genes) && "gene_name" %in% colnames(pgx$genes)) {
    dbg("[pgx.createPGX] WARNING! no symbol column. copying deprecated gene_name column as symbol")
    pgx$genes$symbol <- pgx$genes$gene_name
  }

  if (all(is.na(pgx$genes$symbol))) {
    dbg("[pgx.createPGX] WARNING! all symbol NA. copying rownames as symbol")
    pgx$genes$symbol <- gsub(".*:|[.].*", "", rownames(pgx$genes))
  }

  ## -------------------------------------------------------------------
  ## Filter out not-expressed
  ## -------------------------------------------------------------------
  if (filter.genes) {
    nexpr <- sum(rowSums(pgx$counts, na.rm = TRUE) == 0)
    message("[pgx.createPGX] Filtering out ", nexpr, " not-expressed genes...")
    pgx <- pgx.filterZeroCounts(pgx)
    ii <- match(rownames(pgx$counts), rownames(pgx$genes))
    pgx$genes <- pgx$genes[ii, , drop = FALSE]
  }

  ## -------------------------------------------------------------------
  ## Filter genes
  ## -------------------------------------------------------------------
  do.filter <- (only.known || only.proteincoding || !is.null(exclude.genes))
  if (do.filter) {
    if (only.known) {
      message("[pgx.createPGX] Removing genes without symbol...")
      no.symbol <- (is.na(pgx$genes$symbol) | pgx$genes$symbol %in% c("", "-"))
      pgx$genes <- pgx$genes[which(!no.symbol), ]
    }

    if (only.proteincoding) {
      message("[pgx.createPGX] Removing Rik/ORF/LOC genes...")
      is.unknown <- grepl("^rik|^loc|^orf", tolower(pgx$genes$symbol))
      is.unknown <- is.unknown & !is.na(pgx$genes$symbol)
      pgx$genes <- pgx$genes[which(!is.unknown), ]
    }

    if (!is.null(exclude.genes)) {
      message("[pgx.createPGX] excluding genes: ", exclude.genes)
      exstr <- strsplit(tolower(exclude.genes), split = "[ ,]")[[1]]
      exexpr <- paste(c(paste0("^", exstr), paste0(exstr, "$")), collapse = "|")
      exgene <- grepl(exexpr, tolower(pgx$genes$symbol))
      if (sum(exgene)) {
        pgx$genes <- pgx$genes[which(!exgene), ]
      }
    }

    ## conform
    pgx$counts <- pgx$counts[rownames(pgx$genes), , drop = FALSE]
    pgx$X <- pgx$X[rownames(pgx$genes), , drop = FALSE]
  }

  ## -------------------------------------------------------------------
  ## collapse probe-IDs to gene symbol and aggregate duplicates
  ## -------------------------------------------------------------------
  ## if feature/rownames are not symbol, we paste symbol to row name.
  pp <- sub("^[a-zA-Z]+:", "", rownames(pgx$genes))
  mean_feature_is_symbol <- mean(pp == pgx$genes$symbol, na.rm = TRUE)

  ## NOTE: this was old chunk to convert rownames to HUGO gene
  ## symbol. It now serves to append symbol to rownames/feature names.
  if (convert.hugo && mean_feature_is_symbol < 0.10) {
    symbol <- pgx$genes$symbol
    symbol[is.na(symbol)] <- ""
    feature_is_symbol <- (sub("^[a-zA-Z]+:", "", rownames(pgx$genes)) == symbol)

    new.names <- combine_feature_names(pgx$genes, target = c("rownames", "_", "symbol"))
    new.names <- ifelse(feature_is_symbol, rownames(pgx$genes), new.names)
    new.names <- make_unique(new.names)

    rownames(pgx$genes) <- new.names
    pgx$genes$gene_name <- new.names ## gene_name should also be renamed??
    pgx$genes$feature <- new.names ## feature should also be renamed??
    rownames(pgx$counts) <- new.names
    rownames(pgx$X) <- new.names
  }

  ## -------------------------------------------------------------------
  ## Infer cell cycle/gender here (before any batchcorrection)
  ## -------------------------------------------------------------------
  info("[createPGX] infer cell cycle")
  pgx <- compute_cellcycle_gender(pgx, pgx$counts)

  ## -------------------------------------------------------------------
  ## Add GMT
  ## -------------------------------------------------------------------
  ## If no organism, no custom annotation table and no custom geneset,
  ## then create empty GMT
  unknown.organism <- (pgx$organism %in% c("No organism", "custom", "unkown"))
  unknown.datatype <- (pgx$datatype %in% c("custom", "unkown"))
  no3 <- unknown.organism && is.null(annot_table) && is.null(custom.geneset)
  if (no3 || unknown.datatype || !add.gmt) {
    message("[pgx.createPGX] WARNING: empty GMT matrix. No gene sets. ")
    pgx$GMT <- Matrix::Matrix(0, nrow = 0, ncol = 0, sparse = TRUE)
  } else {
    pgx <- pgx.add_GMT(pgx = pgx, custom.geneset = custom.geneset, max.genesets = max.genesets)
  }

  ## --------------------------------
  ## rm NA contrasts
  ## --------------------------------
  if (ncol(pgx$samples) > 1) {
    pgx$samples <- pgx$samples[, colMeans(is.na(pgx$samples)) < 1, drop = FALSE]
  }

  ## -------------------------------------------------------------------
  ## Batch correction if user-selected
  ## -------------------------------------------------------------------
  if (batch.correct.method != "no_batch_correct" && nrow(pgx$samples) > 2) {
    batch <- NULL
    mm <- batch.correct.method[1]
    if (length(batch.pars) == 0) batch.pars <- "<autodetect>"
    X <- pgx$X
    samples <- pgx$samples
    contrasts <- pgx$contrasts

    message("[pgx.createPGX] batch.correct.method=", batch.correct.method)
    message("[pgx.createPGX] batch.pars=", batch.pars)

    pars <- playbase::get_model_parameters(X, samples, pheno = NULL, contrasts)
    if (any(grepl("<autodetect>", batch.pars))) batch.pars <- pars$batch.pars
    if (any(grepl("<none>", batch.pars))) batch.pars <- ""
    batch.pars <- intersect(batch.pars, colnames(samples))
    if (length(batch.pars)) batch <- samples[, batch.pars, drop = FALSE]
    pheno <- pars$pheno

    message("[pgx.createPGX] Batch correction using ", mm)
    if (sum(is.na(X)) == 0) {
      xlist <- playbase::runBatchCorrectionMethods(X, batch, pheno, methods = mm, ntop = Inf)
      cX <- xlist[[mm]]
    } else {
      impX <- playbase::imputeMissing(X, method = "SVD2")
      xlist <- playbase::runBatchCorrectionMethods(impX, batch, pheno, methods = mm, ntop = Inf)
      cX <- xlist[[mm]]
      jj <- which(is.na(X), arr.ind = TRUE)
      cX[jj] <- NA ## Batch corrected X; original NAs restored
    }

    ## Compute correctedCounts from corrected X.
    counts <- pgx$counts ## same as the one originally uploaded by user.
    jj <- which(rownames(counts) %in% rownames(cX))
    kk <- which(colnames(counts) %in% colnames(cX))
    counts <- counts[jj, kk]
    tc.counts <- colSums(counts, na.rm = TRUE)

    prior <- 0
    if (min(counts, na.rm = TRUE) == 0 || any(is.na(counts))) {
      prior <- min(counts[counts > 0], na.rm = TRUE)
    }
    if (grepl("CPM|TMM", norm_method)) prior <- 1
    rc.counts <- pmax(2**cX - prior, 0) # recomputed counts
    tc.rc.counts <- colSums(rc.counts, na.rm = TRUE)

    ## Put back to original total counts.
    corrected.counts <- t(t(rc.counts) / tc.rc.counts * tc.counts)

    ## Restore original NAs in correctedCounts.
    jj <- which(is.na(counts), arr.ind = TRUE)
    if (any(jj)) corrected.counts[jj] <- NA

    message("[pgx.createPGX] Batch correction completed\n")

    pgx$X <- cX
    pgx$counts <- corrected.counts

    rm(xlist, cX, counts, corrected.counts)
  }

  rm(counts, X, samples, contrasts)

  message("\n\n")
  message("[pgx.createPGX]======================================")
  message("[pgx.createPGX]======== pgx.createPGX: DONE! ========")
  message("[pgx.createPGX]======================================")
  message("\n\n")

  return(pgx)
}


#' @title Compute PGX
#' @description Main function to populate pgx with results. The function computes the analysis on a pgx object
#'
#' @param pgx A pgx object containing the input data
#' @param max.genes Maximum number of genes to test. Default is 19999.
#' @param gx.methods Methods for differential expression analysis at the gene level. Default is c("ttest.welch", "trend.limma", "edger.qlf").
#' @param gset.methods Methods for differential analysis at the gene set level. Default is c("fisher", "gsva", "fgsea").
#' @param do.cluster Logical indicating whether to run sample clustering. Default is TRUE.
#' @param do.clustergenesets Logical indicating whether to cluster gene sets.
#' @param do.clustergenes Logical indicating whether to cluster genes. Default is TRUE.
#' @param use.design Whether to use model design matrix for testing. Default is FALSE.
#' @param prune.samples Whether to remove samples without valid contrasts. Default is TRUE.
#' @param time Whether perform time series analysis or not. Default FALSE
#' @param extra.methods Additional analysis methods to run. Default is c("meta.go", "infer", "deconv", "drugs", "wordcloud", "wgcna")[c(1, 2)].
#' @param libx.dir Directory containing custom analysis modules.
#' @param progress A progress object for tracking status.
#'
#' @details
#' The slots created by pgx.computePGX are the following:
#'
#' - `tsne2d`: 2D tSNE coordinates matrix
#' - `tsne3d`: 3D tSNE coordinates matrix
#' - `cluster`: List containing sample clustering results
#' - `cluster.genes`: List containing gene clustering results
#' - `model.parameters`: Model parameters from normalization
#' - `timings`: Matrix of timings for computations
#' - `gx.meta`: Gene metadata data.frame
#' - `gset.meta`: Gene set metadata data.frame
#' - `gsetX`: Gene set scores matrix
#' - `cluster.gsets`: List of gene set clustering results
#' - `meta.go`: GO graph and metadata
#'
#' @return An updated pgx object containing analysis results.
#'
#' @export
pgx.computePGX <- function(pgx,
                           max.genes = 19999,
                           gx.methods = c("trend.limma", "edger.qlf", "deseq2.wald"),
                           gset.methods = c("fisher", "gsva", "fgsea"),
                           custom.geneset = list(gmt = NULL, info = NULL),
                           custom_fc = NULL,
                           do.cluster = TRUE,
                           cluster.contrasts = FALSE,
                           do.clustergenesets = TRUE,
                           do.clustergenes = TRUE,
                           use.design = FALSE,
                           prune.samples = TRUE,
                           extra.methods = c(
                             "meta.go", "infer", "deconv", "drugs",
                             "connectivity", "wordcloud", "wgcna",
                             "mofa"
                           )[c(1, 2)],
                           pgx.dir = NULL,
                           libx.dir = NULL,
                           progress = NULL,
                           user_input_dir = getwd()) {

  message("[pgx.computePGX]===========================================")
  message("[pgx.computePGX]========== pgx.computePGX =================")
  message("[pgx.computePGX]===========================================")
  message("\n")
  message("[pgx.computePGX] Starting pgx.computePGX")
  message("\n")

  if (!"contrasts" %in% names(pgx)) {
    stop("[pgx.computePGX] FATAL:: no contrasts in object")
  }

  if (!all(grepl("_vs_", colnames(pgx$contrasts)))) {
    stop("[pgx.computePGX] FATAL:: all contrast names must include _vs_")
  }

  ## -----------------------------------------------------------------------------
  ## Time series: check methods
  ## -----------------------------------------------------------------------------
  timeseries <- any(grepl("IA:*", colnames(pgx$contrasts)))
  if (timeseries) {
    ts.mm <- c("trend.limma", "deseq2.lrt", "deseq2.wald", "edger.lrt", "edger.qlf")
    cm <- intersect(gx.methods, ts.mm)
    if (length(cm) == 0) {
      message(
        "[pgx.computePGX] For time series analysis, gx.methods must be among ",
        paste0(ts.mm, collapse = "; "), " Skipping time series analysis."
      )
      hh <- grep("IA:*", colnames(pgx$contrasts))
      pgx$contrasts <- pgx$contrasts[, -hh, drop = FALSE]
    } else {
      gx.methods <- cm
    }
  }

  contr.matrix <- contrasts.convertToLabelMatrix(pgx$contrasts, pgx$samples)
  contr.matrix <- makeContrastsFromLabelMatrix(contr.matrix)
  contr.matrix <- sign(contr.matrix) ## sign is fine

  ## sanity check
  if (NCOL(contr.matrix) == 0) {
    message("[pgx.computePGX] WARNING: FATAL ERROR. zero contrasts")
    return(pgx)
  }

  ## select valid contrasts
  sel <- Matrix::colSums(contr.matrix == -1) > 0 & Matrix::colSums(contr.matrix == 1) > 0
  contr.matrix <- contr.matrix[, sel, drop = FALSE]

  ## -------------------------------------------------------------------
  ## Clustering
  ## -------------------------------------------------------------------
  ## Cluster by sample
  if (do.cluster || cluster.contrasts) {
    message("[pgx.computePGX] clustering samples...")
    mm <- c("pca", "tsne", "umap")
    pgx <- pgx.clusterSamples(pgx, dims = c(2, 3), perplexity = NULL, X = NULL, methods = mm)
  }

  ## Make contrasts by cluster
  if (cluster.contrasts) {
    ## NEED RETHINK: for the moment we use combination of t-SNE/UMAP
    posx <- cbind(pgx$cluster$pos[["umap2d"]], pgx$cluster$pos[["tsne2d"]])
    posx <- scale(posx)
    idx <- pgx.findLouvainClusters(posx, level = 1, prefix = "c", small.zero = 0.0)
    if (length(unique(idx)) == 1) {
      ## try again with finer settings if single cluster...
      idx <- pgx.findLouvainClusters(posx, level = 2, prefix = "c", small.zero = 0.01)
    }
    pgx$samples$.cluster <- idx ## really add??

    ## Add cluster contrasts
    message("[pgx.computePGX] adding cluster contrasts...")
    Y <- pgx$samples[, ".cluster", drop = FALSE]
    if (length(unique(Y[, 1])) < 2) {
      message("[pgx.computePGX] warning: only one cluster.")
    } else {
      ct <- makeDirectContrasts(Y, ref = "others")
      ctx <- contrastAsLabels(ct$exp.matrix)
      if (ncol(pgx$contrasts) == 0) {
        pgx$contrasts <- ctx
      } else {
        pgx$contrasts <- cbind(pgx$contrasts, ctx)
      }
    }
  }

  ## Cluster by genes
  if (do.clustergenes) {
    message("[pgx.computePGX] clustering genes...")
    mm <- "umap"
    if (pgx$datatype == "scRNAseq") mm <- c("pca", "tsne", "umap")
    pgx <- pgx.clusterGenes(pgx, methods = mm, level = "gene")
  }

  ## -----------------------------------------------------------------------------
  ## Filter genes (previously in compute_testGenesSingleOmics). NEED
  ## RETHINK?? MOVE TO PGXCREATE??
  ## -----------------------------------------------------------------------------

  ## Shrink number of genes (highest SD/var)
  if (max.genes > 0 && nrow(pgx$counts) > max.genes) {
    message("shrinking data matrices: n= ", max.genes)
    logcpm <- logCPM(pgx$counts, total = NULL)
    sdx <- matrixStats::rowSds(logcpm, na.rm = TRUE)
    jj <- Matrix::head(order(-sdx), max.genes) ## how many genes?
    jj0 <- setdiff(seq_len(nrow(pgx$counts)), jj)
    pgx$filtered[["low.variance"]] <- paste(rownames(pgx$counts)[jj0], collapse = ";")
    pgx$counts <- pgx$counts[jj, ]
  }

  gg <- intersect(rownames(pgx$counts), rownames(pgx$X))
  pgx$counts <- pgx$counts[gg, ]
  pgx$X <- pgx$X[gg, ]

  ## ======================================================================
  ## ================= Run tests ==========================================
  ## ======================================================================

  pgx$timings <- c()
  GENETEST.METHODS <- c(
    "ttest", "ttest.welch", "ttest.rank",
    "voom.limma", "trend.limma", "notrend.limma",
    "edger.qlf", "edger.lrt", "deseq2.wald", "deseq2.lrt"
  )
  GENESETTEST.METHODS <- c(
    "fisher", "gsva", "ssgsea", "spearman",
    "camera", "fry", "fgsea"
  ) ## no GSEA, too slow...

  ## ------------------ gene level tests ---------------------
  if (!is.null(progress)) progress$inc(0.1, detail = "testing genes")

  timeseries <- any(grepl("IA:*", colnames(pgx$contrasts)))

  message("[pgx.computePGX] testing genes...")
  pgx <- compute_testGenes(
    pgx,
    contr.matrix,
    max.features = max.genes,
    test.methods = gx.methods,
    custom_fc = custom_fc,
    use.design = use.design,
    prune.samples = prune.samples,
    timeseries = timeseries,
    remove.outputs = TRUE
  )

  ## ------------------ gene set tests -----------------------
  if (!is.null(progress)) progress$inc(0.2, detail = "testing gene sets")

  if (pgx$organism != "No organism" && !is.null(pgx$GMT) && nrow(pgx$GMT) > 0) {
    message("[pgx.computePGX] testing genesets...")

    pgx <- compute_testGenesets(
      pgx = pgx,
      custom.geneset = custom.geneset,
      test.methods = gset.methods
    )

    ## Cluster by genes
    if (do.clustergenesets) {
      message("[pgx.computePGX] clustering genesets...")
      pgx <- pgx.clusterGenes(pgx, methods = "umap", X = NULL, level = "geneset")
    }
  } else {
    message("[pgx.computePGX] Skipping genesets test")
  }

  ## ------------------ extra analyses ---------------------
  if (!is.null(progress)) progress$inc(0.3, detail = "extra modules")
  message("[pgx.computePGX] computing extra modules: ", paste0(extra.methods, collapse = "; "))
  pgx <- compute_extra(
    pgx,
    extra = extra.methods,
    pgx.dir = pgx.dir,
    libx.dir = libx.dir,
    user_input_dir = user_input_dir
  )

  info("[pgx.computePGX] DONE")
  return(pgx)
}


## ===================================================================
## =================== UTILITY FUNCTIONS =============================
## ===================================================================

counts.removeSampleOutliers <- function(counts) {
  ## remove samples with 1000x more or 1000x less total counts (than median)
  totcounts <- colSums(counts, na.rm = TRUE)
  mx <- median(log10(totcounts))
  ex <- (log10(totcounts) - mx)
  sel <- which(abs(ex) > 3 | totcounts < 1) ## allowed: 0.001x - 1000x
  sel
  if (length(sel)) {
    message("[createPGX] WARNING: bad samples. Removing samples: ", paste(sel, collapse = " "))
    counts <- counts[, -sel, drop = FALSE]
  }
  counts
}


counts.removeXXLvalues <- function(counts, xxl.val = NA, zsd = 10) {
  ## remove extra-large and infinite values
  ## X <- log2(1 + counts)
  X <- logCPM(counts)
  which.xxl <- which(is.xxl(X), arr.ind = TRUE)
  nxxl <- nrow(which.xxl)
  if (nxxl > 0) {
    message("[createPGX] WARNING: setting ", nxxl, " XXL values to NA")
    counts[which.xxl] <- xxl.val
  } else {
    message("[createPGX] no XXL values detected")
  }
  counts
}

counts.imputeMissing <- function(counts, method = "SVD2") {
  epsx <- min(counts[counts > 0], na.rm = TRUE)
  X <- log2(epsx + counts)
  impX <- imputeMissing(X, method = method)
  pmax(2**impX - epsx, 0)
}

#' @export
counts.autoScaling <- function(counts) {
  message("[createPGX] scaling counts...")
  counts_multiplier <- 1

  ## If the difference in total counts is too large, we need to
  ## euqalize them because the thresholds can become strange. Here
  ## we decide if normalizing is necessary (WARNING changes total
  ## counts!!!)
  totcounts <- Matrix::colSums(counts, na.rm = TRUE)
  totratio <- log10(max(1 + totcounts, na.rm = TRUE) / min(1 + totcounts, na.rm = TRUE))
  totratio

  if (totratio > 6) {
    message("[createPGX:autoscale] WARNING: too large total counts ratio. forcing normalization.")
    meancounts <- exp(mean(log(1 + totcounts), na.rm = TRUE))
    counts <- t(t(counts) / totcounts) * meancounts
  }

  ## Check if too big (more than billion reads). This is important
  ## for some proteomics intensity signals that are in billions of
  ## units.
  mean.counts <- mean(Matrix::colSums(counts, na.rm = TRUE))
  is.toobig <- log10(mean.counts) > 9
  if (is.toobig) {
    ## scale to about 10 million reads
    message("[createPGX:autoscale] WARNING: too large total counts. Scaling down to 10e6 reads.")
    unit <- 10**(round(log10(mean.counts)) - 7)
    unit
    counts <- counts / unit
    counts_multiplier <- unit
  }
  counts_multiplier
  message("[createPGX:autoscale] count_multiplier= ", counts_multiplier)

  list(counts = counts, counts_multiplier = counts_multiplier)
}

#' @export
counts.mergeDuplicateFeatures <- function(counts, is.counts = TRUE) {
  counts <- counts[rownames(counts) != "", ]
  counts[which(is.nan(counts))] <- NA
  ndup <- sum(duplicated(rownames(counts)))
  if (ndup > 0) {
    if (!is.counts) counts <- 2**counts
    message("[mergeDuplicateFeatures] ", ndup, " duplicated rownames: averaging rows (in counts).")
    counts <- playbase::rowmean(counts, group = rownames(counts), reorder = TRUE)
    counts[which(is.nan(counts))] <- NA
    if (!is.counts) counts <- log2(counts)
  }
  counts
}

#' @export
pgx.filterZeroCounts <- function(pgx) {
  ## There is second filter in the statistics computation. This
  ## first filter is primarily to reduce the counts table.
  ## AZ: added na.rm=TRUE to avoid introducing NAs and edit to keep NAs.
  keep <- (Matrix::rowMeans(pgx$counts > 0, na.rm = TRUE) > 0) ## at least in one...

  nas <- which(is.na(keep))
  jj <- which(keep)
  if (is.null(nas)) {
    keep <- names(keep)[jj]
  } else {
    keep <- names(keep)[c(nas, jj)]
  }

  pgx$counts <- pgx$counts[keep, , drop = FALSE]
  pgx$X <- pgx$X[keep, , drop = FALSE]
  pgx$genes <- pgx$genes[keep, , drop = FALSE]

  pgx
}

#' @export
pgx.filterLowExpressed <- function(pgx, prior.cpm = 1) {
  AT.LEAST <- ceiling(pmax(2, 0.01 * ncol(pgx$counts)))
  message("filtering for low-expressed genes: > ", prior.cpm, " CPM in >= ", AT.LEAST, " samples")
  keep <- (rowSums(edgeR::cpm(pgx$counts) > prior.cpm, na.rm = TRUE) >= AT.LEAST)
  pgx$filtered <- NULL
  pgx$filtered[["low.expressed"]] <- paste(rownames(pgx$counts)[which(!keep)], collapse = ";")
  pgx$counts <- pgx$counts[keep, , drop = FALSE]
  message("filtering out ", sum(!keep), " low-expressed genes")
  message("keeping ", sum(keep), " expressed genes")
  if (!is.null(pgx$X)) {
    ## WARNING: counts and X should match dimensions.
    pgx$X <- pgx$X[which(keep), , drop = FALSE]
  }
  pgx
}


#' Internal use: append gmt (list) to a sparse gene set matrix
#' 
.append_gmt_to_matrix <- function(gmt, G, all_genes, minsize, maxsize) {

  if(is.null(all_genes)) {
    all_genes <- unique(unlist(gmt))
    if(!is.null(G)) all_genes <- unique(c(rownames(G),all_genes))
  }

  gmt <- lapply(gmt, function(s) intersect(s, all_genes))
  gmt.size <- sapply(gmt, length)
  if( sum(gmt.size >= minsize & gmt.size <= maxsize) == 0) {
    message("[.append_gmt_to_matrix] warning no valid gmt to add")
    return(G)
  }
  
  add_gmt <- createSparseGenesetMatrix(
    gmt.all = gmt,
    min.geneset.size = minsize,
    max.geneset.size = maxsize,
    min_gene_frequency = 1,
    all_genes = all_genes,
    annot = NULL,
    filter_genes = FALSE
  )

  # G and custom_gmt have to be SYMBOL alligned
  if (!is.null(add_gmt) && ncol(add_gmt) > 0) {
    # only run this code if custom_gmt has columns (genes)
    ## colnames(custom_gmt) <- probe2symbol(
    ##   colnames(custom_gmt), pgx$genes, "symbol",
    ##   fill_na = TRUE
    ## )
    G <- merge_sparse_matrix(G, Matrix::t(add_gmt) )
    remove(add_gmt)
  }
  return(G)
}

pgx.add_GMT <- function(pgx, custom.geneset = NULL, max.genesets = 20000) {

  if (!"symbol" %in% colnames(pgx$genes)) {
    message(paste(
      "[pgx.add_GMT] ERROR: could not find 'symbol' column.",
      "Is this an old gene annotation?"
    ))
    return(pgx)
  }

  ## -----------------------------------------------------------
  ## Load Geneset matrix and filter genes by gene or homologous
  ## -----------------------------------------------------------
  message("[pgx.add_GMT] Creating GMT matrix... ")

  # Load geneset matrix from playdata. add metabolomics if data.type
  # is metabolomics
  target <- c("human_ortholog", "symbol", "gene_name", "rownames")
  ortho.col <- intersect(target, colnames(pgx$genes))
  if (length(ortho.col) == 0) {
    symbol <- toupper(pgx$genes$symbol)
  } else {
    symbol <- pgx$genes[, ortho.col[1]]  ## human symbol!
  }
<<<<<<< HEAD
  

  ## check if we have genes/proteins
  symbol <- sub(".*:","",symbol) ## strip prefix
  sum.px <- sum(symbol %in% colnames(playdata::GSETxGENE),na.rm=TRUE) 
=======

  metabolites <- grep("CHEBI", colnames(playdata::MSETxMETABOLITE), value = TRUE)
  metabolites <- gsub("CHEBI:", "", metabolites)
  sum.mx <- sum(symbol %in% metabolites, na.rm = TRUE)
  sum.px <- sum(symbol %in% colnames(playdata::GSETxGENE), na.rm = TRUE)
  dbg("[pgx.add_GMT] 1: sum.mx = ", sum.mx)
  dbg("[pgx.add_GMT] 1: sum.px = ", sum.px)
  has.mx <- sum.mx >= 10
>>>>>>> 623f6966
  has.px <- sum.px >= 10

  ## check if we have metabolites/lipids
  has.mx1 <- grepl("metabolomics|lipidomics",pgx$datatype,ignore.case=TRUE)
  has.mx2 <- pgx$datatype=="multi-omics" && any(grepl("mx|metabolomics|lipidomics",pgx$genes$data_type))
  has.mx3 <- pgx$datatype=="multi-omics" && !all(grepl("mx|metabolomics|lipidomics",pgx$genes$data_type))  

  has.mx  <- has.mx1 || has.mx2
  has.px2 <- !has.mx1 || has.mx3
  
  dbg("[pgx.add_GMT] 1: has.px = ", has.px)
  dbg("[pgx.add_GMT] 1: has.px2 = ", has.px2)  
  dbg("[pgx.add_GMT] 1: has.mx = ", has.mx)
  
  ## Note!!!: Rownames of G must be in species symbol (not anymore
  ## human ortholog).
  G <- NULL
  
  ## add metabolomic gene sets
  if (has.mx) {
    info("[pgx.add_GMT] Retrieving metabolomics genesets")
<<<<<<< HEAD
    G <- mx.create_metabolite_sets(
      annot = pgx$genes,
      gmin = 0,
      metmin = 5,
      as_matrix = TRUE
    )
=======
    ## G <- Matrix::t(playdata::MSETxMETABOLITE)
    G <- Matrix::t(playdata::XSETxMETABOLITE)
    ## strip any prefix. works because SYMBOL and CHEBI do not overlap
    rownames(G) <- sub(".*:", "", rownames(G))
>>>>>>> 623f6966
  }

  ## add SYMBOL (classic) gene sets
  if (has.px) {
    info("[pgx.add_GMT] Retrieving transcriptomics/proteomics genesets")
    G1 <- Matrix::t(playdata::GSETxGENE)
    G1 <- rename_by2(G1, pgx$genes, new_id="symbol")  ## symbol!
    G <- merge_sparse_matrix(G, G1)
  }

  # create a feature list that will be used to filter and reduce dimensions of G
  full_feature_list <- c(
    pgx$genes$human_ortholog, pgx$genes$symbol,
    rownames(pgx$genes)
  )
  full_feature_list <- full_feature_list[!is.na(full_feature_list)]
  full_feature_list <- full_feature_list[full_feature_list != ""]
  full_feature_list <- unique(full_feature_list)

  if (!is.null(G)) {
    G <- G[rownames(G) %in% full_feature_list, , drop = FALSE]
    G <- G[, Matrix::colSums(G != 0) > 0, drop = FALSE]
    if (nrow(G) == 0 || ncol(G) == 0) G <- NULL
  }

  
  ## Add organism specific GO gene sets. This is species gene symbol.
  if (has.px2) {
    ## add species GO genesets from AnnotationHub
    go.genesets <- NULL
    info("[pgx.add_GMT] Adding species GO for organism", pgx$organism)
    go.genesets <- tryCatch(
      {
        getOrganismGO(pgx$organism)
      },
      error = function(e) {
        message("Error in getOrganismsGO:", e)
      }
    )

    if (!is.null(go.genesets)) {
      dbg("[pgx.add_GMT] got", length(go.genesets), "GO genesets")
      all_genes <- unique(pgx$genes$symbol)
      go_genes <- unique(unlist(go.genesets))
      go_genes2 <- paste0("SYMBOL:",unique(unlist(go.genesets)))
      if( sum(go_genes2 %in% all_genes) > sum(go_genes %in% all_genes) ) {
        go.genesets <- lapply(go.genesets, function(m) paste0("SYMBOL:",m))
      }
      G <- .append_gmt_to_matrix(go.genesets, G, all_genes, minsize=15, maxsize=400)
    } ## end-if go.genesets
  } ## end-if !metabolics

  ## Add custom gene sets if provided
<<<<<<< HEAD
=======
  ## -----------------------------------------------------------

>>>>>>> 623f6966
  if (!is.null(custom.geneset$gmt)) {
    message("[pgx.add_GMT] Adding custom genesets...")
    ## convert gmt standard to SPARSE matrix: gset in rows, genes in columns.
    custom_gmt <- custom.geneset$gmt
    customG <- lapply(custom_gmt, function(s) probe2symbol(s, pgx$genes, "symbol"))
    all_genes <- unique(pgx$genes$symbol)
    G <- .append_gmt_to_matrix(customG, G, all_genes, minsize=3, maxsize=9999)
  }

  ## -----------------------------------------------------------
  ##  Prioritize gene sets by fast rank-correlation
  ## -----------------------------------------------------------
  ## NEED RETHINK!! IK. Probably not needed anymore with generalized
  ## features. Generally G and X are not aligned anymore.
  ## !!!!!!!!!!!!
  ## NOTE: this can be replace by PLAID??
  
  if (is.null(max.genesets)) max.genesets <- 20000
  if (max.genesets < 0) max.genesets <- 20000
  if (!is.null(G) && ncol(G) > max.genesets) {
    message("[pgx.add_GMT] Matching gene set matrix...")
    # we use SYMBOL as rownames
    gX <- pgx$X
    if (!all(rownames(gX) %in% pgx$genes$symbol)) {
      gX <- rename_by(gX, pgx$genes, "symbol", unique = TRUE)
    }

    ## if reduced samples
    ss <- rownames(pgx$model.parameters$exp.matrix)
    if (!is.null(ss)) {
      gX <- gX[, ss, drop = FALSE]
    }

    ## Align the GENESETxGENE matrix with genes in X_geneset
    gg <- rownames(gX)
    ii <- intersect(gg, rownames(G))
    G <- G[ii, , drop = FALSE]
    ## gX <- gX[ii, , drop = FALSE]
    xx <- setdiff(gg, rownames(G))
    matX <- Matrix::Matrix(0, nrow = length(xx), ncol = ncol(G), sparse = TRUE)
    rownames(matX) <- xx
    colnames(matX) <- colnames(G)
    G <- rbind(G, matX)
    G <- G[match(gg, rownames(G)), , drop = FALSE]
    rownames(G) <- rownames(gX) ## must be symbol

    ## Prioritize gene sets by fast rank-correlation
    message("[pgx.add_GMT] Reducing gene set matrix... ")
    ## Reduce gene sets by selecting top varying genesets. We use the
    ## very fast sparse rank-correlation for approximate single sample
    ## geneset activation.
    cX <- gX - rowMeans(gX, na.rm = TRUE) ## center!
    cX <- t(matrixStats::colRanks(cX))
    if (ncol(cX) <= 5000) {
      gsetX <- qlcMatrix::corSparse(G, cX)
    } else { ## split into chuncks. faster & needs less memory.
      index <- unique(c(seq(1, ncol(cX), by = round(ncol(cX) / 10, 0)), ncol(cX)))
      i <- 1
      LL.cor <- list()
      for (i in 1:(length(index) - 1)) {
        if (index[i] == 1) jj <- 1:index[i + 1]
        if (index[i] > 1) jj <- (index[i] + 1):index[i + 1]
        LL.cor[[i]] <- qlcMatrix::corSparse(G, cX[, jj, drop = FALSE])
      }
      gsetX <- do.call(cbind, LL.cor)
      rm(index, LL.cor)
    }
    grp <- pgx$model.parameters$group
    gsetX.bygroup <- NULL
    ## If groups/conditions are present we calculate the SD by group
    if (!is.null(grp)) {
      gsetX.bygroup <- tapply(1:ncol(gsetX), grp, function(i) rowMeans(gsetX[, i, drop = FALSE], na.rm = TRUE))
      gsetX.bygroup <- do.call(cbind, gsetX.bygroup)
      ## sdx <- apply(gsetX.bygroup, 1, stats::sd, na.rm = TRUE)
      sdx <- matrixStats::rowSds(gsetX.bygroup, na.rm = TRUE)
    } else {
      sdx <- matrixStats::rowSds(gsetX, na.rm = TRUE)
    }
    names(sdx) <- colnames(G)
    jj <- Matrix::head(order(-sdx), max.genesets)
    must.include <- "hallmark|kegg|^go|^celltype|^pathway|^custom|^metabo"
    jj <- unique(c(jj, grep(must.include, colnames(G), ignore.case = TRUE)))
    jj <- jj[order(colnames(G)[jj])] ## sort alphabetically
    G <- G[, jj, drop = FALSE]
    rm(gsetX.bygroup, gsetX)
  }

  ## -----------------------------------------------------------------------
  ## Clean up and return pgx object
  ## -----------------------------------------------------------------------

  # final check: drop genesets in G based on geneset size
  if (!is.null(G)) {
    gmt.size <- Matrix::colSums(G != 0)
    has.metabolites <- sum(grepl("^[0-9]+$|CHEBI|LIPID", rownames(G))) >= 10
    has.metabolites
    ## if (pgx$datatype %in% c("metabolomics","multi-omics")) {
    if (has.metabolites) {
      # metabolomics genesets are MUCH smaller than transcriptomics,
      # metabolomics have usually less features, so we need to reduce
      # the min size
      size.ok <- which(gmt.size >= 3 & gmt.size <= 400)
    } else {
      size.ok <- which(gmt.size >= 10 & gmt.size <= 400)
    }

    # add all custom genesets to size.ok
    idx_custom_gmt <- grep("CUSTOM", colnames(G))
    # make sure we dont miss CUSTOM genesets due to size.ok exclusion
    if (length(idx_custom_gmt) > 0) {
      names(idx_custom_gmt) <- colnames(G)[idx_custom_gmt]
      size.ok <- union(size.ok, idx_custom_gmt)
    }
    G <- G[, size.ok, drop = FALSE]
  }

  # add random genesets if G is too small
  if (is.null(G) || ncol(G) < 50 || nrow(G) < 3) {
    add.gmt <- NULL
    rr <- sample(3:400, 50)
    gg <- pgx$genes$symbol
    random.gmt <- lapply(rr, function(n) head(sample(gg), min(n, length(gg) / 2)))
    names(random.gmt) <- paste0("TEST:random_geneset.", 1:length(random.gmt))
    # Extreme low feature count control, avoids crash
    if (all(lapply(random.gmt, length) |> unlist() < 3)) {
      min.geneset.size <- 1
    } else {
      min.geneset.size <- 3
    }

    G <- .append_gmt_to_matrix(
      random.gmt, G,
      all_genes = unique(pgx$genes$symbol),
      minsize = min.geneset.size,
      maxsize = 400
    )

  }

  # normalize columns (required for some methods downstream)log2foldchange
  G <- normalize_cols(G)

  pgx$GMT <- G
  pgx$custom.geneset <- custom.geneset
  message(glue::glue("[pgx.add_GMT] Final GMT: {nrow(G)} x {ncol(G)}"))
  rm(G)

  gc()
  return(pgx)
}



## ----------------------------------------------------------------------
## -------------------------- end of file -------------------------------
## ----------------------------------------------------------------------<|MERGE_RESOLUTION|>--- conflicted
+++ resolved
@@ -1030,22 +1030,10 @@
   } else {
     symbol <- pgx$genes[, ortho.col[1]]  ## human symbol!
   }
-<<<<<<< HEAD
-  
 
   ## check if we have genes/proteins
   symbol <- sub(".*:","",symbol) ## strip prefix
   sum.px <- sum(symbol %in% colnames(playdata::GSETxGENE),na.rm=TRUE) 
-=======
-
-  metabolites <- grep("CHEBI", colnames(playdata::MSETxMETABOLITE), value = TRUE)
-  metabolites <- gsub("CHEBI:", "", metabolites)
-  sum.mx <- sum(symbol %in% metabolites, na.rm = TRUE)
-  sum.px <- sum(symbol %in% colnames(playdata::GSETxGENE), na.rm = TRUE)
-  dbg("[pgx.add_GMT] 1: sum.mx = ", sum.mx)
-  dbg("[pgx.add_GMT] 1: sum.px = ", sum.px)
-  has.mx <- sum.mx >= 10
->>>>>>> 623f6966
   has.px <- sum.px >= 10
 
   ## check if we have metabolites/lipids
@@ -1067,19 +1055,12 @@
   ## add metabolomic gene sets
   if (has.mx) {
     info("[pgx.add_GMT] Retrieving metabolomics genesets")
-<<<<<<< HEAD
     G <- mx.create_metabolite_sets(
       annot = pgx$genes,
       gmin = 0,
       metmin = 5,
       as_matrix = TRUE
     )
-=======
-    ## G <- Matrix::t(playdata::MSETxMETABOLITE)
-    G <- Matrix::t(playdata::XSETxMETABOLITE)
-    ## strip any prefix. works because SYMBOL and CHEBI do not overlap
-    rownames(G) <- sub(".*:", "", rownames(G))
->>>>>>> 623f6966
   }
 
   ## add SYMBOL (classic) gene sets
@@ -1133,11 +1114,6 @@
   } ## end-if !metabolics
 
   ## Add custom gene sets if provided
-<<<<<<< HEAD
-=======
-  ## -----------------------------------------------------------
-
->>>>>>> 623f6966
   if (!is.null(custom.geneset$gmt)) {
     message("[pgx.add_GMT] Adding custom genesets...")
     ## convert gmt standard to SPARSE matrix: gset in rows, genes in columns.
