--- conflicted
+++ resolved
@@ -326,7 +326,6 @@
   ## -------------------------------------------------------------------
   ## create pgx object
   ## -------------------------------------------------------------------
-<<<<<<< HEAD
   message("[createPGX] creating pgx object...")
 
   ## guess_organism <- guess_organism(rownames(counts))
@@ -341,10 +340,7 @@
   ##     )
   ##   }
   ## }
-
-=======
   
->>>>>>> 8d74ed8c
   ## remove special characters from description (other columns too??)
   description <- gsub("[\"\']", " ", description) ## remove quotes (important!!)
   description <- gsub("[\n]", ". ", description) ## replace newline
