--- conflicted
+++ resolved
@@ -181,7 +181,7 @@
                           remove.xxl = TRUE, ## DEPRECATED
                           remove.outliers = TRUE, ## DEPRECATED
                           add.gmt = TRUE,
-<<<<<<< HEAD
+                          timeseries = FALSE,
                           settings = list(),
                           sc_compute_settings = list()
                           ) {
@@ -205,13 +205,6 @@
     return(pgx)
   }
   
-=======
-                          timeseries = FALSE,
-                          settings = list()) {
-  
-  message("[createPGX] datatype = ", datatype)
-  
->>>>>>> c5a73309
   if (!is.null(counts)) {
     message("[createPGX] dim.counts: ", dim(counts)[1], " x ", dim(counts)[2])
     message("[createPGX] class.counts: ", class(counts))
@@ -418,13 +411,9 @@
     norm_method = norm_method,
     total_counts = Matrix::colSums(counts, na.rm = TRUE),
     counts_multiplier = counts_multiplier,
-<<<<<<< HEAD
+    timeseries = timeseries,
     settings = settings,
     sc_compute_settings = sc_compute_settings
-=======
-    timeseries = timeseries,
-    settings = settings
->>>>>>> c5a73309
   )
 
   ## -------------------------------------------------------------------
@@ -629,11 +618,8 @@
                            libx.dir = NULL,
                            progress = NULL,
                            user_input_dir = getwd()) {
-<<<<<<< HEAD
-=======
 
   message("[pgx.computePGX] Starting pgx.computePGX")
->>>>>>> c5a73309
 
   message("[pgx.computePGX]===========================================")
   message("[pgx.computePGX]========== pgx.computePGX =================")
