##
## This file is part of the Omics Playground project.
## Copyright (c) 2018-2023 BigOmics Analytics SA. All rights reserved.
##



#' Check if RefMet server is alive
#' 
mx.ping_refmet <- function() {
  out <- try(RefMet::refmet_metadata("Tyrosine"))
  if("try-error" %in% class(out)) message("[mx.ping_refmet] WARNING! RefMet server is down")
  !("try-error" %in% class(out))
}

#' Check metabolite mapping in databases. For each probe return
#' matched database or NA if not found.
#'
#' @export
mx.check_mapping <- function(probes,
                             all.db = c("playdata", "annothub", "refmet"),
                             check.first = TRUE) {
  ## this goes through all databases and checks if there is a match
  src <- rep("", length(probes))
  refmet.alive <- mx.ping_refmet()
  if(!refmet.alive && "refmet" %in% all.db) {
    message("WARNING: RefMet server is not alive")
    all.db <- setdiff(all.db,"refmet")
  }
  
  for(db in all.db) {
    message("trying db: ", db)
    if (check.first) {
      jj <- which(src == "")
    } else {
      jj <- 1:length(probes)
    }
    if (length(jj)) {
      annot <- getMetaboliteAnnotation(probes[jj], db = db)
      ii <- which(!is.na(annot$source))
      jj <- jj[ii]
      src[jj] <- paste0(src[jj], "+", annot$source[ii])
    }
  }
  src
  src <- sub("^[+]","",src) ## remove plus sign at beginning
  src[which(src=='')] <- NA
  src
}

#' Detect metabolomics ID type.
#'
#' @export
mx.detect_probetype <- function(probes, min.match=0.2) {
  aa <- playdata::METABOLITE_ID
  probes <- setdiff(probes, c("", "-", NA))
  probes <- gsub("^[a-zA-Z]+:|[_.-].*", "", probes) ## strip any pre and postfix
  probes <- gsub("chebi:|chebi", "", probes, ignore.case = TRUE)
  match <- apply(aa, 2, function(s) mean(probes %in% s))

  if (max(match, na.rm = TRUE) > min.match) {
    ptype <- names(which.max(match))
    return(ptype)
  }

  ## otherwise check RefMet
  refmet.alive <- mx.ping_refmet()
  if(refmet.alive) {
    map <- mx.check_mapping(probes, all.db="refmet",check.first = TRUE)
    table(map)
    if(mean(!is.na(map)) > min.match) {
      ptype <- names(which.max(table(map[!is.na(map)])))
      return(ptype)
    }
  }
  message("[mx.detect_probetype] WARNING. could not detect probetype")
  return(NA)
}

#' Convert IDs to CHEBI using base R functions (DEPRECATED)
#'
#' @export
convert_probe_to_chebi <- function(probes, probe_type = NULL) {
  message("WARNING: deprecated. please use mx.convert_probe()")
  annot <- playdata::METABOLITE_ID
  valid_probe_types <- colnames(annot)
  # for id that are "", set it to na
  probes[probes == ""] <- NA
  probes <- gsub(".*:|[_.-].*", "", probes) ## strip any pre/postfix

  # check that probetype is valid
  if (is.null(probe_type)) {
    probes0 <- setdiff(probes, NA)
    nmatch <- apply(annot, 2, function(a) mean(probes0 %in% a))
    if (max(nmatch, na.rm = TRUE) > 0) {
      probe_type <- names(which.max(nmatch))
    }
    probe_type
  }
  probe_type <- match.arg(probe_type, valid_probe_types)

  if (probe_type == "ChEBI") {
    # keep only numbers in ids, as chebi ids are numeric
    chebi_ids <- gsub("[^0-9]", "", probes)
    # check that ChEBI ids are in the dictionary (for better results always use ChEBI own ids (ID col) not MetaboAnalyst derived)
    chebi_ids <- ifelse(chebi_ids %in% annot$ID, chebi_ids, NA)
  } else if (probe_type %in% valid_probe_types) {
    matches <- match(probes, annot[, probe_type])
    chebi_ids <- annot[matches, "ChEBI"]
  } else {
    chebi_ids <- rep(NA, length(probes))
  }

  return(chebi_ids)
}

#' Convert IDs to CHEBI using internal playdata annotation table. Can
#' handle different target columns.
#'
#' @export
mx.convert_probe <- function(probes, probe_type = NULL, target_id = "ID") {
  # for id that are "", set it to na
  probes[probes == ""] <- NA
  ## probes <- sub("[ _.-].*","",probes)  ## strip any postfix??? Not good for lipid names
  if (!is.null(probe_type) && probe_type == "ChEBI") {
    # keep only numbers in ids, as chebi ids are numeric
    probes <- gsub("[^0-9]", "", probes)
  }
  if (is.null(probe_type)) {
    probe_type <- mx.detect_probetype(probes)
  }
  if(is.null(probe_type) || is.na(probe_type)) {
    message("WARNING: could not determine probe_type. Check your names.")
    return(rep(NA,length(probes)))
  }
  # check that probetype is valid
  annot <- playdata::METABOLITE_ID
  if (probe_type == "ChEBI") {
    # keep only numbers in ids, as chebi ids are numeric
    probes <- gsub("[^0-9]", "", probes)
  }
  if (probe_type == "RefMet") {
    ## if probe_type is 'long name' we convert first to ChEBI using
    ## the RefMet server, if the server is alive.
    refmet.alive <- mx.ping_refmet()
    if(!refmet.alive) {
      message("WARNING: RefMet server is down. Cannot do conversion.")
      return(rep(NA,length(probes)))      
    }
    res <- RefMet::refmet_map_df(probes)  ## request on API server
    probes <- res$ChEBI_ID
    probe_type <- "ChEBI"
  }
  if(is.null(probe_type) || !probe_type %in% colnames(annot)) {
    message("FATAL ERROR: probetype not in annot. probetype=",probe_type)
    return(NULL)
  }

  both.chebi <- (probe_type == "ChEBI" && target_id == "ID")
  both.hmdb <- (probe_type == "HMDB" && target_id == "HMDB")
  if( both.chebi || both.hmdb ) {
    ids <- probes
  } else {
    ii <- match(probes, annot[, probe_type])
    ids <- annot[ii, target_id]
  }
  # Make sure NA are maintained (if there are NAs on annot, they get matched to random IDs sometimes) XEM
  na.probes <- is.na(probes)
  ids[na.probes] <- NA
  ids[ids==""] <- NA
  return(ids)
}

#'
#'
#' @export
getMetaboliteAnnotation <- function(probes,
                                    db = c("lipids","refmet","playdata","annothub"),
                                    extra_annot = TRUE,
                                    annot_table = NULL,
                                    prefix.symbol = FALSE
                                    ) {

  #extra_annot=FALSE;annot_table=NULL;prefix.symbol=FALSE;

  ## save original probes
  orig.probes <- probes
  
  ## check for cross annotation table
  has.id <- FALSE
  if (!is.null(annot_table)) {
    ## this checks for the column in the provided annot_table that
    ## best matches any column in METABOLITE_ID and takes that column
    ## as new probe names.
    annot_table <- annot_table[match(orig.probes,rownames(annot_table)),]
    #rownames(annot_table) <- orig.probes    
    MX <- playdata::METABOLITE_ID
    id.match <- apply(annot_table, 2, function(a) {
      max(apply(MX, 2, function(m) mean(a %in% m, na.rm=TRUE)))
    })
    has.id <- max(id.match, na.rm=TRUE) > 0.8
    if (has.id) {
      ## If a good cross-lookup ID is found, take that column as new
      ## probe names.
      id.col <- which.max(id.match)
      dbg("[getMetaboliteAnnotation] cross-annot column: ",colnames(annot_table)[id.col])
      probes <- annot_table[, id.col]
    }
  }

  ## strip multi-omics or datatype prefix
  probes <- trimws(probes)
  has.prefix <- all(grepl("^[A-Za-z]+:", probes))
  has.prefix
  if (has.prefix) {
    probes <- sub("^[A-Za-z]+:", "", probes)
  }
  probes <- trimws(probes)
  probes[probes %in% c("","-","NA",NA)] <- '-'
  ##names(probes) <- orig.probes
  names(orig.probes) <- probes

  ## check for duplicated probes
  sum(duplicated(probes))
  if (sum(duplicated(probes))) {
    message("WARNING duplicated probes. result may not match length")
    probes <- probes[!duplicated(probes)]
  }

  #colnames(playdata::METABOLITE_METADATA)
  COLS <- c(
    "feature", "symbol", "name",
    "super_class", "main_class", "sub_class", "formula", "exactmass",
    "definition", "source"
  )

  metadata <- data.frame(matrix(NA, nrow = length(probes), ncol = length(COLS)))
  colnames(metadata) <- COLS
  metadata$feature <- probes

  d <- db[1]
  for (d in db) {

    message("querying database ",d,"...")
    
    no.name <- any(is.na(metadata$name))
    no.name
    
    ## Annotate lipids using Refmet and rgoslin 
    if (d == "lipids" && curl::has_internet() && no.name) {
      ii <- which(!is.na(probes) & is.na(metadata$name) )
      aa <- mx.annotateLipids(probes[ii], two.pass=TRUE) 
      aa$definition <- '-'
      sel.col <- c("Input.name","Input.name","Standardized.name", 
        "Super.class", "Main.class", "Sub.class",
        "Formula", "Exact.mass", 'definition','Source')
      res <- aa[,sel.col]
      colnames(res) <- COLS
      
      ## only fill missing entries
      jj <- which(res != "-" & !is.na(res) & is.na(metadata[ii, ]), arr.ind = TRUE)
      if (length(jj)) {
        message("annotating ",nrow(jj)," entries with RefMet/rgoslin")
        metadata[ii, ][jj] <- res[jj]
      }
    }

    ## ----------------- RefMET -------------------------
    ## RefMet also handles metabolite/lipid long names, so this is
    ## convenient to call first.
    if( d == "refmet" && curl::has_internet() && no.name) {
      refmet.alive <- mx.ping_refmet()
      if(!refmet.alive && "refmet" %in% db) {
        message("WARNING: RefMet server is not alive. Skipping RefMet lookup")
      } else {
        message("[getMetaboliteAnnotation] annotating with RefMet server...")
        ii <- which(!is.na(probes) & is.na(metadata$name) )
        if(length(ii)) {
          id <- probes[ii]
          ## refmet wants prefix for chebi id's
          if(all(grepl("^[0-9]+",id))) id <- paste0("CHEBI:",id)
          res <- RefMet::refmet_map_df(id)  ## request on API server
          res$definition <- '-'   ## fill it??
          res$symbol <- res$ChEBI_ID
          res$source <- ifelse(res$RefMet_ID!='-', "RefMet", NA)
<<<<<<< HEAD
          cols <- c("ID","Input.name","Standardized.name","Super.class","Main.class","Sub.class","Formula","Exact.mass","definition","source")
=======
          cols <- c("Input.name","symbol","Standardized.name","Super.class","Main.class",
            "Sub.class","Formula","Exact.mass","definition","source")
>>>>>>> 77f10d84
          res <- res[,cols]
          colnames(res) <- COLS
          ## only fill missing entries
          jj <- which( res != '-' & !is.na(res) & is.na(metadata[ii,]), arr.ind=TRUE)
          if(length(jj)) {
            message("annotating ",nrow(jj)," entries with RefMet")
            metadata[ii,][jj] <- res[jj]
          }
        }
      }
    }

<<<<<<< HEAD
    ## ----------------- internal playdata  -------------------------
    ## this uses internal datatable. maybe we can get rid of it in
    ## future and use only online annotation.
=======
    ## This uses internal datatable but requires mapping to ChEBI
    ## exists. Maybe we can get rid of it in future and use only
    ## online annotation.
>>>>>>> 77f10d84
    if (d == "playdata" && no.name) {
      # get annotation for probes
      message("[getMetaboliteAnnotation] annotating with METABOLITE_METADATA...")
      id <- mx.convert_probe(probes, target = "ID")
      no.name <- is.na(metadata$name) | is.na(metadata$definition) | is.na(metadata$ID)
      ii <- which(!id %in% c("", NA, "-") & no.name)
      if (length(ii)) {
        M <- playdata::METABOLITE_METADATA
        M <- M[match(id[ii], M$ID), ]
        M$feature <- probes[ii]
        M$symbol <- id[ii]
        M$source <- ifelse(id[ii] %in% M$ID, "ChEBI", NA)
        M <- M[, COLS]
        ## only fill missing entries
        jj <- which(!is.na(M) & is.na(metadata[ii, , drop = FALSE]), arr.ind = TRUE)
        if (length(jj)) {
          message("annotating ",nrow(jj)," entries with METABOLITE_METADATA")
          metadata[ii, ][jj] <- M[jj]
        }
      }
    }

<<<<<<< HEAD
    ## ----------------- metaboliteIDmapping  -------------------------
    ## this uses metaboliteIDmapping through AnnotHub. The first time
    ## retrieval of the database can take some time for caching. Needs
    ## internet for first time download.
=======
    ## this uses 'metaboliteIDmapping' through AnnotHub. The first
    ## time retrieval of the database can take some time for
    ## caching. Needs internet for first time download.
>>>>>>> 77f10d84
    if (d == "annothub" && curl::has_internet() && no.name) {
      message("[getMetaboliteAnnotation] annotating with AnnotHub ...")
      ah <- AnnotationHub::AnnotationHub()
      #AnnotationHub::query( ah, "metaboliteIDmapping")
      # AH79817 represents the original ID mapping containing 9 different ID formats
      # AH83115 mapping table which also includes common names for each compound
      # AH91792 current version of the mapping table that also accounts for tautomers
      #map <- ah[["AH91792"]]  ## 1012267 rows
      map <- ah[["AH83115"]]  ## 1116049 rows
      map <- map[setdiff(colnames(map),c("SID","CID"))] ## these are numeric
      nx <- apply(map, 1, function(m) sum(probes %in% m))
      sum(nx>0)
      if (all(nx == 0)) {
        message("[getMetaboliteAnnotation] WARNING: could not match any ID")
      } else {
        map1 <- as.data.frame(map[which(nx > 0),])
        ii <- which(is.na(metadata$name))
        res <- match.dataframe(probes[ii], map1)
        if(!is.null(res) && nrow(res)>0) {
          res$feature <- probes[ii]
          res$symbol <- probes[ii]
          res$Super.class <- "-"
          res$Main.class <- "-"
          res$Sub.class <- "-"
          res$Formula <- "-"
          res$Exact.mass <- "-"
          res$definition <- "-" ## fill it?
          res$lipidmaps <- "-"
          res$refmet <- "-"
          res$source <- ifelse( is.na(res$Name), '-', 'AH83115')
          cols <- c(
            "feature", "symbol", "Name", "Super.class", "Main.class",
            "Sub.class", "Formula", "Exact.mass", "definition", "source"
          )
          res <- res[, cols]
          colnames(res) <- COLS
          ## only fill missing entries
          jj <- which(res != "-" & !is.na(res) & is.na(metadata[ii, ]), arr.ind = TRUE)
          if (length(jj)) {
            message("annotating ",nrow(jj)," entries with AnnotHub")
            metadata[ii, ][jj] <- res[jj]
          }
        }
      }
    }
<<<<<<< HEAD
  } ## for db


  ## Fill empty symbols with something. Many lipids are not mapped to
  ## our standard ChEBI id.
  fill_no_symbol = TRUE
  if(fill_no_symbol) {
    ii <- which(is.na(metadata$ID))
    if(length(ii))  metadata$ID[ii] <- paste0("{",metadata$feature[ii],"}")
    ii <- which(is.na(metadata$name) | metadata$name=="-")
    if(length(ii))  metadata$name[ii] <- metadata$feature[ii]
  }

  ## Let's annotate the title with more info
  add_lipid_details=TRUE
  if(add_lipid_details) {
    details <- paste0("(",metadata$main_class,"/",metadata$sub_class,";",
      metadata$formula,")")
    ii <- which(!is.na(metadata$main_class) & metadata$main_class!="-")
    metadata$name[ii] <- paste(metadata$name, details)[ii]
=======
  } ## end of for db
  
  ## Harmonize lipid class names. Different databases have different
  ## namings.
  if("sub_class" %in% colnames(metadata)) {
    metadata$sub_class <- mx.harmonizeSubclassNames(metadata$sub_class)
  }
  if("super_class" %in% colnames(metadata)) {  
    metadata$super_class <- mx.harmonizeSuperclassNames(metadata$super_class)
>>>>>>> 77f10d84
  }
  
  ## This sets the default data.frame structure for metabolites. Note
  ## that symbol and ortholog columns are pre-filled with ID.
  rownames(metadata) <- NULL
  df <- data.frame(
    feature = probes,
    symbol = rep(NA,length(probes)),
    human_ortholog = rep(NA,length(probes)),
    gene_title = metadata$name,
    source = metadata$source,
    gene_name = metadata$feature,
    data_type = "metabolomics"
  )
  rownames(df) <- as.character(probes)
  
  if(extra_annot) {
    extra_cols <- setdiff(colnames(metadata),colnames(df))
    extra_cols <- setdiff(extra_cols, c("symbol","name","source","feature"))
    extra_cols
    if(length(extra_cols)) df <- cbind(df, metadata[,extra_cols])
  }

<<<<<<< HEAD
  ## add ID table. Need rethink METABOLITE_ID is not always complete.
  if(add_id) {
    id_table <- playdata::METABOLITE_ID
    ii <- match( df$symbol, id_table$ID )
    kk <- setdiff(colnames(id_table), c("ID","NAME"))
    id_table <- id_table[ii,kk]
    colnames(id_table) <- paste0(sub("_ID","",colnames(id_table)),"_ID")
    if("ChEBI_ID" %in% colnames(id_table)) {
      ## fill missing ChEBI entries with internal CHEBI id (in symbol column)
      ii <- is.na(id_table$ChEBI_ID) & !is.na(df$symbol) & !grepl("^[{]",df$symbol)
      id_table$ChEBI_ID[ii] <- df$symbol[ii]
=======
  ## add ID reference table. Need rethink METABOLITE_ID is not always
  ## complete.
  message("Creating ID conversion (mapping) table...")
  idtable <- mx.get_metabolite_mapping(
    probes,
    method=c("refmet","playdata","annhub")
  ) 
  df <- cbind(df, idtable)   

  ## For metabolomics we use any 'best' ID as symbol. Not only CHEBI
  ## but if CHEBI not exists any other ID. If no ID exists we fill
  ## with '{feature}'
  df$symbol <- idtable$mapping_ID
  #df$human_ortholog <- sub("^[A-Za-z]+:", "",df$symbol)  ## always without
  df$human_ortholog <- df$HMDB_ID ## human
  
  ## Fill empty symbols with something. Many lipids are not mapped to
  ## our standard ChEBI id.
  fill_no_symbol = TRUE
  if(fill_no_symbol) {
    ii <- which(is.na(df$symbol))
    if(length(ii)) {
      df$symbol[ii] <- paste0("FEATURE:{",df$feature[ii],"}")
      df$name[ii] <- df$feature[ii]
      df$source[ii] <-"-"
>>>>>>> 77f10d84
    }
  }

  ## strip or leave the prefix of symbols??
  if(prefix.symbol == FALSE) {
    df$symbol <- sub("^[A-Za-z]+:", "", df$symbol)
  }

  ## Replace/add title and definition if we have more info in our
  ## METABOLITE_METADATA.
  message("Adding extra names and definitions...")
  M <- playdata::METABOLITE_METADATA
  chebi_id <- trimws(df$CHEBI_ID)
  M <- M[match(chebi_id,M$ID),]
  ii <- which(!is.na(M$name))
  same.name <- which(tolower(df$gene_title[ii]) == tolower(M$name[ii]))
  if(length(same.name)) {
    ## if names are same, discard first
    jj <- ii[same.name]
    df$gene_title[jj] <- '-'
  }
  df$gene_title[ii] <- ifelse(
    df$gene_title[ii] %in% c(NA,'NA','','-'),
    M$name[ii],
    paste(df$gene_title[ii], M$name[ii], sep=" | ")
  )
  ## we fill empty titles with the symbol
  jj <- which(df$gene_title %in% c(NA,'NA','','-'))  
  if(length(jj)) {
    ##df$gene_title[jj] <- '-'
    df$gene_title[jj] <- gsub("^\\{|\\}$","",df$symbol[jj]) ## remove brackets
  }
  
  ii <- which(!is.na(M$definition))
  df$definition[ii] <- ifelse(
    df$definition[ii] %in% c(NA,'NA','','-'),
    M$definition[ii],
    paste(df$definition[ii], M$definition[ii], sep=". ")
  )
  jj <- which(df$definition %in% c(NA,'NA','','-'))
  if(length(jj)) df$definition[jj] <- '-'
  
  ## Let's annotate the title with extra info
  if(extra_annot) {
    details <- paste0("(class=",df$sub_class,
      ";formula=",trimws(df$formula),";mass=",df$exactmass, ")")
    df$definition <- paste(df$definition, details)
  }
  
  ## remove unneeded columns
  df$input_ID <- NULL
  df$mapping_ID <- NULL    
  
  ## match original probe names
  df <- df[ match(names(orig.probes), df$feature), ]
  df$feature <- orig.probes
  df$gene_name <- orig.probes
  rownames(df) <- make_unique(orig.probes)

  if (extra_annot && !is.null(annot_table)) {
    extra_cols <- setdiff(colnames(annot_table),colnames(df))
<<<<<<< HEAD
    extra_cols <- setdiff( extra_cols, c("ID","name","source","feature"))
=======
    extra_cols <- setdiff( extra_cols, c("ID","symbol","name","source","feature"))
>>>>>>> 77f10d84
    df <- cbind(df, annot_table[,extra_cols])
  }

  ## conform empty cells
  for(k in colnames(df)) {
    jj <- which(df[[k]] %in% c(NA,'NA','','-'))
    if(length(jj)) df[[k]][jj] <- '-'
  }

  ## cleanup
  char.cols <- which(sapply(df,class) == "character")
  for(k in char.cols) df[[k]] <- trimws(df[[k]])
  
  rownames(df) <- NULL
  return(df)
}

mx.formula2chebi <- function(f, prefix=TRUE) {
  meta <- playdata::METABOLITE_METADATA
  ii <- match(f, meta[,"formula"])
  chebi <- meta[ii, "ID"]
  if(prefix) chebi <- paste("CHEBI:",chebi) ## chebi
  chebi
}

#' This uses different databases to create a ID mapping table for
#' given 'id' to other ID types (ChEBI, HMDB, LIPIDMAPS, KEGG,
#' REFMET).
#'
#' 
mx.get_metabolite_mapping <- function(id, method=c("refmet","playdata","annhub")) {

  COLS <- c("CHEBI","HMDB","LIPIDMAPS","KEGG","REFMET","Formula")
  map <- data.frame(matrix(NA, length(id), length(COLS)))
  colnames(map) <- COLS

  ## strip prefix. 
  orig.id <- id
  id <- sub("^[A-Za-z]+:","",id)
  prefix <- mx.prefix_id(id, return.prefix=TRUE)
  table(prefix)

  # retain prefix for chebi for refmet
  id2 <- ifelse(prefix=="CHEBI", paste0("CHEBI:",id), id)
  
  method
  for(m in method) {
    
    if(m == "refmet") {
      df <- RefMet::refmet_map_df(id2)
      sel <- c("ChEBI_ID","HMDB_ID","LM_ID","KEGG_ID","RefMet_ID","Formula")
      df <- df[,sel]
      colnames(df) <- COLS      
      ii <- which(is.na(map) & df != '-', arr.ind=TRUE)
      if(length(ii)) {
        message("mapping ", nrow(ii), " entries using RefMet")
        map[ii] <- df[ii]
      }
    }
    
    if(m == "playdata") {
      df <- playdata::METABOLITE_ID
      df$Formula <- '-'
      sel <- c("ChEBI","HMDB","LIPIDMAPS", "KEGG","REFMET","Formula")
      df <- df[,sel]
      colnames(df) <- COLS
      nmatch <- sum(id %in% unlist(df))
      if(nmatch > 0) {
        df <- match.dataframe(id, df)
        df[is.na(df)] <- '-'
        ii <- which(is.na(map) & df != '-', arr.ind=TRUE)
        if(length(ii)) {
          message("mapping ", nrow(ii), " entries using METABOLITE_ID")
          map[ii] <- df[ii]
        }
      }
    }

    if(m == "annhub") {
      suppressMessages(ah <- AnnotationHub::AnnotationHub())
      #AnnotationHub::query( ah, "metaboliteIDmapping")
      #AH79817 represents the original ID mapping containing 9 different ID formats
      #AH83115 mapping table which also includes common names for each compound
      #AH91792 current version of the mapping table that also accounts for tautomers
      #map <- ah[["AH91792"]]  ## 1012267 rows
      suppressMessages(df <- ah[["AH83115"]])  ## 1116049 rows
      df$LIPIDMAPS <- '-'
      df$Formula <- '-'      
      df$REFMET <- '-'
      sel <- c("ChEBI","HMDB","LIPIDMAPS", "KEGG","REFMET","Formula")
      df <- as.data.frame(df[,sel])
      colnames(df) <- COLS
      nmatch <- sum(id %in% unlist(df))
      if(nmatch > 0) {
        df1 <- match.dataframe(id, df, parallel=TRUE)
        df1[is.na(df1)] <- '-'
        ii <- which(is.na(map) & df1 != '-', arr.ind=TRUE)
        if(length(ii)) {
          message("mapping ", nrow(ii), " entries using AnnotationHub")
          map[ii] <- df1[ii]
        }
      }
    }
  }

  ## map contains complete mapping
  dim(map)
  head(map)
  map[is.na(map)] <- '-'
  
  ## check and transfer if known ID
  ii <- which(prefix=="HMDB" & map$HMDB=='-')
  if(length(ii)) map$HMDB[ii] <- sub("HMDB:","",id[ii])
  ii <- which(prefix=="CHEBI" & map$CHEBI=='-')
  if(length(ii)) map$CHEBI[ii] <- sub("CHEBI:","",id[ii])
  ii <- which(prefix=="LIPIDMAPS" & map$LIPIDMAPS=='-')
  if(length(ii)) map$LIPIDMAPS[ii] <- sub("LIPIDMAPS:","",id[ii])
  ii <- which(prefix=="KEGG" & map$KEGG=='-')
  if(length(ii)) map$KEGG[ii] <- sub("KEGG:","",id[ii])
  ii <- which(prefix=="REFMET" & map$REFMET=='-')
  if(length(ii)) map$REFMET[ii] <- sub("REFMET:","",id[ii])

  ## determine optimal mapping ID
  mapx <- map[,order(colSums(map=='-'))]
  mapx$Formula <- NULL
  idx.argmax <- max.col(mapx != '-', ties.method='first')
  idx.type <- colnames(mapx)[idx.argmax]
  idx  <- mapx[cbind(1:nrow(mapx),idx.argmax)]
  idx.na <- rowSums(mapx != '-')==0
  idx <- paste0(idx.type,":",idx)
  idx[idx.na] <- NA
  #idx[idx.na] <- paste0("{",map$formula[idx.na],"}")
  #idx[idx.na] <- paste0("FORMULA:",map$formula[idx.na])  
  idx[idx.na] <- paste0("{",id[idx.na],"}")

  ## cleanup
  map$Formula <- NULL
  map1 <- cbind(input = id, mapping = idx, map)
  colnames(map1) <- paste0(colnames(map1),"_ID")
  
  return(map1)
}


#' Given a ChEBI id this provides information about the metabolite
#' using internal annotation databases METABOLITE_METADATA and
#' METABOLITE_ID. Also provides links to external metabolite
#' databases.
#'
#' @export
getMetaboliteInfo <- function(organism = "Human", id, info = NULL) {
  if (is.null(id) || length(id) == 0) {
    return(info)
  }
  if (is.na(id) || id == "") {
    return(info)
  }
  if (!id %in% playdata::METABOLITE_ID$ID) {
    message("[getMetaboliteInfo] unknown metabolite ID = ",id)
    return(info)
  }

  ## add metadata from tables. Append to info if provided.
  idx <- playdata::METABOLITE_ID[playdata::METABOLITE_ID$ID == id,]
  metadata <- playdata::METABOLITE_METADATA[playdata::METABOLITE_METADATA$ID == id,]
  if(is.null(info)) info <- list()
  info <- c(info, metadata, idx)
  info <- info[!duplicated(names(info))]
  info <- info[!sapply(info,function(s) all(is.na(s)))]

  ## substitute some names
  names(info) <- sub("definition","summary",names(info))

  # remove summary if it is null
  if (is.null(info[["summary"]])) info[["summary"]] <- "Summary not available for this metabolite."
  if (info[["summary"]] == "null") info[["summary"]] <- "Summary not available for this metabolite."

  ## create links to external databases: these libraries are not
  ## always available for a given chebi id
  hmdb.link <- NULL
  kegg.link <- NULL
  pubchem.link <- NULL
  pathbank.link <- NULL
  refmet.link <- NULL
  lipidmaps.link <- NULL
  if (!is.null(info$HMDB)) hmdb.link <- glue::glue("<a href='https://hmdb.ca/metabolites/{info$HMDB}' target='_blank'>HMDB</a>")
  if (!is.null(info$KEGG)) kegg.link <- glue::glue("<a href='https://www.kegg.jp/dbget-bin/www_bget?{info$KEGG}' target='_blank'>KEGG</a>")
  if (!is.null(info$PubChem)) pubchem.link <- glue::glue("<a href='https://pubchem.ncbi.nlm.nih.gov/compound/{info$PubChem}' target='_blank'>PubChem</a>")
  if (!is.null(info$PATHBANK)) pathbank.link <- glue::glue("<a href='https://moldb.wishartlab.com/molecules/{info$PATHBANK}/curation.html' target='_blank'>Pathbank</a>")
  if (!is.null(info$REFMET)) refmet.link <- glue::glue("<a href='https://www.metabolomicsworkbench.org/databases/refmet/refmet_details.php?REFMET_ID={info$REFMET}' target='_blank'>RefMet</a>")
  if (!is.null(info$LIPIDMAPS)) lipidmaps.link <- glue::glue("<a href='https://dev.lipidmaps.org/databases/lmissd/{info$LIPIDMAPS}' target='_blank'>LipidMaps</a>")

  # these libraries are always available
  chebi <- info$ID
  chebi.link <- glue::glue("<a href='https://www.ebi.ac.uk/chebi/searchId.do?chebiId=CHEBI:{chebi}' target='_blank'>ChEBI</a>")
  reactome.link <- glue::glue("<a href='https://reactome.org/content/query?q=chebi%3A{chebi}' target='_blank'>Reactome</a>")

  ## collapse all links into 'databases' and remove individual entries
  info[["databases"]] <- paste(c(hmdb.link, chebi.link, kegg.link, reactome.link, pubchem.link,
    pathbank.link, refmet.link, lipidmaps.link), collapse = ", ")
  id.cols <- colnames(playdata::METABOLITE_ID)
  id.cols <- c(id.cols, grep("_ID",names(info),value=TRUE))
  info <- info[setdiff(names(info),id.cols)]
  
  return(info)
}


#' Extend metabolite sets in M by adding neighbour-metabolites that
#' are connected (neighbours) according to given PPI. Only
#' metabolite-metabolite neighbours are considered.
#'
#' @export
extend_metabolite_sets <- function(M, ppi, add=TRUE, postfix="(extended)",
                                   maxcost=0.33) {

  ## get metabolite-metabolite edges from GRAPHITE
  ##ppi <- playdata::GRAPHITE_PPI
  ppi[, 1] <- ifelse(grepl("CHEBI", ppi[, 1]), ppi[, 1], paste0("SYMBOL:", ppi[, 1]))
  ppi[, 2] <- ifelse(grepl("CHEBI", ppi[, 2]), ppi[, 2], paste0("SYMBOL:", ppi[, 2]))
  sel <- which(grepl("CHEBI", ppi[, 1]) & grepl("CHEBI", ppi[, 2]) & ppi[, 3] <= maxcost)
  gr <- igraph::graph_from_edgelist(as.matrix(ppi[sel, 1:2]), directed=FALSE)
  MMI <- as.matrix(gr)
  table(colnames(M) %in% rownames(MMI))
  table(rownames(MMI) %in% colnames(M))

  ## build extended sparse matrix
  idx <- Matrix::which(M != 0, arr.ind = TRUE)
  x <- M[idx]
  features <- unique(c(colnames(M), rownames(MMI)))
  dims <- c(nrow(M), length(features))
  dimnames <- list(rownames(M), features)
  M2 <- Matrix::sparseMatrix(idx[, 1], idx[, 2],
    x = x,
    dims = dims, dimnames = dimnames
  )

  ## MMI neigborhood matrix for metabolites. match with extended matrix M2
  mmi0 <- rbind("na" = 0, cbind("na" = 0, MMI))
  ii <- match(colnames(M2), rownames(mmi0))
  ii[is.na(ii)] <- 1
  B <- mmi0[ii, ii]
  diag(B) <- 1
  colnames(B) <- rownames(B) <- colnames(M2)

  ## propagate neighbor
  extM <- M2 %*% B
  extM <- 1 * (extM != 0)
  extM

  ## row merge extended gene sets with original
  rownames(extM) <- paste(rownames(extM), postfix)
  if(add==TRUE) {
    extM <- Matrix::t(merge_sparse_matrix(Matrix::t(M), Matrix::t(extM)))
  }
  extM <- extM[order(rownames(extM)),]
  return(extM)
}


#' Extend metabolite sets in M by adding neighbouring-metabolites that
#' are connected (neighbours) with members in metabolite set according
#' to given PPI. Any metabolite-metabolite or protein-metabolite
#' neighbours are considered.
#'
#' @export
extend_metabolite_sets2 <- function(M, ppi, add=TRUE, postfix="(extended)", maxcost=0.33) {

  ## get metabolite-metabolite edges from GRAPHITE
  ppi[, 1] <- ifelse(grepl("CHEBI", ppi[, 1]), ppi[, 1], paste0("SYMBOL:", ppi[, 1]))
  ppi[, 2] <- ifelse(grepl("CHEBI", ppi[, 2]), ppi[, 2], paste0("SYMBOL:", ppi[, 2]))
  sel <- which( (grepl("CHEBI", ppi[, 1]) | grepl("CHEBI", ppi[, 2])) & ppi[, 3] <= maxcost)
  gr <- igraph::graph_from_edgelist(as.matrix(ppi[sel, 1:2]), directed=FALSE)
  PMI <- as.matrix(gr)

  ## build extended sparse matrix
  idx <- Matrix::which(M != 0, arr.ind = TRUE)
  x <- M[idx]
  features <- unique(c(colnames(M), rownames(PMI)))
  dims <- c(nrow(M), length(features))
  dimnames <- list(rownames(M), features)
  M2 <- Matrix::sparseMatrix(idx[, 1], idx[, 2],
    x = x,
    dims = dims, dimnames = dimnames
  )

  ## PMI neigborhood matrix. match with extended matrix M2
  mmi0 <- rbind("na" = 0, cbind("na" = 0, PMI))
  ii <- match(colnames(M2), rownames(mmi0))
  ii[is.na(ii)] <- 1  ## no matches will map to row/col 1 (all zero)
  B <- mmi0[ii, ii]   ## B is now aligned to M2
  diag(B) <- 1
  colnames(B) <- rownames(B) <- colnames(M2)

  ## propagate all nodes to neighbors
  extM <- M2 %*% B
  extM <- 1 * (extM != 0)
  dim(extM)

  ## do not allow gene-gene neigbors. Add extended metabolites to
  ## original matrix M2
  ii <- grepl("SYMBOL",colnames(extM))
  extM[,ii] <- 0
  extM <- 1 * ((M2 + extM) != 0)
  
  ## row merge extended gene sets with original
  rownames(extM) <- paste(rownames(extM), postfix)
  if(add==TRUE) {
    extM <- Matrix::t(merge_sparse_matrix(Matrix::t(M2), Matrix::t(extM)))
  }
  extM <- extM[order(rownames(extM)),]
  
  return(extM)
}

<<<<<<< HEAD
=======

##======================================================================
##==================== LIPIDOMICS ======================================
##======================================================================


## detectLipidID <- function(id, min.match=0.5) {
##   if(mean(grepl("^HMDB",id,ignore.case=TRUE)) > min.match) return("HMDB")
##   if(mean(grepl("^CHEBI",id,ignore.case=TRUE)) > min.match) return("CHEBI")
##   if(mean(grepl("^RM",id,ignore.case=TRUE)) > min.match) return("RefMet")
##   if(mean(grepl("^LM",id,ignore.case=TRUE)) > min.match) return("LIPID_MAPS")
##   if(mean(grepl("^C[0-9]+",id,ignore.case=TRUE)) > min.match) return("KEGG")    
##   if(mean(grepl("^[A-Z].*[0-9]+[:][0-9]+", id)) > min.match) return("LION")
##   ## try with 
##   MX <- apply(playdata::METABOLITE_ID, 2, function(s) sub("[A-Za-z]+","",s))
##   idx <- gsub("^[A-Za-z]+[:]*","",id)
##   nmatch <- apply(MX[,-1], 2, function(x) mean(idx %in% x))
##   if(max(nmatch,na.rm=TRUE) > min.match) {
##     max.id <- names(which.max(nmatch))
##     message("matched METABOLITE_ID column: ", max.id)
##     return(max.id)
##   }  
##   return("unknown")
## }

#' Two-pass annotation of lipids using RefMet and rgoslin. This is a
#' two-pass approach where missing annotations are retried using
#' synonyms IDs of the original ID. This can improve annotation
#' coverage.
#'
#' 
mx.annotateLipids <- function(id, two.pass=TRUE) {
  db1 <- c("refmet","rgoslin","ramp")
  db2 <- c("refmet","ramp")

  ## remove multi-byte chars
  id <- iconv2utf8(id)
  id[is.na(id)] <- "NA"
  
  ## First we try annotating with their original IDs.
  aa <- mx.annotateLipids.000(id, db=db1, add_id = TRUE)
  id.cols <- c("CHEBI_ID","HMDB_ID","LIPIDMAPS_ID","KEGG_ID","REFMET_ID")

  ## If there are still unmapped IDs, we try with their synonyms.
  ii <- which( aa$Standardized.name == '-')
  if(two.pass && length(ii)>0) {
    idx <- aa$Input.name[ii]
    mxmap <- aa[ii, id.cols]
    S <- cbind(idx, unlist(mxmap))
    colnames(S) <- c("inputID","synonymID")
    S <- S[S[,"synonymID"]!='-',]
    S <- S[which(!S[,"synonymID"] %in% S[,"inputID"]),,drop=FALSE ]
    if(nrow(S)>0) {
      synonyms <- S[,"synonymID"]
      bb <- mx.annotateLipids.000(synonyms, db=db2, add_id = FALSE)    
      bb <- cbind( inputID=S[,"inputID"], bb )
      bb <- bb[order(rowSums(bb == '-')),]
      bb <- bb[match(idx, bb$inputID),]
      bb <- bb[,which(colnames(bb) %in% colnames(aa))]
      kk <- match(colnames(bb),colnames(aa))
      jj <- which(aa[ii,kk]=='-' & bb!='-', arr.ind=TRUE)
      if(length(jj)) {
        message("filled ", nrow(jj), " entries with synonym IDs")
        aa[ii,kk][jj] <- bb[jj]
      }
    }
  }
  
  return(aa)
}

#' Annotate lipids using RefMet and rgoslin. One-pass method. Only
#' annotate with given ID.
#' 
mx.annotateLipids.000 <- function(id, db = c("refmet","rgoslin","ramp"),
                                 add_id = TRUE) {
  ## Remove any datatype prefix??
  #id <- sub("^[A-Za-z_]+:","",id)
  id <- iconv2utf8(id)
  
  COLS <- c("Input.name","Standardized.name","Formula","Exact.mass",
    "Super.class","Main.class","Sub.class","Source")
  df <- as.data.frame(matrix('-',nrow=length(id),ncol=length(COLS)))
  colnames(df) <- COLS
  df$Input.name <- id
  
  ## 1: We use first RefMet because it handles non-standard names
  ## better.
  refmet.online <- mx.ping_refmet()
  refmet.online
  if("refmet" %in% db && refmet.online) {
    message("matching ",length(id), " IDs with RefMet...")
    id2 <- id
    if(all(grepl("^[0-9]+",id))) id2 <- paste0("CHEBI:",id)  
    df <- RefMet::refmet_map_df(id2)  ## request on API server
    df$Source <- ifelse(df$Formula=='-', '-', "RefMet")
    df$Input.name <- id
    sel.cols <- c("Input.name","Standardized.name","Formula","Exact.mass",
      "Super.class","Main.class","Sub.class","Source")
    df <- df[,sel.cols]
    colnames(df) <- COLS
  }
    
  ## 2: Any missing annotation will be attempted with rgoslin. Only
  ## works if ID is common lipid name.
  missing <- (df$Formula %in% c(NA,"","-"))
  if("rgoslin" %in% db && any(missing)) {
    id.missing <- id[which(missing)]
    aa <- suppressMessages(suppressWarnings(rgoslin::parseLipidNames(id.missing)))
    nparse <- sum(!is.na(aa$Normalized.Name))
    if(nparse>0) {
      sel.cols <- c("Original.Name","Normalized.Name","Sum.Formula","Mass",
        "Lipid.Maps.Category","Lipid.Maps.Main.Class","Functional.Class.Abbr",
        "Source")
      for(k in setdiff(sel.cols,colnames(aa))) aa[[k]] <- "-"
      aa$Functional.Class.Abbr <- gsub("\\]|\\[","",aa$Functional.Class.Abbr)
      aa$Source <- "rgoslin"
      aa <- aa[,sel.cols]
      colnames(aa) <- COLS
      jj <- which(!aa$Formula %in% c(NA,"","-"))
      message("matching ",length(jj), " missing IDs with rgoslin...")      
      if(length(jj)) {
        ii <- which(missing)[jj]
        df[ii,] <- aa[jj,]
      }
    }
  }

  ## 3: Attempt with RAMP
  missing <- (df$Formula %in% c(NA,"","-"))
  if("ramp" %in% db && any(missing)) {
    id.missing <- id[which(missing)]
    aa <- ramp.annotate_metabolites(id.missing)
    if(!is.null(aa) && nrow(aa)) {
      aa$Source <- "RaMP"
      sel.cols <- c("Input.name","Standardized.name","Formula","Exact.mass",
        "Super.class","Main.class","Sub.class","Source")
      for(k in setdiff(sel.cols,colnames(aa))) aa[[k]] <- "-"
      aa <- aa[,sel.cols]
      colnames(aa) <- colnames(df)    
      jj <- which(!aa$Formula %in% c(NA,"","-"))
      message("matching ",length(jj), " missing IDs with RaMP...")          
      if(length(jj)>0) {
        ii <- which(missing)[jj]
        df[ii,] <- aa[jj,]
      }
    }
  }
    
  missing <- (df$Formula %in% c(NA,"","-"))
  if(sum(missing)) message("warning: could not annotate ",sum(missing), " features")

  ## abbreviate subclass
  df$Sub.class <- mx.harmonizeSubclassNames(df$Sub.class)
  df$Super.class <- mx.harmonizeSuperclassNames(df$Super.class)

  ## Retrieve cross-reference mapping to other IDs
  if(add_id) {
    xref <- mx.get_metabolite_mapping(id, method=c("refmet","playdata","annhub"))
    table( xref$input_ID == df$Input.name)
    xref$input_ID <- NULL
    df <- cbind(df, xref)
  }
  
  return(df)
}


mx.harmonizeSubclassNames <- function(name) {
  subclass <- c(
    "Glycerophosphates" = "PA",
    "Glycerophosphocholines" = "PC",
    "Glycerophosphoethanolamines" = "PE",
    "Glycerophosphoglycerols" = "PG",
    "Glycerophosphoserines" = "PS",
    "Chol. esters" = "CE",
    "Cholesteryl esters" = "CE",
    "Diradylglycerols" = "DG",
    "Triacylglycerols" = "TG",
    "DAG" = "DG", #??
    "TAG" = "TG"
  )
  name <- ifelse( name %in% names(subclass),
    subclass[name], name )
  return(name)
}
  
mx.harmonizeSuperclassNames <- function(name) {
  ## substitute abbreviated superclass
  superclass <- c(
    "FA"="Fatty acyls",
    "GL"="Glycerolipids",
    "GP"="Glycerophospholipids",
    "SP"="Sphingolipids",
    "ST"="Sterol lipids",
    "PR"="PrenolLipids",
    "SL"="Saccharolipids",
    "PK"="Polyketides")
  name <- ifelse( name %in% names(superclass),
    superclass[name], name )
  return(name)
}

mx.prefix_id <- function(id, uppercase=TRUE, return.prefix=FALSE) {

  ## clean up, remove prefix
  # id <- iconv2ascii(id)
  id <- iconv2utf8(id)
  id <- sub("[A-Za-z]+:","",id, useBytes = TRUE)

  prefix <- rep("symbol",length(id))  ## default
  prefix[grep("^[0-9]+$",id)] <- "chebi"
  prefix[grep("^HMDB[0-9]{7}",id)] <- "hmdb"
  prefix[grep("^LM[A-Z]{2}[0-9]{8}",id)] <- "lipidmaps"
  prefix[grep("^C[0-9]{5}",id)] <- "kegg"
  prefix[grep("^RM[0-9]{7}",id)] <- "refmet"    
  #prefix[grep("^ENS[A-Z]+[0-9]+$",id)] <- "ensembl"
  prefix[grep("[}{]",id)] <- "generic"
  prefix[grep("[A-Za-z1-9]+ [0-9]+:[0-9]+[;]*[0-9]*$",id)] <- "shorthand"
  prefix[grep("[A-Za-z1-9]+[ \\(].*[0-9]+:[0-9]+.*",id)] <- "shorthand"    

  table(prefix)  
  if(uppercase) prefix <- toupper(prefix)
  if(return.prefix) return(prefix)
  idx <- paste0(prefix,":",id)  
  idx
}

prefix=NULL
ramp.annotate_metabolites <- function(id) {

  idx <- iconv2utf8(id)
  idx <- mx.prefix_id(idx, uppercase=FALSE)
  idx <- sub("^symbol:","gene_symbol:",idx,ignore.case=TRUE)
  idx <- sub("^lipidmaps:","LIPIDMAPS:",idx,ignore.case=TRUE)  
  idx <- sub("^gene:","gene_symbol:",idx,ignore.case=TRUE)  
  
  pfx <- mx.prefix_id(id, uppercase=FALSE, return.prefix=TRUE)  
  table(pfx)
  
  ## check connection
  res <- try(suppressMessages(suppressWarnings(
    RaMP::getChemicalProperties("chebi:12345")
  )))
  if("try-error" %in% class(res)) {
    message("WARNING:: failed to connect github server")
    return(NULL)
  }
  
  ## RaMP does not like quotes inside IDs
  idx <- gsub("['`\"]","",idx)
#  idx <- iconv2ascii(idx)
  idx <- iconv2utf8(idx)
  
  ## chem properties
  suppressMessages(chemprop <- RaMP::getChemicalProperties(idx))
  chemdata <- chemprop$chem_props
  colnames(chemdata)
  sel.chem <- c("chem_source_id","common_name","mol_formula","monoisotop_mass")
  ii <- match(idx, chemdata$chem_source_id)
  annot <- data.frame(input_id=id, chemdata[ii,sel.chem])
  colnames(annot) <- c("Input.name","Matched.name","Standardized.name","Formula","Exact.mass")
  rownames(annot) <- NULL
  head(annot)
  
  ## add lipid class info
  chem <- suppressMessages(RaMP::getChemClass(mets = idx, inferIdMapping = TRUE))
  metclass <- chem$met_classes
  dim(metclass)
  if(nrow(metclass)) {
    table(metclass$class_level_name)
    CFclasses <- c("ClassyFire_super_class","ClassyFire_class","ClassyFire_sub_class")
    LMclasses <- c("LipidMaps_category","LipidMaps_main_class","LipidMaps_sub_class")
    nCF <- sum(metclass$class_level_name %in% CFclasses)
    nLM <- sum(metclass$class_level_name %in% LMclasses)
    ## take 'best' classification. we cannot use both.
    if(nLM > nCF) {
      classes <- LMclasses
    } else {
      classes <- CFclasses
    }
    classdata <- list()
    a=classes[1]
    for(a in classes) {
      ii <- which(metclass$class_level_name == a)
      aa <- metclass[ii,]
      aa <- aa[ match(idx, aa$sourceId), "class_name"]
      classdata[[a]] <- aa
    }
    classdata <- data.frame(classdata)
    colnames(classdata) <- c("Super.class","Main.class","Sub.class")

    ## If a name is found, fill if still missing
    common_name <- metclass$common_names[match(idx, metclass$sourceId)]
    ii <- which(is.na(annot$Matched.name) & !common_name %in% c(NA,'','-'))
    if(length(ii)) annot$Matched.name[ii] <- common_name[ii]

    annot <- cbind(annot, classdata)
  }
  
  rownames(annot) <- NULL
  return(annot)
}


#' This function maps rownames of matrix M to corresponding symbol as
#' given in annotation dataframe 'annot'. This is for example useful
#' if M is a sparse geneset matrix with non-standard identifiers as
#' rownames and we want to convert to specific symbols as defined by
#' the annotation dataframe 'annot'. 
#'
#' @no-export
map2symbol <- function(M, annot, target.symbol=NULL) {
  if(is.null(target.symbol)) target.symbol <- annot$symbol
  id.cols <- c("feature","symbol","gene_name",grep("_ID$",colnames(annot),value=TRUE))
  id.cols
  idmat <- as.matrix(annot[,id.cols])
  symbol.gmt <- apply(idmat, 1, function(m) unique(m), simplify=FALSE)
  symbol.gmt <- lapply(symbol.gmt, function(m) setdiff(m,c("-","",NA)))
  symbol.gmt <- lapply(symbol.gmt, function(m) sub("^[A-Za-z]+:","",m))
  symbol.gmt <- lapply(symbol.gmt, function(m) unique(m))
  names(symbol.gmt) <- target.symbol
  
  symbol.map <- lapply(names(symbol.gmt), function(i) cbind(symbol.gmt[[i]],i) )
  symbol.map <- symbol.map[sapply(symbol.map,ncol)==2]
  symbol.map <- do.call(rbind, symbol.map)
  
  id <- rownames(M)
  idx <- sub("^[A-Za-z]+:","",id)
  names(idx) <- id
  jj <- match(idx, symbol.map[,1])
  ii <- which(!is.na(jj))
  if(length(ii)==0) {
    message("WARNING: no synonyms match input probes")
    return(NULL)
  }
  M1 <- M[ii,]
  matched.symbol <- symbol.map[jj[ii],2]
  rownames(M1) <- matched.symbol
  M1 <- M1[, Matrix::colSums(M1!=0)>0, drop=FALSE]
  return(M1)
}


>>>>>>> 77f10d84
#' This adds some 'gene sets' based on the species class of the lipids
#' according to the annotation table.
#'
#' @export
<<<<<<< HEAD
pgx.get_lipidomics_sets <- function(pgx, as_matrix=TRUE) {

  if (!"symbol" %in% colnames(pgx$genes)) {
    message(paste(
      "[pgx.add_lipidomics_sets] WARNING: could not find 'main_class' column.",
    ))
    return(pgx)
  }

  ## -----------------------------------------------------------
  ## Load Geneset matrix and filter genes by gene or homologous
  ## -----------------------------------------------------------
  message("[pgx.add_lipidomics_sets] Creating GMT matrix... ")
  gmt.main_class <- tapply(pgx$genes$symbol, pgx$genes$main_class, c)
  gmt.sub_class <- tapply(pgx$genes$symbol, pgx$genes$sub_class, c)

  names(gmt.main_class) <- paste0("LIPID_CLASS:",names(gmt.main_class))
  names(gmt.sub_class) <- paste0("LIPID_SUBCLASS:",names(gmt.sub_class))
  gmt <- c(gmt.main_class, gmt.sub_class)
  
  if(!as_matrix) {
    return(gmt)
  }
  
  G <- gmt2mat(gmt, bg=pgx$genes$symbol)
  # normalize columns (required for some methods downstream)log2foldchange
  G <- normalize_cols(G) ## ??? 
  return(G)
=======
mx.create_metabolite_sets <- function(annot, gmin=0, metmin=5,
                                   as_matrix=FALSE) {

  sel <- which(!annot$symbol %in% c(NA, '-', ''))
  annot <- annot[sel,,drop=FALSE]
  if(nrow(annot) == 0) {
    message("WARNING. empty annotation")
    return(list())
  }
  
  gmt <- list()
  
  orig.symbol <- annot$symbol
  ANNOT_SYMBOL <- mx.prefix_id(annot$symbol)
  names(orig.symbol) <- ANNOT_SYMBOL

  ## This uses the genesets/pathways from playdata::MSETxMETABOLITE
  ## these were compiled using the graphite R package.
  if(TRUE) {
    M <- Matrix::t(playdata::MSETxMETABOLITE)
    M1 <- map2symbol(M, annot, target.symbol=ANNOT_SYMBOL) 
    if(!is.null(M1) && nrow(M1) && ncol(M1) ) {
      gmt1 <- mat2gmt(M1)
      names(gmt1) <- sub("^METABOLITE:","METABOLITE_PATHWAY:",names(gmt1))
      message("[create_metabolite_sets] adding ",length(gmt1)," sets from MSETxMETABOLITE")
      gmt <- c(gmt, gmt1)
    }
  }
    
  ## Create class sets from metabolite class annotation.
  if (any(grepl("_class",colnames(annot)))) {
    classes <- grep("_class",colnames(annot),value=TRUE)
    classes
    gmt1 <- list()
    for(k in classes) {
      cv <- annot[,k]
      cv[cv=='-'] <- NA
      if(!all(is.na(cv))) {
        gmt2 <- tapply(ANNOT_SYMBOL, cv, c)
        names(gmt2) <- paste0(names(gmt2), " (",k,")")
        gmt1 <- c(gmt1, gmt2)
      }
    }
    if(length(gmt1)>0) {
      message("[create_metabolite_sets] adding ",length(gmt1),
        " sets from metabolite classes")
      names(gmt1) <- paste0("METABOLITE_CLASS:", names(gmt1))
      gmt <- c(gmt, gmt1)
    }
  }

  ## Create class/pathway/ontology sets using RaMP. Some sets are
  ## probably duplicated from MSETxMETABOLITE as graphite also
  ## includes reactome/wiki metabolic pathways.
  gmt2 <- ramp.get_metabolite_sets(
    id = ANNOT_SYMBOL,
    db = c("pathway","onto","class"),
    gmin = gmin,
    metmin = metmin,
    as.orig = TRUE
  ) 
  if(length(gmt2)) {
    message("[create_metabolite_sets] adding ",length(gmt2)," sets from RaMP database")
    gmt <- c(gmt, gmt2)
  }

  ## order on size, take out duplicated pathways
  gmt <- gmt[order(-sapply(gmt,length))]
  gmt <- gmt[!duplicated(names(gmt))]
  pw.id <- gsub(".*\\[|\\]","",names(gmt))
  pw.id[!grepl("PATHWAY",names(gmt))] <- NA
  sel <- which( is.na(pw.id) | !duplicated(pw.id))
  gmt <- gmt[sel]
  
  ## Filter on size
  G <- gmt2mat(gmt, bg = ANNOT_SYMBOL)
  table(sub(":.*","",rownames(G)))
  i0 <- grepl("SYMBOL|GENE|NAME|^px|^gx",rownames(G))
  i1 <- grepl("CHEBI|LIPID|HMDB|KEGG|REFMET|SHORT|^mx",rownames(G))
  n0 <- Matrix::colSums(G[i0,,drop=FALSE])
  n1 <- Matrix::colSums(G[i1,,drop=FALSE])  
  sel <- which(n0 >= gmin & n1 >= metmin)
  G <- G[,sel,drop=FALSE]

  # restore original symbols
  rownames(G) <- orig.symbol[rownames(G)]
  ##rownames(G) <- as.character(rownames(G))

  if(!as_matrix) {
    gmt <- mat2gmt(G)
    return(gmt)
  }
  
  # normalize columns (required for some methods downstream)log2foldchange
  G <- normalize_cols(G) ## ??? 
  return(G)
}

ramp.get_metabolite_sets <- function(id, db=c("pathway","onto","class"),
                                     gmin=0, metmin=5, as.orig=TRUE) {

  ## This adds automatically a prefix because RaMP needs identifiers
  ## with prefix.
  idx <- mx.prefix_id(id, uppercase=FALSE)  
  idx <- sub("^symbol:","gene_symbol:",idx,ignore.case=TRUE)
  idx <- sub("^lipidmaps","LIPIDMAPS",idx,ignore.case=TRUE)  
  idx <- sub("^gene:","gene_symbol:",idx,ignore.case=TRUE)  
  names(id) <- idx

  ## check if there are no genes but threshold is set
  ngenes <- sum(grepl("ensembl|gene|symbol|uniprot",idx))  
  if(ngenes==0 && gmin>0) {
    message("WARNING: gmin>0 but no genes in id list. Setting gmin=0")
    gmin <- 0
  }

  ## Query RaMP for patways
  gmt.pathway <- list()
  if("pathway" %in% db) {
    suppressMessages(pw <- RaMP::getPathwayFromAnalyte(
      analytes = idx,
      findSynonym = FALSE,
      namesOrIds = "ids",
      includeRaMPids = FALSE,
      includeSmpdb = FALSE,
      minPathwaySize = (metmin+gmin),
      maxPathwaySize = 400,
    ))
    if(!is.null(pw) && nrow(pw)>0) {
      pathway_id <- paste0(pw$pathwayName, " [", pw$pathwayId, "]")
      gmt.pathway <- tapply(pw$inputId, pathway_id, c) 
      names(gmt.pathway) <- paste0("METABOLITE_PATHWAY:",names(gmt.pathway))
    }
  }

  ## Query RaMP for Ontology
  gmt.onto <- list()
  if("onto" %in% db) {
    suppressMessages(onto <- RaMP::getOntoFromMeta(mets = idx))
    if(!is.null(onto) && nrow(onto)) {
      onto_id <- paste0(onto$Ontology, " [", onto$HMDBOntologyType, "]")
      gmt.onto <- tapply(onto$sourceId, onto_id, function(s) unique(s)) 
      names(gmt.onto) <- paste0("METABOLITE_ONTOLOGY:",names(gmt.onto))
    }
  }
  
  ## Query RaMP chemical/lipid class
  gmt.class <- list()
  if("class" %in% db) {
    suppressMessages(
      chem <- RaMP::getChemClass(
        mets = idx,
        inferIdMapping = TRUE
      )
    )
    metclass <- chem$met_classes
    dim(metclass)
    if(!is.null(metclass) && nrow(metclass)) {
      levels <- unique(metclass$class_level_name)
      levels
      gmt.class <- list()
      for(lev in levels) {
        ii <- which( metclass$class_level_name == lev )
        levclass <- metclass[ii,]
        levgmt <- tapply( levclass$sourceId, levclass$class_name, function(s) unique(s))
        lev <- sub("ClassyFire_","CF ",lev)
        lev <- sub("LipidMaps_","LM ",lev)
        names(levgmt) <- paste0(names(levgmt), " (",lev,")")
        gmt.class <- c(gmt.class, levgmt)
      }
      names(gmt.class) <- paste0("METABOLITE_CHEMCLASS:",names(gmt.class))
    }
  }
  
  ## merge all gmt
  gmt <- c(gmt.pathway, gmt.onto, gmt.class)
  ##hist(sapply(gmt, length), breaks=100)
  
  ## filter on size
  filter <- (gmin > 0 || metmin > 0)
  if(filter) {
    n0 <- sapply( gmt, function(s) sum(grepl("ensembl|gene_symbol",s)))
    n1 <- sapply( gmt, function(s) sum(grepl("chebi|hmdb|kegg|LIPIDMAPS|refmet",s)))  
    gmt <- gmt[which(n0 >= gmin & n1 >= metmin)]
  }

  ## convert to original id
  if(as.orig) {
    gmt <- lapply(gmt, function(s) as.vector(id[s]))
  }
  
  return(gmt)
>>>>>>> 77f10d84
}<|MERGE_RESOLUTION|>--- conflicted
+++ resolved
@@ -283,12 +283,8 @@
           res$definition <- '-'   ## fill it??
           res$symbol <- res$ChEBI_ID
           res$source <- ifelse(res$RefMet_ID!='-', "RefMet", NA)
-<<<<<<< HEAD
-          cols <- c("ID","Input.name","Standardized.name","Super.class","Main.class","Sub.class","Formula","Exact.mass","definition","source")
-=======
           cols <- c("Input.name","symbol","Standardized.name","Super.class","Main.class",
             "Sub.class","Formula","Exact.mass","definition","source")
->>>>>>> 77f10d84
           res <- res[,cols]
           colnames(res) <- COLS
           ## only fill missing entries
@@ -301,15 +297,9 @@
       }
     }
 
-<<<<<<< HEAD
-    ## ----------------- internal playdata  -------------------------
-    ## this uses internal datatable. maybe we can get rid of it in
-    ## future and use only online annotation.
-=======
     ## This uses internal datatable but requires mapping to ChEBI
     ## exists. Maybe we can get rid of it in future and use only
     ## online annotation.
->>>>>>> 77f10d84
     if (d == "playdata" && no.name) {
       # get annotation for probes
       message("[getMetaboliteAnnotation] annotating with METABOLITE_METADATA...")
@@ -332,16 +322,9 @@
       }
     }
 
-<<<<<<< HEAD
-    ## ----------------- metaboliteIDmapping  -------------------------
-    ## this uses metaboliteIDmapping through AnnotHub. The first time
-    ## retrieval of the database can take some time for caching. Needs
-    ## internet for first time download.
-=======
     ## this uses 'metaboliteIDmapping' through AnnotHub. The first
     ## time retrieval of the database can take some time for
     ## caching. Needs internet for first time download.
->>>>>>> 77f10d84
     if (d == "annothub" && curl::has_internet() && no.name) {
       message("[getMetaboliteAnnotation] annotating with AnnotHub ...")
       ah <- AnnotationHub::AnnotationHub()
@@ -387,28 +370,6 @@
         }
       }
     }
-<<<<<<< HEAD
-  } ## for db
-
-
-  ## Fill empty symbols with something. Many lipids are not mapped to
-  ## our standard ChEBI id.
-  fill_no_symbol = TRUE
-  if(fill_no_symbol) {
-    ii <- which(is.na(metadata$ID))
-    if(length(ii))  metadata$ID[ii] <- paste0("{",metadata$feature[ii],"}")
-    ii <- which(is.na(metadata$name) | metadata$name=="-")
-    if(length(ii))  metadata$name[ii] <- metadata$feature[ii]
-  }
-
-  ## Let's annotate the title with more info
-  add_lipid_details=TRUE
-  if(add_lipid_details) {
-    details <- paste0("(",metadata$main_class,"/",metadata$sub_class,";",
-      metadata$formula,")")
-    ii <- which(!is.na(metadata$main_class) & metadata$main_class!="-")
-    metadata$name[ii] <- paste(metadata$name, details)[ii]
-=======
   } ## end of for db
   
   ## Harmonize lipid class names. Different databases have different
@@ -418,7 +379,6 @@
   }
   if("super_class" %in% colnames(metadata)) {  
     metadata$super_class <- mx.harmonizeSuperclassNames(metadata$super_class)
->>>>>>> 77f10d84
   }
   
   ## This sets the default data.frame structure for metabolites. Note
@@ -442,19 +402,6 @@
     if(length(extra_cols)) df <- cbind(df, metadata[,extra_cols])
   }
 
-<<<<<<< HEAD
-  ## add ID table. Need rethink METABOLITE_ID is not always complete.
-  if(add_id) {
-    id_table <- playdata::METABOLITE_ID
-    ii <- match( df$symbol, id_table$ID )
-    kk <- setdiff(colnames(id_table), c("ID","NAME"))
-    id_table <- id_table[ii,kk]
-    colnames(id_table) <- paste0(sub("_ID","",colnames(id_table)),"_ID")
-    if("ChEBI_ID" %in% colnames(id_table)) {
-      ## fill missing ChEBI entries with internal CHEBI id (in symbol column)
-      ii <- is.na(id_table$ChEBI_ID) & !is.na(df$symbol) & !grepl("^[{]",df$symbol)
-      id_table$ChEBI_ID[ii] <- df$symbol[ii]
-=======
   ## add ID reference table. Need rethink METABOLITE_ID is not always
   ## complete.
   message("Creating ID conversion (mapping) table...")
@@ -480,7 +427,6 @@
       df$symbol[ii] <- paste0("FEATURE:{",df$feature[ii],"}")
       df$name[ii] <- df$feature[ii]
       df$source[ii] <-"-"
->>>>>>> 77f10d84
     }
   }
 
@@ -542,11 +488,7 @@
 
   if (extra_annot && !is.null(annot_table)) {
     extra_cols <- setdiff(colnames(annot_table),colnames(df))
-<<<<<<< HEAD
-    extra_cols <- setdiff( extra_cols, c("ID","name","source","feature"))
-=======
     extra_cols <- setdiff( extra_cols, c("ID","symbol","name","source","feature"))
->>>>>>> 77f10d84
     df <- cbind(df, annot_table[,extra_cols])
   }
 
@@ -862,8 +804,6 @@
   return(extM)
 }
 
-<<<<<<< HEAD
-=======
 
 ##======================================================================
 ##==================== LIPIDOMICS ======================================
@@ -1208,41 +1148,10 @@
 }
 
 
->>>>>>> 77f10d84
 #' This adds some 'gene sets' based on the species class of the lipids
 #' according to the annotation table.
 #'
 #' @export
-<<<<<<< HEAD
-pgx.get_lipidomics_sets <- function(pgx, as_matrix=TRUE) {
-
-  if (!"symbol" %in% colnames(pgx$genes)) {
-    message(paste(
-      "[pgx.add_lipidomics_sets] WARNING: could not find 'main_class' column.",
-    ))
-    return(pgx)
-  }
-
-  ## -----------------------------------------------------------
-  ## Load Geneset matrix and filter genes by gene or homologous
-  ## -----------------------------------------------------------
-  message("[pgx.add_lipidomics_sets] Creating GMT matrix... ")
-  gmt.main_class <- tapply(pgx$genes$symbol, pgx$genes$main_class, c)
-  gmt.sub_class <- tapply(pgx$genes$symbol, pgx$genes$sub_class, c)
-
-  names(gmt.main_class) <- paste0("LIPID_CLASS:",names(gmt.main_class))
-  names(gmt.sub_class) <- paste0("LIPID_SUBCLASS:",names(gmt.sub_class))
-  gmt <- c(gmt.main_class, gmt.sub_class)
-  
-  if(!as_matrix) {
-    return(gmt)
-  }
-  
-  G <- gmt2mat(gmt, bg=pgx$genes$symbol)
-  # normalize columns (required for some methods downstream)log2foldchange
-  G <- normalize_cols(G) ## ??? 
-  return(G)
-=======
 mx.create_metabolite_sets <- function(annot, gmin=0, metmin=5,
                                    as_matrix=FALSE) {
 
@@ -1435,5 +1344,4 @@
   }
   
   return(gmt)
->>>>>>> 77f10d84
 }