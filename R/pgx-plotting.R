##
## This file is part of the Omics Playground project.
## Copyright (c) 2018-2023 BigOmics Analytics SA. All rights reserved.
##

########################################################################
## Plotting functions
########################################################################


#' @title heatmapWithAnnot
#'
#' @param F Numeric data matrix to visualize as a heatmap
#' @param anno.type Type of annotation to show - "boxplot" or "barplot"
#' @param bar.height Height of the annotation barplot in cm
#' @param map.height Height of the heatmap in cm
#' @param row_fontsize Fontsize for row labels
#' @param column_fontsize Fontsize for column labels
#' @param inset Inset margins for annotation
#' @param mar Heatmap margins
#' @param legend Show legend for annotation colors
#' @param ... Other arguments passed to heatmap functions
#'
#' @return A heatmap grob object
#'
#' @description Creates a heatmap visualization with side annotation bars.
#'
#' @details This function generates a heatmap from the input data matrix F.
#' Side annotation bars can be added, either as boxplots or barplots.
#' The annotation height, heatmap height, font sizes, margins, and other
#' heatmap parameters can be customized.
#'
#' @export
heatmapWithAnnot <- function(F, anno.type = c("boxplot", "barplot"),
                             bar.height = NULL, map.height = NULL,
                             row_fontsize = 9, column_fontsize = 9,
                             inset = c(-0.025, -0.1),
                             mar = c(0, 0, 0, 0), legend = TRUE,
                             ...) {
  col1 <- 1:ncol(F)
  anno.type <- anno.type[1]
  if (!is.null(map.height)) map.height <- grid::unit(map.height, "cm")
  if (!is.null(bar.height)) bar.height <- grid::unit(bar.height, "cm")

  if (anno.type == "barplot") {
    ha <- ComplexHeatmap::HeatmapAnnotation(
      up = ComplexHeatmap::anno_barplot(pmax(F, 0.01), gp = gpar(fill = col1)),
      down = ComplexHeatmap::anno_barplot(pmin(F, -0.01), gp = gpar(fill = col1)),
      annotation_height = c(0.5, 0.5) * bar.height,
      annotation_label = c("", "")
    )
  } else {
    ha <- ComplexHeatmap::HeatmapAnnotation(
      up = ComplexHeatmap::anno_boxplot(
        t(F),
        gp = gpar(fill = "grey80"),
        outline = TRUE, size = grid::unit(1, "mm"),
        box_width = 0.75
      ),
      annotation_height = bar.height,
      annotation_label = c("")
    )
  }

  ht <- ComplexHeatmap::Heatmap(
    t(F),
    name = "logFC",
    top_annotation = ha,
    row_names_gp = grid::gpar(fontsize = row_fontsize),
    column_names_gp = grid::gpar(fontsize = column_fontsize),
    height = map.height,
    heatmap_legend_param = list(
      legend_height = grid::unit(8, "mm")
    ),
    ...
  )

  ComplexHeatmap::draw(ht,
    padding = grid::unit(mar, "cm"),
    heatmap_legend_side = "left"
  )

  if (anno.type == "boxplot") {
    ComplexHeatmap::decorate_annotation("up", {
      grid::grid.text("logFC",
        x = grid::unit(0, "npc") - grid::unit(7, "mm"),
        y = grid::unit(0.5, "npc") - grid::unit(0, "mm"),
        gp = grid::gpar(fontsize = 10),
        rot = 90, hjust = "center"
      )
    })
  }
  if (anno.type == "barplot") {
    ComplexHeatmap::decorate_annotation("up", {
      grid::grid.text("cumulative logFC",
        x = grid::unit(0, "npc") - grid::unit(7, "mm"),
        y = grid::unit(0, "npc") - grid::unit(0, "mm"),
        gp = grid::gpar(fontsize = 10),
        rot = 90, hjust = "center"
      )
    })
  }
  if (anno.type == "barplot" && legend) {
    graphics::legend("topright", colnames(F),
      fill = col1,
      cex = 0.63, y.intersp = 0.8,
      inset = inset, xpd = TRUE
    )
  }
}


#' @title Repel overlapping text labels
#'
#' @param x Numeric vector of x coordinates for text labels
#' @param y Numeric vector of y coordinates for text labels
#' @param words Character vector of words/labels to plot
#' @param cex Size multiplier for text labels
#' @param rotate90 Rotate labels by 90 degrees
#' @param xlim x-axis limits
#' @param ylim y-axis limits
#' @param tstep Translation step size
#' @param rstep Rotation step size
#' @param maxiter Maximum number of iterations
#' @param ... Additional graphics parameters to graphics::text()
#'
#' @return The adjusted coordinates, rotated labels, and plotting parameters
#'
#' @description Repels overlapping text labels by iteratively adjusting positions.
#'
#' @details This function takes a set of text labels defined by x,y coordinates and words.
#' It iteratively adjusts the positions to repel overlapping labels. Rotation by 90 degrees
#' and size scaling can also be applied.
#'
#' The algorithm translates or rotates labels in small steps to minimize overlap.
#' The step sizes and maximum number of iterations can be controlled.
#'
#' Useful for scatterplots, word clouds, and other graphics where label overlap is a problem.
#'
#' @export
repelwords <- function(x, y, words, cex = 1, rotate90 = FALSE,
                       xlim = c(-Inf, Inf), ylim = c(-Inf, Inf),
                       tstep = 0.1, rstep = 0.1, maxiter = 2000, ...) {
  ## From wordcloud::wordlayout
  tails <- "g|j|p|q|y"
  n <- length(words)
  sdx <- stats::sd(x, na.rm = TRUE)
  sdy <- stats::sd(y, na.rm = TRUE)
  if (sdx == 0) {
    sdx <- 1
  }
  if (sdy == 0) {
    sdy <- 1
  }
  if (length(cex) == 1) {
    cex <- rep(cex, n)
  }
  if (length(rotate90) == 1) {
    rotate90 <- rep(rotate90, n)
  }
  boxes <- list()

  theta <- 0
  for (i in 1:length(words)) {
    rotWord <- rotate90[i]
    r <- 0
    x1 <- xo <- x[i]
    y1 <- yo <- y[i]


    wid <- graphics::strwidth(words[i], cex = cex[i])
    ht <- graphics::strheight(words[i], cex = cex[i])
    if (grepl(tails, words[i])) {
      ht <- ht + ht * 0.2
    }
    if (rotWord) {
      tmp <- ht
      ht <- wid
      wid <- tmp
    }
    isOverlapped <- TRUE
    iter <- 1

    while (isOverlapped && iter < maxiter) {
      if (!wordcloud:::is_overlap(
        x1 - 0.5 * wid, y1 - 0.5 * ht, wid,
        ht, boxes
      ) &&
        x1 - 0.5 * wid > xlim[1] &&
        y1 - 0.5 * ht > ylim[1] &&
        x1 + 0.5 * wid < xlim[2] &&
        y1 + 0.5 * ht < ylim[2]) {
        boxes[[length(boxes) + 1]] <-
          c(x1 - 0.5 * wid, y1 - 0.5 * ht, wid, ht)
        isOverlapped <- FALSE
      } else {
        theta <- theta + tstep
        r <- r + rstep * tstep / (2 * pi)

        x1 <- xo + sdx * r * cos(theta)
        y1 <- yo + sdy * r * sin(theta)
      }
      iter <- iter + 1
    }
    if (isOverlapped && iter == maxiter) {
      message("[repelwords] WARNING maximum iterations reached: iter = ", iter)
      boxes[[length(boxes) + 1]] <-
        c(x1 - 0.5 * wid, y1 - 0.5 * ht, wid, ht)
    } else {

    }
  }
  result <- do.call(rbind, boxes)

  colnames(result) <- c("x", "y", "width", "ht")
  rownames(result) <- words
  result
}

## =================================================================================
## PGX level plotting API
## =================================================================================


#' @export
pgx.plotEnrichmentDotPlot <- function(pgx, contrast,
                                      ntop = 10, filter = NULL, dir = "both",
                                      main = "Enrichment Analysis") {
  gs <- pgx$gset.meta$meta[[contrast]]
  df <- data.frame(
    pathway = rownames(gs), fx = gs$meta.fx,
    pval = gs$meta.q, size = abs(gs$meta.fx)
  )
  df <- df[order(-df$fx), ]

  if (!is.null(filter)) {
    sel <- grep(filter, df$pathway, ignore.case = TRUE)
    df$pathway <- gsub(filter, "", df$pathway)
  }

  if (dir == "up") {
    sel <- head(sel, ntop)
  } else if (dir == "down") {
    sel <- tail(sel, ntop)
  } else {
    ## both
    sel <- c(head(sel, ntop / 2), tail(sel, ntop / 2))
  }
  df <- df[unique(sel), ]

  ## cleaning...
  df$pathway <- sub(".Homo.sapiens", "", df$pathway)
  df$pathway <- substring(df$pathway, 1, 60)
  df$pathway <- factor(df$pathway, levels = rev(df$pathway))


  ggplot2::ggplot(df, ggplot2::aes(x = fx, y = pathway)) +
    ggplot2::geom_point(ggplot2::aes(color = pval, size = size)) +
    ggplot2::scale_size_area(max_size = 12) +
    ggplot2::scale_color_gradient(low = "red", high = "blue") +
    ggplot2::labs(x = "Enrichment score", y = NULL, color = "P-value", size = "Score") +
    ggplot2::ggtitle(main) +
    ggplot2::theme(
      axis.title = ggplot2::element_text(size = 30),
      axis.text = ggplot2::element_text(size = 30),
      title = ggplot2::element_text(size = 36),
      legend.title = ggplot2::element_text(size = 20),
      legend.text = ggplot2::element_text(size = 14)
    )
}

#' @export
pgx.dimPlot <- function(X, y, method = c("tsne", "pca", "umap", "pacmap"), nb = NULL, ...) {
  ## method=c('tsne','pca','umap','pacmap')
  jj <- head(order(-matrixStats::rowSds(X)), 1000)
  X1 <- X[jj, ]
  X1 <- X1 - rowMeans(X1, na.rm = TRUE)
  if (ncol(X1) < 20) {
    X1 <- cbind(X1, X1, X1)
  }
  if (is.null(nb)) nb <- ceiling(min(15, dim(X) / 8))
  message("[pgx.dimPlot] nb = ", nb)

  for (m in method) {
    if (m == "umap") pos <- try(uwot::umap(t(X1), n_neighbors = max(2, nb)))
    if (m == "tsne") {
      pos <- try(Rtsne::Rtsne(t(X1),
        perplexity = 2 * nb,
        check_duplicates = FALSE
      )$Y)
    }
    if (m == "pca") pos <- try(irlba::irlba(X1, nv = 2, nu = 0)$v)
    if (m == "pacmap") pos <- try(pacmap(t(X1)))
    if (!"try-errror" %in% class(pos)) {
      pos <- pos[1:ncol(X), ]
      rownames(pos) <- colnames(X)
      pgx.scatterPlotXY(pos, var = y, title = m, ...)
    }
  }
}

#' @title Scatter plot for PGX object
#'
#' @param pgx PGX object with results
#' @param pheno Phenotype data.frame or vector
#' @param gene Gene name to color by expression
#' @param contrast Contrast name to color by correlation
#' @param level Data level to use ("gene", "geneset")
#' @param plotlib Plotting library ("base", "plotly")
#' @param pos Positions for points (if level="geneset")
#' @param ... Other arguments passed to plotting functions
#'
#' @return A scatter plot grob or plotly object
#'
#' @description Generates a scatter plot from a PGX object.
#'
#' @details Samples or genes can be plotted, colored by phenotype,
#' gene expression, or correlation with a contrast. For gene sets,
#' positions need to be provided. Interactive plotly plots or
#' static ggplot2 plots can be generated.
#'
#' Useful for exploring sample relationships and associations.
#'
#' @export
pgx.scatterPlot <- function(pgx, pheno = NULL, gene = NULL,
                            contrast = NULL, level = "gene",
                            plotlib = "base", pos = NULL, ...) {
  ## Scatter t-SNE plot samples (or genes) colored on phenotype,
  ## gene expression, geneset expresssion or (correlation with)
  ## contrast.
  ##
  if (level == "geneset" && is.null(pos)) {
    stop("FATAL:: geneset scatter needs position vector")
  }

  if (level == "geneset") {
    X <- pgx$gsetX
  } else {
    X <- pgx$X
  }

  plt <- NULL

  if (!is.null(gene)) {
    if (is.null(pos) && level == "gene") pos <- pgx$tsne2d
    var <- X[gene, rownames(pos)]
    title <- gene
    plt <- pgx.scatterPlotXY(
      pos, var,
      plotlib = plotlib, #
      xlab = colnames(pos)[1], ylab = colnames(pos)[2],
      type = "numeric", ...
    )
  }
  if (!is.null(pheno)) {
    if (is.null(pos) && level == "gene") pos <- pgx$tsne2d
    var <- pgx$samples[rownames(pos), pheno]
    title <- pheno
    plt <- pgx.scatterPlotXY(
      pos, var,
      plotlib = plotlib, #
      xlab = colnames(pos)[1], ylab = colnames(pos)[2],
      ...
    )
  }
  if (!is.null(contrast)) {
    if (is.null(pos) && "cluster.genes" %in% names(pgx)) {
      pos <- pgx$cluster.genes$pos[[1]][, 1:2]
    }
    if (is.null(pos)) {
      stop("must supply positions for gene contrasts")
    }
    if (level == "gene") {
      var <- pgx$gx.meta$meta[[contrast]]$meta.fx
      names(var) <- rownames(pgx$gx.meta$meta[[contrast]])
      var <- var[rownames(pos)]
      tooltip <- probe2symbol(rownames(counts), ngs$genes)
    }
    if (level == "geneset") {
      var <- pgx$gset.meta$meta[[contrast]]$meta.fx
      names(var) <- rownames(pgx$gset.meta$meta[[contrast]])
      var <- var[rownames(pos)]
      tooltip <- rownames(pos)
    }

    plt <- pgx.scatterPlotXY(
      pos, var,
      plotlib = plotlib, #
      xlab = colnames(pos)[1], ylab = colnames(pos)[2],
      tooltip = tooltip,
      ...
    )
  }

  if (plotlib == "base") {
    return(NULL)
  }
  plt
}


#' @title Plot a Scatterplot Matrix
#'
#' @description
#' Creates a scatterplot matrix visualization comparing multiple datasets.
#'
#' @param F Numeric matrix with samples in columns.
#' @param F2 Optional second numeric matrix to compare against F.
#' @param hilight Vector of sample names to highlight.
#' @param cex Point size in scatterplots.
#' @param cex.axis Axis text size.
#' @param cex.space Spacing between scatterplots.
#'
#' @details
#' This function generates a scatterplot matrix comparing all columns of
#' the input matrix \code{F} against each other. If a second matrix \code{F2} is
#' provided, columns of \code{F} are compared against matching columns in \code{F2}.
#'
#' Samples specified in \code{hilight} are colored differently to stand out.
#' The \code{cex}, \code{cex.axis}, and \code{cex.space} parameters control graphical
#' element sizes.
#'
#' @return
#' A scatterplot matrix is generated comparing datasets. No value is returned.
#'
#' @export
plot_SPLOM <- function(F, F2 = NULL, hilight = NULL, cex = 0.5, cex.axis = 1, cex.space = 0.2) {
  if (is.null(F2)) F2 <- F
  symm <- all(colnames(F) == colnames(F2))
  gg <- intersect(rownames(F), rownames(F2))
  F <- F[gg, , drop = FALSE]
  F2 <- F2[gg, , drop = FALSE]

  x0 <- range(as.vector(apply(F, 2, stats::quantile, probs = c(0.001, 0.999))))
  x1 <- range(as.vector(apply(F2, 2, stats::quantile, probs = c(0.001, 0.999))))
  x0 <- range(as.vector(F))
  x1 <- range(as.vector(F2))
  x0 <- x0 + c(-1, 1) * diff(x0) * 0.05
  x1 <- x1 + c(-1, 1) * diff(x1) * 0.05

  nr <- 3
  nc <- 4
  nr <- ncol(F2)
  nc <- ncol(F)
  graphics::par(
    mfrow = c(nr, nc), mar = c(1, 1, 1, 1) * cex.space, oma = c(4, 4, 0, 0),
    bty = "o", xpd = FALSE
  )
  i <- 1
  for (j in ncol(F2):1) {
    for (i in 1:ncol(F)) {
      plot(F[, i], F2[, j],
        pch = 20, col = "grey70",
        cex = cex, cex.axis = 0.95 * cex.axis, cex.lab = cex.axis,
        xaxt = ifelse(j == 1, "s", "n"),
        yaxt = ifelse(i == 1, "s", "n"),
        xlab = "", ylab = "",
        xlim = x0, ylim = x1
      )
      graphics::abline(v = 0, h = 0, lty = 3, lwd = 0.6)
      if (j == 1) graphics::mtext(colnames(F)[i], 1, line = 2.7, cex = 0.9 * cex.axis)
      if (i == 1) graphics::mtext(colnames(F2)[j], 2, line = 2.7, cex = 0.9 * cex.axis)

      if (!is.null(hilight) && length(hilight) > 0) {
        hilight <- intersect(hilight, rownames(F))
        ii <- match(hilight, rownames(F))
        graphics::points(F[ii, i], F2[ii, j], pch = 20, col = "red3")
        graphics::text(F[ii, i], F2[ii, j], labels = hilight, cex = 0.85, pos = 3, col = "black")
      }

      ## write correlation value
      rho <- stats::cor(F[, i], F2[, j], use = "pairwise")
      rr <- paste("r =", round(rho, digits = 3))
      graphics::legend("topleft", legend = rr, bty = "n", cex = 1)
    }
  }
}


#' @title Create a sankey diagram from a list of matrices
#'
#' @param matlist A list of matrices to compare
#' @param contrast Optional contrast name
#'
#' @return A plotly sankey diagram object
#'
#' @description
#' Generates a sankey diagram comparing matrices in a list
#'
#' @details
#' This function takes a list of matrices as input matlist.
#' It standardizes each matrix, calculates cross-tables between matrices,
#' and generates a sankey diagram showing the relationships.
#'
#' The contrast parameter can optionally be used to weight the edges.
#'
#' Useful for visualizing relationships and flows between data matrices.
#'
#' @export
pgx.SankeyFromMatrixList.PLOTLY <- function(matlist, contrast = NULL) {
  ## ------------------------------------------------------------------------
  ## Prepare matrices
  ## ------------------------------------------------------------------------
  X <- list()
  for (i in 1:length(matlist)) {
    X[[i]] <- matlist[[i]] - rowMeans(matlist[[i]])
    X[[i]] <- X[[i]] / apply(X[[i]], 1, stats::sd)
  }

  ## Counts cross-table between matrices
  M <- list()
  i <- 1
  for (i in 1:(length(X) - 1)) {
    mm <- pmax(X[[i]], 0) %*% t(pmax(X[[i + 1]], 0))
    mm <- mm**4
    mm <- mm / mean(mm)

    M[[i]] <- mm
  }

  ## Correlation
  R <- list()
  for (i in 1:(length(X) - 1)) {
    r1 <- stats::cor(t(X[[i]]), t(X[[i + 1]]))
    R[[i]] <- pmax(r1, 0)
  }

  ## Edge value (i.e. capacity) : rho * contrast/FC
  cty.mode <- 1
  F <- R
  if (!is.null(contrast)) {
    fc <- lapply(X, function(m) stats::cor(t(m), contrast)[, 1])
    i <- 1
    for (i in 1:length(R)) {
      if (cty.mode == 1) node.wt <- outer(pmax(fc[[i]], 0), pmax(fc[[i + 1]], 0))
      if (cty.mode == 3) node.wt <- abs(outer(fc[[i]], fc[[i + 1]]))
      if (cty.mode == 2) node.wt <- pmax(outer(fc[[i]], fc[[i + 1]]), 0)
      ww <- R[[i]] * node.wt
      ww <- ww / max(ww) ## normalize??
      F[[i]] <- ww
    }
  }
  fill0 <- FALSE
  fill0 <- !is.null(contrast)
  pgx.SankeyFromMRF.PLOTLY(M = M, R = R, F = F, fill = fill0, labels = NULL)
}


#' @title Create a sankey diagram from multiple matrices
#'
#' @param M A list of matrices
#' @param R A list of correlation matrices
#' @param F A list of flow matrices
#' @param fill Logical, whether to color edges by flow
#' @param labels Optional edge labels
#'
#' @return A plotly sankey diagram object
#'
#' @description
#' Generates a sankey diagram by combining multiple matrices.
#'
#' @details
#' This function takes a list of matrices \code{M}, correlation matrices \code{R},
#' and flow matrices \code{F}. It converts each matrix pair \code{M[[i]]} and
#' \code{R[[i]]} into a graph, merges the graphs, and creates a sankey diagram
#' to show relationships and flows between matrices.
#'
#' If \code{fill=TRUE}, edge colors are determined by the flow values \code{F[[i]]}.
#' Optional \code{labels} can be provided to label the edges.
#'
#' Useful for visualizing relationships and flows between multiple data matrices.
#'
#' @export
pgx.SankeyFromMRF.PLOTLY <- function(M, R, F, fill = TRUE, labels = NULL) {
  rho2graph <- function(A, min.rho = 0) {
    idx <- which(A > min.rho, arr.ind = TRUE)
    ee <- cbind(rownames(A)[idx[, 1]], colnames(A)[idx[, 2]])
    gr <- igraph::graph_from_edgelist(ee, directed = TRUE)
    gr
  }

  gr.list <- list()
  i <- 1
  for (i in 1:length(M)) {
    gr <- rho2graph(M[[i]], min.rho = 0)
    ee <- igraph::get.edgelist(gr)
    pct <- M[[i]] / sum(M[[i]], na.rm = TRUE) * 100
    igraph::E(gr)$count <- pct[ee]
    igraph::E(gr)$rho <- R[[i]][ee]
    igraph::E(gr)$weight <- F[[i]][ee]
    gr.list[[i]] <- gr
  }

  ## merge graphs
  gr <- gr.list[[1]]
  if (length(gr.list) > 1) {
    i <- 2
    for (i in 2:length(gr.list)) {
      gr <- igraph::union(gr, gr.list[[i]])
      igraph::E(gr)$count <- rowSums(cbind(igraph::E(gr)$count_1, igraph::E(gr)$count_2), na.rm = TRUE)
      igraph::E(gr)$weight <- rowSums(cbind(igraph::E(gr)$weight_1, igraph::E(gr)$weight_2), na.rm = TRUE)
      igraph::E(gr)$rho <- rowSums(cbind(igraph::E(gr)$rho_1, igraph::E(gr)$rho_2), na.rm = TRUE)
    }
    gr <- igraph::delete_edge_attr(gr, "weight_1")
    gr <- igraph::delete_edge_attr(gr, "weight_2")
    gr <- igraph::delete_edge_attr(gr, "rho_1")
    gr <- igraph::delete_edge_attr(gr, "rho_2")
    gr <- igraph::delete_edge_attr(gr, "count_1")
    gr <- igraph::delete_edge_attr(gr, "count_2")
  }

  matnames <- c(list(rownames(M[[1]])), lapply(M, colnames))
  vlevel <- sapply(igraph::V(gr)$name, grep, matnames)

  ## create Sankey plot
  nv <- length(igraph::V(gr))
  col1 <- rep(RColorBrewer::brewer.pal(12, "Set3"), 100)[1:nv]
  ee <- igraph::get.edges(gr, igraph::E(gr)) - 1

  ee.label <- paste(
    "rho=", round(igraph::E(gr)$rho, 2),
    "<br>count=", round(igraph::E(gr)$count, 2), "%",
    "<br>weight=", round(igraph::E(gr)$weight, 2)
  )

  nodes <- data.frame(label = igraph::V(gr)$name, color = col1)
  nodes$info <- paste(igraph::V(gr)$name, unlist(labels)[igraph::V(gr)$name])
  nodes$label <- sub(".*[:]", "", nodes$label)
  nodes$x <- (vlevel - 1) / max(vlevel - 1)

  if (fill) {
    wt <- igraph::E(gr)$weight
    ev2 <- 0.05 + 0.55 * (wt / max(wt))
    col2 <- paste("rgba(80,80,120,", ev2, ")")
  } else {
    col2 <- paste("rgba(80,80,120,0.2)")
  }

  links <- data.frame(
    source = ee[, 1],
    target = ee[, 2],
    count = igraph::E(gr)$count,
    label = ee.label,
    weight = igraph::E(gr)$weight,
    color = col2
  )

  fig <- plotly::plot_ly(
    type = "sankey",
    domain = list(
      x =  c(0, 1),
      y =  c(0, 1)
    ),
    orientation = "h",
    valueformat = ".2f",
    valuesuffix = "",
    arrangement = "snap",
    node = list(
      label = nodes$label,
      x = nodes$x,
      y = 0.01 * (1:length(nodes$x)),
      color = nodes$color,
      pad = 15,
      thickness = 15,
      line = list(
        color = "black",
        width = 0.5
      )
    ),
    link = list(
      source = links$source,
      target = links$target,
      value =  links$count,
      label =  links$label,
      color =  links$color
    )
  )
  fig
}


#' @title Create a sankey diagram from phenotypes
#'
#' @param pgx PGX object with results
#' @param phenotypes Data frame of sample phenotypes
#' @param mat The results matrix to use, default is pgx$MAT
#' @param fill Whether to color edges by matrix values
#' @param nmin Minimum sample size for phenotype levels
#' @param title Plot title
#'
#' @return A plotly sankey diagram object
#'
#' @description
#' Generates a sankey diagram from sample phenotypes
#'
#' @details This function takes a PGX object and sample phenotype data frame.
#' It aggregates the results matrix mat by phenotypes, filters low count levels,
#' calculates a cross-table, and visualizes the relationships between phenotypes
#' as a sankey diagram.
#'
#' Useful for exploring sample relationships and phenotype flows.
#'
#' @export
pgx.SankeyFromPhenotypes.PLOTLY <- function(pgx, phenotypes, mat = NULL,
                                            fill = NULL, nmin = 1, title = "") {
  prefix1 <- "from"
  prefix2 <- "to"
  table2graph <- function(tab, prefix1, prefix2) {
    rownames(tab) <- paste0(prefix1, ":", rownames(tab))
    colnames(tab) <- paste0(prefix2, ":", colnames(tab))
    n <- nrow(tab) + ncol(tab)
    A <- matrix(0, nrow = n, ncol = n)
    rownames(A) <- colnames(A) <- c(rownames(tab), colnames(tab))
    A[rownames(tab), colnames(tab)] <- tab
    gr <- igraph::graph_from_adjacency_matrix(A, mode = "directed", diag = FALSE, weighted = TRUE)

    gr
  }

  if (is.null(mat)) {
    phenotypes <- intersect(phenotypes, colnames(pgx$samples))
    A <- pgx$samples[, phenotypes]
  }
  if (!is.null(mat)) {
    A <- mat
    phenotypes <- colnames(mat)
  }

  gr.list <- list()
  for (i in 1:(ncol(A) - 1)) {
    p1 <- A[, phenotypes[i]]
    p2 <- A[, phenotypes[i + 1]]
    P <- table(p1, p2)
    P[which(P < nmin, arr.ind = TRUE)] <- 0
    gr.list[[i]] <- table2graph(P, phenotypes[i], phenotypes[i + 1])
  }

  gr <- gr.list[[1]]
  if (length(gr.list) > 1) {
    i <- 2
    for (i in 2:length(gr.list)) {
      gr <- igraph::union(gr, gr.list[[i]])
      igraph::E(gr)$weight <- rowSums(cbind(igraph::E(gr)$weight_1, igraph::E(gr)$weight_2), na.rm = TRUE)
    }
    gr <- igraph::delete_edge_attr(gr, "weight_1")
    gr <- igraph::delete_edge_attr(gr, "weight_2")
  }

  ## create Sankey plot
  nv <- length(igraph::V(gr))
  col1 <- rep(RColorBrewer::brewer.pal(12, "Set3"), 100)[1:nv]
  ee <- igraph::ends(gr, igraph::E(gr))
  ee <- apply(ee, 2, function(v) match(v, igraph::V(gr)$name) - 1)

  nodes <- data.frame(label = igraph::V(gr)$name, color = col1)
  nodes$label <- sub(".*[:]", "", nodes$label)
  links <- data.frame(
    source = ee[, 1],
    target = ee[, 2],
    value = igraph::E(gr)$weight,
    label = ""
  )

  fig <- plotly::plot_ly(
    type = "sankey",
    domain = list(
      x =  c(0, 1),
      y =  c(0, 1)
    ),
    orientation = "h",
    valueformat = ".0f",
    valuesuffix = "cells",
    node = list(
      label = nodes$label,
      color = nodes$color,
      pad = 15,
      thickness = 15,
      line = list(
        color = "black",
        width = 0.5
      )
    ),
    link = list(
      source = links$source,
      target = links$target,
      value = links$value,
      label = links$label,
      color = "rgba(80,80,120,0.15)"
    )
  )
  fig
}


#' @describeIn pgx.SankeyFromPhenotypes.PLOTLY pgx.SankeyFromPhenotypes.GGPLOT (ggplot2 version)
#' @export
pgx.SankeyFromPhenotypes.GGPLOT <- function(pgx, phenotypes, mat = NULL, fill = NULL,
                                            sort = FALSE, nmin = 1, title = "") {
  if (is.null(mat)) {
    phenotypes <- intersect(phenotypes, colnames(pgx$samples))
    phenotypes <- Matrix::head(phenotypes, 5)
    pp <- intersect(c(phenotypes, fill), colnames(pgx$samples))
    A <- pgx$samples[, pp]
  }
  if (!is.null(mat)) {
    A <- mat
    phenotypes <- colnames(mat)
  }

  pt <- apply(A, 1, paste, collapse = ":")
  N <- table(pt)
  df <- do.call(rbind, strsplit(names(N), split = ":"))
  colnames(df) <- phenotypes
  zap.tiny <- (N < nmin)
  if (sum(zap.tiny) > 0) {
    n0 <- sum(N[zap.tiny])
    df <- df[!zap.tiny, ]
    N <- N[!zap.tiny]
  }
  df <- data.frame(df)
  df$Frequency <- N

  if (sort) {
    relevelBig2small <- function(idx) factor(idx, levels = names(sort(table(idx))))
    df[, phenotypes] <- data.frame(lapply(df[, phenotypes], relevelBig2small))
  }

  v <- sapply(phenotypes, function(s) {
    # The f sym likely comes from x package, but better confirm
    a <- sym(s)
    # The f enquo likely comes from rlang, but better confirm
    enquo(a)
  })
  if (length(phenotypes) == 2) {
    p <- ggplot2::ggplot(df, ggplot2::aes(y = Frequency, axis1 = !!v[[1]], axis2 = !!v[[2]]))
  }
  if (length(phenotypes) == 3) {
    p <- ggplot2::ggplot(df, ggplot2::aes(
      y = Frequency, axis1 = !!v[[1]], axis2 = !!v[[2]],
      axis3 = !!v[[3]]
    ))
  }
  if (length(phenotypes) == 4) {
    p <- ggplot2::ggplot(df, ggplot2::aes(
      y = Frequency, axis1 = !!v[[1]], axis2 = !!v[[2]],
      axis3 = !!v[[3]], axis4 = !!v[[4]]
    ))
  }
  if (length(phenotypes) == 5) {
    p <- ggplot2::ggplot(df, ggplot2::aes(
      y = Frequency, axis1 = !!v[[1]], axis2 = !!v[[2]],
      axis3 = !!v[[3]], axis4 = !!v[[4]], axis5 = !!v[[5]]
    ))
  }
  if (length(phenotypes) == 6) {
    p <- ggplot2::ggplot(df, ggplot2::aes(
      y = Frequency, axis1 = !!v[[1]], axis2 = !!v[[2]],
      axis3 = !!v[[3]], axis4 = !!v[[4]], axis5 = !!v[[5]],
      axis6 = !!v[[6]]
    ))
  }
  if (!is.null(fill)) {
    a <- ggplot2::sym(fill)
    vf <- ggplot2::enquo(a)
    p <- p + geom_alluvium(ggplot2::aes(fill = !!vf, color = !!vf), width = 1 / 12, alpha = 0.4)
  } else {
    p <- p + geom_alluvium(width = 1 / 12, alpha = 0.4)
  }
  p <- p +
    geom_stratum(width = 1 / 3, fill = "grey", color = "grey50") +
    ggplot2::geom_label(stat = "stratum", ggplot2::aes(label = ggplot2::after_stat(stratum))) +
    ggplot2::scale_x_discrete(limits = phenotypes, expand = c(.05, .05)) +
    ggplot2::scale_fill_brewer(type = "qual", palette = "Set1", direction = -1) +
    ggplot2::scale_color_brewer(type = "qual", palette = "Set1", direction = -1) +
    ggplot2::ggtitle(title) + ggplot2::theme_minimal() +
    ggplot2::theme(
      axis.text.x = ggplot2::element_text(size = 13, vjust = +7)
    )
  p
}




#' @title Plot contrasts from a PGX analysis
#'
#' @description Generate plots for contrasts from a pharmacogenomic (PGX) analysis.
#'
#' @param pgx A PGX object containing the analysis results.
#' @param contrast Character vector of contrast names to plot. Default plots all.
#' @param type Type of plot. Options are "scatter", "volcano", "MA", "UMAP".
#' @param set.par Logical to set graphical parameters before plotting. Default is TRUE.
#' @param par.sq Logical to set square plotting layout. Default is FALSE.
#' @param ... Additional parameters passed to plotting functions.
#'
#' @details This function generates plots to visualize contrasts from a PGX analysis.
#' The \code{pgx} object should contain results for the specified contrasts.
#'
#' The \code{type} parameter determines the type of plot. Options are:
#' - "scatter": Default scatter plot of log2 fold-changes vs. p-values.
#' - "volcano": Volcano plot of log2 fold-changes vs. -log10 p-values.
#' - "MA": Meta-analysis plots showing the contribution of each study.
#' - "UMAP": UMAP projection plot colored by log2 fold-change.
#'
#' If \code{set.par=TRUE}, graphical parameters are set before plotting.
#' If \code{par.sq=TRUE}, a square layout is used.
#' Additional parameters can be passed to the plotting functions via \code{...}.
#'
#' @return
#' A grid of plots visualizing the specified contrasts is generated.
#' The return value is a list of plot grob objects.
#'
#' @export
pgx.plotContrast <- function(pgx, contrast = NULL, type = "scatter",
                             set.par = TRUE, par.sq = FALSE, ...) {
  if (is.null(contrast)) {
    contrast <- colnames(pgx$model.parameters$exp.matrix)
  }

  if (set.par) {
    nc <- ceiling(sqrt(length(contrast)))
    nr <- ceiling(length(contrast) / nc)
    if (par.sq) nr <- nc
    graphics::par(mfrow = c(nr, nc))
  }

  plist <- list()
  for (i in 1:length(contrast)) {
    ct <- contrast[i]

    if (type == "volcano") {
      p <- pgx.Volcano(pgx, contrast = ct, ...)
    } else if (type == "MA") {
      p <- pgx.plotMA(pgx, contrast = ct, ...)
    } else if (type == "UMAP") {
      p <- pgx.plotGeneUMAP(pgx, contrast = ct, set.par = FALSE, ...)
    } else {
      ## scatter
      p <- pgx.contrastScatter(pgx, contrast = ct, ...)
    }
    plist[[i]] <- p
  }

  if (length(plist) == 1) plist <- plist[[1]]
  plist
}


#' @describeIn pgx.plotContrast Create a volcano plot from a PGX object
#'
#' @param pgx A PGX object containing differential expression results.
#' @param contrast The contrast name to extract results for.
#' @param level The data level to extract ("gene", "exon", etc). Default "gene".
#' @param methods The meta-analysis methods to include. Default "meta".
#' @param psig P-value cutoff for significance. Default 0.05.
#' @param fc Fold change cutoff. Default 1.
#' @param cex Point size. Default 1.
#' @param cex.lab Label size. Default 1.
#' @param ntop Number of top genes to highlight. Default 20.
#' @param p.min Minimum p-value for y-axis. Default NULL.
#' @param fc.max Maximum fold change for x-axis. Default NULL.
#' @param hilight Vector of genes to highlight. Default NULL.
#' @param cpal Color palette. Default c("grey60", "red3").
#' @param title Plot title. Default NULL.
#' @param plotlib Plotting library to use. Default "base".
#'
#' @export
pgx.Volcano <- function(pgx, contrast, level = "gene", methods = "meta",
                        psig = 0.05, fc = 1, cex = 1, cex.lab = 1, ntop = 20,
                        p.min = NULL, fc.max = NULL, hilight = NULL, #
                        cpal = c("grey60", "red3"), title = NULL,
                        plotlib = "base", data = FALSE) {
  if (is.integer(contrast)) contrast <- names(pgx$gx.meta$meta)[contrast]
  res <- NULL
  if (level == "gene") {
    res <- pgx.getMetaMatrix(pgx, methods, level = "gene")
  } else if (level == "geneset") {
    res <- pgx.getMetaMatrix(pgx, methods, level = "geneset")
  } else {
    stop("FATAL:: invalid level=", level)
  }
  f <- res$fc[, contrast]
  q <- res$qv[, contrast]

  sig <- (q <= psig & abs(f) >= fc)
  xy <- cbind(fc = f, y = -log10(q))



  if (is.null(hilight)) {
    wt <- rowSums(scale(xy, center = FALSE)**2)
    hilight <- rownames(xy)[order(-wt)]
    hilight <- intersect(hilight, names(sig[sig == TRUE]))
  }
  hilight <- Matrix::head(hilight, ntop) ## label

  xlim <- ylim <- NULL
  if (!is.null(fc.max)) {
    xlim <- c(-1.1, 1.1) * fc.max
  }
  if (!is.null(p.min)) {
    ylim <- c(0, -log10(p.min))
  }

  if (data) {
    return(xy)
  }

  if (is.null(title)) title <- contrast
  p <- pgx.scatterPlotXY(
    xy,
    var = sig,
    type = "factor",
    title = title,
    xlab = "differential expression (log2FC)",
    ylab = "significance (-log10q)",
    hilight = hilight, #
    cex = cex,
    cex.lab = cex.lab,
    cex.title = 1.0,
    xlim = xlim,
    ylim = ylim,
    legend = FALSE,
    col = cpal,
    opacity = 1,
    plotlib = plotlib
  )

  p
}


#' @describeIn pgx.plotContrast Meta-analysis plots for PGX results
#' @param pgx PGX object containing results
#' @param contrast Contrast name to plot
#' @param level Data level to extract ("gene", "exon", etc)
#' @param psig P-value cutoff for significance
#' @param fc Fold change cutoff
#' @param cex Point size
#' @param cex.lab Label size
#' @param hilight Vector of genes to highlight
#' @param ntop Number of top genes to label
#' @param plotlib Plotting library to use
#' @export
pgx.plotMA <- function(pgx, contrast, level = "gene", psig = 0.05, fc = 1,
                       cex = 1, cex.lab = 0.8, hilight = NULL, ntop = 20,
                       plotlib = "base", data = FALSE) {
  if (is.integer(contrast)) contrast <- names(pgx$gx.meta$meta)[contrast]

  if (level == "gene") {
    f <- pgx$gx.meta$meta[[contrast]]$meta.fx
    q <- pgx$gx.meta$meta[[contrast]]$meta.q
    gg <- rownames(pgx$gx.meta$meta[[contrast]])
    names(f) <- names(q) <- gg
    m <- rowMeans(pgx$X[gg, ])
  } else if (level == "geneset") {
    f <- pgx$gset.meta$meta[[contrast]]$meta.fx
    q <- pgx$gset.meta$meta[[contrast]]$meta.q
    gg <- rownames(pgx$gset.meta$meta[[contrast]])
    names(f) <- names(q) <- gg
    m <- rowMeans(pgx$gsetX[gg, ])
  } else {
    stop("FATAL:: invalid level=", level)
  }

  sig <- (q <= psig & abs(f) >= fc)
  xy <- cbind(x = m, y = f)
  # <- gg
  cpal <- c("grey60", "red3")
  if (is.null(hilight)) {
    wt <- rowSums(scale(cbind(xy, m), center = FALSE)**2)
    hilight <- rownames(xy)[order(-wt)]
    hilight <- intersect(hilight, names(sig[sig == TRUE]))
  }
  hilight <- Matrix::head(hilight, ntop)

  if (data) {
    return(xy)
  }

  p <- pgx.scatterPlotXY(
    xy,
    var = sig, type = "factor", title = contrast,
    xlab = "average expression  (log2)",
    ylab = "differential expression  (log2FC)",
    hilight = hilight, cex = 0.9 * cex,
    cex.lab = cex.lab, cex.title = 1.0,
    legend = FALSE, col = c("grey70", "red3"), opacity = 1,
    plotlib = plotlib
  )

  p
}


#' @describeIn pgx.plotContrast Scatter plot of contrast results
#' @param pgx PGX object with analysis results
#' @param contrast Contrast name to plot
#' @param hilight Vector of genes to highlight
#' @param cex Point size
#' @param cex.lab Label size
#' @param psig P-value cutoff for significance
#' @param fc Fold change cutoff
#' @param level Data level to extract ("gene", "exon", etc)
#' @param ntop Number of top genes to label
#' @param dir Direction to sort results (0 for p-value, 1 for logFC)
#' @param plotlib Plotting library ("base", "plotly")
#'
#' @export
pgx.contrastScatter <- function(pgx, contrast, hilight = NULL,
                                cex = 1, cex.lab = 0.8,
                                psig = 0.05, fc = 1, level = "gene",
                                ntop = 20, dir = 0, plotlib = "base",
                                data = FALSE) {
  if (is.numeric(contrast)) contrast <- names(pgx$gx.meta$meta)[contrast]
  exp.matrix <- pgx$model.parameters$exp.matrix
  ct <- exp.matrix[, contrast]
  ii <- which(ct < 0)
  jj <- which(ct > 0)
  if (level == "gene") {
    x0 <- rowMeans(pgx$X[, ii, drop = FALSE])
    x1 <- rowMeans(pgx$X[, jj, drop = FALSE])
    xy <- cbind(x0, x1)
    gg <- rownames(pgx$gx.meta$meta[[contrast]])
    fx <- pgx$gx.meta$meta[[contrast]]$meta.fx
    q <- pgx$gx.meta$meta[[contrast]]$meta.q
    names(fx) <- names(q) <- gg
  } else if (level == "gene") {
    x0 <- rowMeans(pgx$gsetX[, ii, drop = FALSE])
    x1 <- rowMeans(pgx$gsetX[, jj, drop = FALSE])
    xy <- cbind(x0, x1)
    gg <- rownames(pgx$gset.meta$meta[[contrast]])
    fx <- pgx$gset.meta$meta[[contrast]]$meta.fx
    q <- pgx$gset.meta$meta[[contrast]]$meta.q
    names(fx) <- names(q) <- gg
  } else {
    stop("FATAL:: invalid level=", level)
  }

  colnames(xy) <- c("", " ")
  grp1 <- gsub(".*[:]|_vs_.*", "", contrast)
  grp0 <- gsub(".*_vs_", "", contrast)
  xlab <- paste("expression", grp0, "  (logCPM)")
  ylab <- paste("expression", grp1, "  (logCPM)")

  if (is.null(hilight)) {
    top.gg <- c(
      Matrix::head(names(sort(fx)), ntop / 2),
      Matrix::tail(names(sort(fx)), ntop / 2)
    )
    if (dir > 0) {
      top.gg <- Matrix::tail(names(sort(fx)), ntop)
    }
    if (dir < 0) {
      top.gg <- Matrix::head(names(sort(fx)), ntop)
    }
    hilight <- top.gg
  }
  hilight <- Matrix::head(hilight, ntop)

  sig <- 1 * (q < psig & abs(fx) > fc)
  names(sig) <- gg


  tt <- contrast

  if (data) {
    return(xy)
  }

  pgx.scatterPlotXY(
    xy,
    var = sig, type = "factor", title = tt,
    xlab = xlab, ylab = ylab,
    hilight = hilight, cex = 0.9 * cex,
    cex.lab = cex.lab, cex.title = 1.0,
    legend = FALSE, col = c("grey70", "red3"), opacity = 1,
    plotlib = plotlib
  )
}


#' @describeIn pgx.plotContrast Plot gene expression on UMAP projection
#'
#' @param pgx PGX object with results
#' @param contrast Contrast name to extract expression
#' @param value Gene name or ID to plot
#' @param pos Dataframe of UMAP coordinates
#' @param ntop Number of top genes to label
#' @param cex Point size
#' @param cex.lab Label size
#' @param hilight Vector of genes to highlight
#' @param title Plot title
#' @param zfix Fix color scale between genes
#' @param set.par Set graphical parameters before plotting
#' @param par.sq Use square plotting layout
#' @param level Data level to extract ("gene", "exon", etc)
#' @param plotlib Plotting library ("base", "ggplot")
#'
#' @export
pgx.plotGeneUMAP <- function(pgx, contrast = NULL, value = NULL,
                             pos = NULL, ntop = 20, cex = 1, cex.lab = 0.8,
                             hilight = NULL, title = NULL, zfix = FALSE,
                             set.par = TRUE, par.sq = FALSE,
                             level = "gene", plotlib = "ggplot",
                             data = FALSE) {
  if (!is.null(contrast)) {
    if (is.numeric(contrast)) contrast <- names(pgx$gx.meta$meta)[contrast]
    res <- NULL
    if (level == "gene") {
      res <- pgx.getMetaMatrix(pgx, level = "gene")
    } else if (level == "geneset") {
      res <- pgx.getMetaMatrix(pgx, level = "geneset")
    } else {
      stop("FATAL:: invalid level=", level)
    }
    F <- res$fc[, contrast, drop = FALSE]
  }

  if (!is.null(value)) {
    F <- cbind(value)
  }

  if (!is.null(pos)) {
    xy <- pos
  } else if ("cluster.genes" %in% names(pgx)) {
    xy <- pgx$cluster.genes$pos[["umap2d"]]
  } else {
    message("[WARNING] no cluster.genes in object. please supply positions")
    return(NULL)
  }

  F <- F[match(rownames(xy), rownames(F)), , drop = FALSE]

  rownames(F) <- rownames(xy)

  if (set.par) {
    nc <- ceiling(sqrt(ncol(F)))
    nr <- ceiling(ncol(F) / nc)
    if (par.sq) nr <- nc
    graphics::par(mfrow = c(nr, nc))
  }

  ## z-scale
  zlim <- NULL
  if (zfix) {
    zlim <- stats::quantile(F, probs = c(0.01, 0.99), na.rm = TRUE)
    zlim <- stats::quantile(F, probs = c(0.002, 0.998), na.rm = TRUE)
    zlim
  }

  plist <- list()
  i <- 1
  for (i in 1:ncol(F)) {
    title1 <- contrast[i]
    if (is.null(title)) title1 <- paste(title, contrast[i])

    f1 <- F[, i]

    hilight1 <- hilight
    if (is.null(hilight)) {
      hilight1 <- names(sort(-abs(f1)))
    }
    hilight1 <- Matrix::head(hilight1, ntop) ## label
    opacity <- ifelse(length(hilight1) > 0, 0.66, 1)

    if (data) {
      return(
        cbind(xy, f1)
      )
    }

    p1 <- pgx.scatterPlotXY(
      xy,
      var = f1, type = "numeric",
      xlab = "UMAP-x  (genes)",
      ylab = "UMAP-y  (genes)",
      hilight = hilight1,
      zlim = zlim, zsym = TRUE, softmax = 1,
      cex = cex, cex.lab = cex.lab,
      title = title1, cex.title = 1.0,
      legend = TRUE,
      opacity = 0.5,
      plotlib = plotlib
    )

    plist[[i]] <- p1
  }
  if (plotlib == "base") {
    return()
  }

  if (length(plist) == 1) plist <- plist[[1]]
  return(plist)
}


#' @title Plot expression for a gene
#'
#' @param pgx PGX object with expression data
#' @param probe Gene name or ID to plot
#' @param comp Sample grouping variable
#' @param logscale Log2 transform expression values
#' @param level Data level to extract ("gene", "exon", etc)
#' @param grouped Group samples
#' @param srt Label rotation angle
#' @param cex Point size
#' @param collapse.others Collapse non-highlighted samples
#' @param showothers Show non-highlighted samples
#' @param max.points Maximum number of points to plot
#' @param group.names Group names for legend
#' @param main Plot title
#' @param xlab X axis label
#' @param ylab Y axis label
#' @param names Show sample names
#' @param plotly.annotations Plotly annotations
#' @param plotly.margin Plotly margins
#' @param plotlib Plotting library
#'
#' @return A gene expression plot
#'
#' @description
#' Generate a gene expression plot from a PGX object.
#'
#' @details
#' This function extracts the expression for a given \code{probe}
#' from the \code{pgx} object at the specified \code{level}.
#' It generates a dot plot with samples grouped on the x-axis.
#' Use \code{comp} to specify grouping.
#'
#' Options to collapse non-highlighted samples, log-transform values,
#' show sample names, set axis labels, etc.
#'
#' @export
pgx.plotExpression <- function(pgx, probe, comp, logscale = TRUE,
                               level = "gene", grouped = FALSE, srt = NULL, cex = 1,
                               collapse.others = TRUE, showothers = TRUE,
                               max.points = 200, group.names = NULL,
                               main = NULL, xlab = NULL, ylab = NULL, names = TRUE,
                               plotly.annotations = NULL,
                               plotly.margin = NULL,
                               plotlib = "base") {
  if (is.null(probe)) {
    return(NULL)
  }
  if (is.na(probe)) {
    return(NULL)
  }

  if (level == "geneset" && !probe %in% rownames(pgx$gsetX)) {
    graphics::frame() ## emtpy image
    return(NULL)
  }

  ## ------------- determine groups
  expmat <- pgx$model.parameters$exp.matrix
  cntrmat <- pgx$model.parameters$contr.matrix
  expmat <- expmat[rownames(pgx$samples), , drop = FALSE]

  if (inherits(comp, "numeric")) comp <- colnames(expmat)[comp]
  if (!is.null(group.names) && length(group.names) != 2) stop("group.names must be length=2")
  if (is.null(main)) main <- probe
  comp

  if (!is.null(group.names)) {
    message("[pgx.plotExpression] using group names from argument")
  }

  ## if a named contrast table is available it is safer
  if (is.null(group.names) && "contrasts" %in% names(pgx)) {
    message("[pgx.plotExpression] parsing group names from pgx$contrast labels")
    contr.labels <- pgx$contrasts[, comp]
    contr.idx <- expmat[, comp]
    group1 <- names(which.max(table(contr.labels[contr.idx > 0])))
    group0 <- names(which.max(table(contr.labels[contr.idx < 0])))
    group.names <- c(group0, group1)
  }
  group.names

  ## Otherwise we guess from the contrast title but this is dangerous
  if (is.null(group.names) && grepl("_vs_|_VS_", comp)) {
    message("[pgx.plotExpression] parsing group names contrast name (warning!)")
    comp1 <- sub(".*:", "", comp) ## remove prefix
    group.names <- strsplit(comp1, split = "_vs_|_VS_")[[1]]
    group.names <- rev(group.names) ## first is main group
    ## !!!!!!!! NEED RETHINK !!!!!!!! which one is reference
    ## class???  determine if notation is A_vs_B or B_vs_A (some
    ## people do different) and in sample-based contrasts we don't
    ## know group names.
    if (!is.POSvsNEG(pgx)) {
      ## A_vs_B or B_vs_A notation !!!
      message("[pgx.plotExpression] WARNING! A_vs_B reversed?")
      group.names <- rev(group.names) ## reversed!!
    }
    group.names <- gsub("@.*", "", group.names) ## strip postfix
  }
  group.names

  ## label rotation
  if (is.null(srt)) {
    srt <- 0
    if (max(nchar(group.names)) >= 7) srt <- 45
  }

  ## create groups
  ct <- expmat[, comp]
  names(ct) <- rownames(expmat)
  samples <- rownames(expmat)[which(ct != 0)]
  grp0.name <- grp1.name <- NULL
  if (!is.null(group.names)) {
    grp0.name <- group.names[1]
    grp1.name <- group.names[2]
  } else {
    grp1.name <- comp
    grp0.name <- "REF"
  }

  xgroup <- c("other", grp0.name, grp1.name)[1 + 1 * (ct < 0) + 2 * (ct > 0)]
  names(xgroup) <- rownames(pgx$samples)
  jj <- which(!(xgroup %in% xgroup[samples]))

  if (length(jj) > 0 && collapse.others) {
    xgroup <- as.character(xgroup)
    xgroup[jj] <- "other"
  }
  names(xgroup) <- rownames(expmat)

  if (inherits(xgroup, "character")) {
    xgroup <- as.character(xgroup)

    levels0 <- group.names
    if ("other" %in% xgroup) levels0 <- c(levels0, "other")
    xgroup <- factor(xgroup, levels = levels0)
  }

  ## ------------- set color of samples
  ngrp <- length(group.names)
  grp.klr <- rep(RColorBrewer::brewer.pal(12, "Paired"), 99)[1:ngrp]
  names(grp.klr) <- group.names

  if (any(grepl("other", xgroup))) {
    grp.klr <- c("other" = "#d9d9d9", grp.klr)
  }

  ## -------------- get expression value
  if (level == "geneset") {
    gx <- pgx$gsetX[probe, rownames(pgx$samples)]
  } else {
    gx <- pgx$X[rownames(pgx$X) == probe, rownames(pgx$samples)]
  }

  if (!logscale) {
    gx <- 2**(gx)
  }

  ## -------------- remove others
  if (showothers == FALSE && any(grepl("other", xgroup))) {
    jj <- grep("other", xgroup, invert = TRUE)
    xgroup <- factor(xgroup[jj], levels = setdiff(levels(xgroup), "other"))
    gx <- gx[jj]
  }

  ## -------------- plot grouped or ungrouped
  if (is.null(main)) main <- probe
  ## if(ncol(X) <= 20) {
  if (!grouped) {
    ## NOT GROUPED BARPLOTS
    nx <- length(gx)
    if (is.null(ylab)) {
      ylab <- "expression (log2CPM)"
      if (!logscale) ylab <- "expression (CPM)"
    }
    klr <- grp.klr[as.character(xgroup)]
    klr[is.na(klr)] <- "#e5e5e5"

    if (plotlib == "plotly") {
      fig <- playbase::pgx.barplot.PLOTLY(
        data = data.frame(
          gx = gx,
          xgroup = factor(names(gx), levels = names(gx))
        ),
        x = "xgroup",
        y = "gx",
        grouped = FALSE,
        title = main,
        yaxistitle = ylab,
        xaxistitle = xlab,
        annotations = plotly.annotations,
        margin = plotly.margin
      )
      if (nx > 20 || names == FALSE) { # remove x axis to labels if condition is met
        fig <- plotly::layout(p = fig, xaxis = list(showticklabels = FALSE))
      }
      return(fig)
    } else {
      ## plot using base graphics
      gx.min <- 0
      if (min(gx) < 0) gx.min <- min(gx)
      ylim <- c(gx.min, 1.3 * max(gx))
      bx <- graphics::barplot(gx[],
        col = klr[], ylim = ylim,
        ## offset = 0, ylim=c(gx.min,max(gx)),
        las = 3, ylab = ylab, names.arg = NA, border = NA
      )
    }
  } else {
    ## GROUPED PLOTS
    if (is.null(ylab)) {
      ylab <- "expression (log2CPM)"
      if (!logscale) ylab <- "expression (CPM)"
    }
    bee.cex <- c(0.3, 0.1, 0.05)[cut(length(gx), c(0, 100, 500, 99999))]

    xlevels <- levels(xgroup)
    grp.klr1 <- grp.klr[as.character(xlevels)]
    grp.klr1[is.na(grp.klr1)] <- "e5e5e5"
    names(grp.klr1) <- as.character(xlevels)


    if (plotlib == "plotly") {
      ## plot using plotly
      fig <- playbase::pgx.barplot.PLOTLY(
        data = data.frame(
          gx = gx,
          xgroup = xgroup
        ),
        x = "xgroup",
        y = "gx",
        grouped = TRUE,
        fillcolor = grp.klr1,
        title = main,
        yaxistitle = ylab,
        xaxistitle = xlab,
        annotations = plotly.annotations,
        margin = plotly.margin
      )
      return(fig)
    } else {
      ## plot using base graphics
      gx.b3plot(gx, xgroup, #
        first = xlevels[1],
        col = grp.klr1, ylab = ylab, bee.cex = bee.cex,
        max.points = max.points, xlab = xlab, names = names,
        ## sig.stars=TRUE, max.stars=5,
        las = 3, names.cex = cex, srt = srt
      )
      graphics::title(main, cex.main = 1.0, line = 0)
      return()
    }
  }
}


#' @title Visualize phenotype matrix as a heatmap
#'
#' @param annot Phenotype matrix with samples as rows and variables as columns.
#'
#' @return A heatmap visualization of the phenotype matrix.
#'
#' @description
#' Generates a heatmap to visualize a phenotype matrix.
#'
#' @details
#' This function takes a phenotype matrix \code{annot} with samples as rows and phenotype
#' variables as columns. It converts the columns to factors and visualizes the matrix
#' as a heatmap, with samples in rows and variables in columns.
#'
#' Useful for exploring sample metadata.
#'
#' @export
pgx.plotPhenotypeMatrix <- function(annot) {
  ## ------- set colors
  colors0 <- rep("Set2", ncol(annot))
  names(colors0) <- colnames(annot)

  grid_params <- iheatmapr::setup_colorbar_grid(
    nrows = 3,
    y_length = 0.32,
    y_spacing = 0.39,
    x_spacing = 0.17,
    x_start = 1.1,
    y_start = 0.96
  )

  ## maximize plot area
  mar <- list(l = 150, r = 0, b = 5, t = 0, pad = 3)


  plt <- NULL
  empty.X <- matrix(NA, nrow = 1, ncol = nrow(annot))
  colnames(empty.X) <- rownames(annot)
  plt <- iheatmapr::main_heatmap(
    empty.X,
    name = "phenotype data",
    show_colorbar = FALSE,
    colorbar_grid = grid_params,
    layout = list(margin = mar)
  )

  ## ------- annot need to be factor
  annotF <- data.frame(as.list(annot), stringsAsFactors = TRUE)
  rownames(annotF) <- rownames(annot)
  cvar <- which(sapply(annotF, is.factor))
  annotX <- annotF
  annotX[, cvar] <- data.frame(lapply(annotF[, cvar], as.integer))
  annotX[, ] <- data.frame(lapply(annotX[, ], as.numeric))
  hc <- fastcluster::hclust(stats::dist(annotX))
  plt <- plt %>% iheatmapr::add_col_dendro(hc, size = 20 * ncol(annot) / 6)

  col_annot_height <- 11
  plt <- plt %>%
    iheatmapr::add_col_annotation(
      annotation = annotF[, ],
      size = col_annot_height,
      buffer = 0.005, side = "bottom",
      colors = colors0
    )
  colcex <- 1
  if (nrow(annot) < 100 && colcex > 0) {
    plt <- plt %>% iheatmapr::add_col_labels(
      side = "bottom",
      size = 20 * ncol(annot) / 6,
      font = list(size = 11 * colcex)
    )
  }

  return(plt)
}


#' @title Visualize phenotype matrix as a heatmap
#'
#' @param annot Phenotype matrix with samples as rows and variables as columns.
#' @param annot.ht Height of annotation labels in mm. Default is 5.
#' @param cluster.samples Logical, cluster samples before plotting. Default is TRUE.
#'
#' @return A heatmap visualization of the phenotype matrix.
#'
#' @description
#' Generates a heatmap to visualize a phenotype matrix.
#'
#' @details
#' This function takes a phenotype matrix \code{annot} with samples as rows and phenotype
#' variables as columns. It converts the columns to factors and visualizes the matrix
#' as a heatmap, with samples in rows and variables in columns.
#'
#' Samples are clustered before plotting if \code{cluster.samples=TRUE}.
#' The annotation label height is set by \code{annot.ht}.
#'
#' Usef
#' @export
pgx.plotPhenotypeMatrix0 <- function(annot, annot.ht = 5, cluster.samples = TRUE) {
  cvar <- pgx.getCategoricalPhenotypes(
    annot,
    min.ncat = 2, max.ncat = 10, remove.dup = FALSE
  )
  fvar <- pgx.getNumericalPhenotypes(annot)
  annot.cvar <- annot[, cvar, drop = FALSE]
  annot.fvar <- annot[, fvar, drop = FALSE]
  annot.df <- cbind(annot.fvar, annot.cvar)
  colnames(annot.df) <- paste(colnames(annot.df), "        ")

  if (cluster.samples) {
    annotx <- expandAnnotationMatrix(annot.df)
    hc <- fastcluster::hclust(stats::dist(annotx)) ## cluster samples
    annot.df <- annot.df[hc$order, ]
  }

  npar <- apply(annot.df, 2, function(x) length(setdiff(unique(x), NA)))
  isnum <- c(rep(1, ncol(annot.fvar)), rep(0, ncol(annot.cvar)))
  is.binary <- apply(annot.df, 2, function(x) length(setdiff(unique(x), NA)) == 2)
  is.binary <- apply(annot.df, 2, function(x) all(x %in% c(0, 1, NA, TRUE, FALSE, "T", "F", "NA")))

  ## set colorscale for each annotation parameter
  ann.colors <- list()
  for (i in 1:length(npar)) {
    prm <- colnames(annot.df)[i]
    klrs <- rev(grDevices::grey.colors(npar[i], start = 0.4, end = 0.85)) ## continous scale
    if (npar[i] == 1) klrs <- "#d8d8d8"
    if (npar[i] > 3 && !isnum[i]) klrs <- rep(RColorBrewer::brewer.pal(8, "Set2"), 99)[1:npar[i]]


    names(klrs) <- sort(unique(annot.df[, i]))
    klrs <- klrs[!is.na(names(klrs))]
    ann.colors[[prm]] <- klrs
  }

  show.legend <- (!is.binary & npar <= 10)

  ha <- ComplexHeatmap::HeatmapAnnotation(
    df = annot.df,
    col = ann.colors,
    na_col = "#3b4252",
    simple_anno_size = grid::unit(annot.ht, "mm"), ## BioC 3.8!!
    show_legend = show.legend
  )

  show_colnames <- TRUE
  show_colnames <- (nrow(annot.df) < 100)
  nullmat <- matrix(0, 0, nrow(annot.df))
  colnames(nullmat) <- rownames(annot.df)
  colnames(nullmat) <- paste(colnames(nullmat), "     ")
  h <- ComplexHeatmap::Heatmap(nullmat,
    top_annotation = ha,
    show_column_names = show_colnames
  )

  ## some space between heatmap and annotation
  nullmat2 <- matrix(0, 0, nrow(annot.df) * 0.15)
  h2 <- ComplexHeatmap::Heatmap(nullmat2)

  ComplexHeatmap::draw(h + h2,
    padding = grid::unit(c(1, 10, 1, 10), "mm"),
    adjust_annotation_extension = TRUE
  )
}


#' @title Split heatmap from PGX object
#'
#' @param ngs PGX object containing expression data
#' @param splitx Sample groups to split heatmap columns
#' @param top.mode Method for selecting top rows ("specific", "sd", "pca")
#' @param annot.pheno Dataframe of sample annotations
#' @param row_annot_width Width of row annotation labels
#' @param scale Scaling method for expression data ("row.center", "row.zscore", etc)
#' @param ntop Number of top rows to include
#' @param colors Vector of colors to use for heatmap
#' @param rowcex Row text size scaling factor
#' @param colcex Column text size scaling factor
#'
#' @return A split heatmap grob object
#'
#' @description
#' Generates an interactive split heatmap visualization from a PGX object.
#'
#' @details
#' This function takes a PGX object and generates a split heatmap using the ComplexHeatmap package.
#' The heatmap can be split into groups by a sample metadata variable in \code{splitx}.
#'
#' The top \code{ntop} most variable rows are selected based on \code{top.mode}, which can be "specific", "sd", or "pca".
#' Additional sample annotations can be provided in \code{annot.pheno}.
#'
#' Various graphical parameters like colors, scaling, text sizes can be customized.
#' The output is a ComplexHeatmap grob object containing the split heatmap plot.
#'
#' @export
pgx.splitHeatmap <- function(ngs, splitx = NULL, top.mode = "specific",
                             annot.pheno = NULL, row_annot_width = 0.03,
                             scale = "row.center", ntop = 50, colors = NULL,
                             rowcex = rowcex, colcex = colcex) {
  X0 <- log2(1 + ngs$counts)
  X0[is.na(X0)] <- 0

  if (!is.null(splitx) && splitx[1] %in% colnames(ngs$samples)) {
    splitx <- ngs$samples[, splitx]
  } else {
    top.mode <- "sd"
    splitx <- NULL
  }

  if (top.mode == "pca") {
    cX <- X0 - rowMeans(X0, na.rm = TRUE)
    dr <- svd(cX, nu = 5)$u
    ntop1 <- ceiling(ntop / ncol(dr))
    jj <- as.vector(apply(dr, 2, function(x) Matrix::head(order(-abs(x)), ntop1)))

    X1 <- X0[jj, ]
    idx <- paste0("PC", as.vector(mapply(rep, 1:ncol(dr), ntop1)))
  } else if (top.mode == "specific") {
    grpX <- tapply(colnames(X0), splitx, function(k) rowMeans(X0[, k, drop = FALSE], na.rm = TRUE))
    grpX <- do.call(cbind, grpX)
    cat("dim(grpX)=", dim(grpX), "\n")
    cat("ntop=", ntop, "\n")
    ntop1 <- ceiling(ntop / ncol(grpX))
    grpX <- grpX - rowMeans(grpX, na.rm = TRUE) ## relative to others
    jj <- as.vector(apply(grpX, 2, function(x) Matrix::head(order(-x), ntop1)))
    X1 <- X0[jj, ]
    idx <- paste0("M", as.vector(mapply(rep, 1:ncol(grpX), ntop1)))
  } else {
    X1 <- Matrix::head(X0[order(-apply(X0, 1, stats::sd)), ], ntop)
    hc <- fastcluster::hclust(stats::as.dist(1 - stats::cor(t(X1), use = "pairwise")), method = "ward.D2")
    idx <- paste0("S", stats::cutree(hc, 5))
  }

  ## ----- Get valid phenotype variables
  if (is.null(annot.pheno)) {
    annot.pheno <- grep("^sample|id$|replicate|ratio|year|month|day",
      tolower(colnames(ngs$samples)),
      invert = TRUE
    )
    annot.pheno <- pgx.getCategoricalPhenotypes(ngs$samples, max.ncat = 12, min.ncat = 2)
  }
  annot.pheno <- intersect(annot.pheno, colnames(ngs$samples))
  Y <- ngs$samples[, annot.pheno, drop = FALSE]
  Y <- data.frame(apply(Y, 2, as.character))
  rownames(Y) <- rownames(ngs$samples)

  sampletips <- colnames(X1)
  genetips <- rownames(X1)

  ## ----- call plotting function
  plt <- pgx.splitHeatmapFromMatrix(
    X = X1, annot = Y,
    xtips = genetips, ytips = sampletips,
    idx = idx, splitx = splitx,
    row_annot_width = row_annot_width,
    scale = scale, colors = colors,
    rowcex = rowcex, colcex = colcex
  )
  return(plt)
}

## =================================================================================
## Lower level R level plotting functions
## =================================================================================




#' Convert a plotly plot to a ggplot object
#'
#' @param plot The plotly plot object to convert
#' @param width The width of the resulting ggplot, in pixels. Default NULL.
#' @param height The height of the resulting ggplot, in pixels. Default NULL.
#' @param scale The scaling factor to apply. Default 1.
#' @param hjust The horizontal adjustment to apply. Default 0.
#' @param vjust The vertical adjustment to apply. Default 0.
#'
#' @return A ggplot object representing the converted plotly plot.
#'
#' @details This function takes a plotly plot object and converts it to a ggplot object.
#' The plotly plot is rendered to a temporary PNG file using the orca() function. This PNG
#' is then read in and added as an annotation to a blank ggplot. Optional parameters allow
#' adjusting the width, height, scaling, and justification of the resulting ggplot.
#'
#' @export
plotly2ggplot <- function(plot, width = NULL, height = NULL, scale = 1, hjust = 0, vjust = 0) {
  tmpfile <- tempfile()
  tmpfile <- "tmp.png"
  unlink(tmpfile)
  unlink("tmp.png")
  unlink("tmp_1.png")
  try(plotly::orca(plot, file = tmpfile, width = width, height = height, scale = 2))
  img <- png::readPNG("tmp_1.png")
  img.grob <- grid::rasterGrob(img, interpolate = TRUE)
  ymin <- xmin <- 1 - scale
  xmax <- ymax <- scale
  message("converting to ggplot...")
  gg <- ggplot2::ggplot(data.frame(x = 0:1, y = 0:1), ggplot2::aes_(x = ~x, y = ~y)) +
    ggplot2::geom_blank() +
    ggplot2::scale_x_continuous(limits = c(0, 1), expand = c(
      0,
      0
    )) +
    ggplot2::scale_y_continuous(limits = c(0, 1), expand = c(
      0,
      0
    )) +
    ggplot2::annotation_custom(img.grob, xmin = xmin +
      hjust, xmax = xmax + hjust, ymin = ymin + vjust, ymax = ymax +
      vjust) +
    ggplot2::theme_void()
  return(gg)
}


#' @title GSEA Enrichment Plot
#'
#' @description Creates an enrichment plot visualization for gene set enrichment analysis.
#'
#' @param fc A numeric vector of gene-level stats (e.g. log2 fold changes) ordered by decreasing statistic.
#' @param gset A character vector of gene ids in the gene set.
#' @param cex The magnification to be used for points and text.
#' @param main The plot title.
#' @param xlab The x-axis label.
#' @param ticklen Length of the tick marks as a fraction of the height of a line of text.
#' @param ylab The y-axis label.
#' @param yth The length of the y-axis tick marks.
#' @param tooltips An optional vector of tooltips to display for each point.
#' @param cex.text The magnification to be used for point labels.
#' @param cex.title The magnification to be used for the title.
#' @param cbar.width The width of the color bar.
#'
#' @details This function takes a ranked list of gene-level stats and a gene set, and produces an enrichment plot visualization using ggplot2.
#' It computes a running enrichment score and plots it against the ranked list. The goal is to visualize if the gene set is enriched at either end of the ranked list.
#'
#' @return A ggplot object containing the enrichment plot.
#'
#' @export
gsea.enplotly <- function(fc, gset, cex = 1, main = NULL, xlab = NULL, ticklen = 0.25,
                          ylab = NULL, yth = 1, tooltips = NULL, cex.text = 1, cex.title = 1.4,
                          cbar.width = 32) {
  if (is.null(xlab)) {
    xlab <- "Rank in ordered dataset"
  }
  if (is.null(ylab)) {
    ylab <- "Ranked list metric"
  }
  if (is.null(main)) {
    main <- "Enrichment plot"
  }

  ## compute running metrix
  fc <- sort(fc, decreasing = TRUE)




  ## weighted cumulative random walk
  x0 <- 1 * (names(fc) %in% gset)
  x0 <- x0 * abs(fc)
  n0 <- sum(!(names(fc) %in% gset))
  n1 <- sum(names(fc) %in% gset)
  r0 <- cumsum(x0 == 0) / sum(x0 == 0)
  r1 <- cumsum(x0) / (1e-4 + sum(x0))

  rnk.trace <- (r1 - r0)
  rnk.trace <- rnk.trace / max(abs(rnk.trace)) * 0.8

  qq <- range(fc)
  y1 <- qq[2]
  y0 <- 0.8 * qq[1]
  dy <- ticklen * (y1 - y0)
  if (max(rnk.trace) >= abs(min(rnk.trace))) rnk.trace <- rnk.trace * abs(y1)
  if (max(rnk.trace) < abs(min(rnk.trace))) rnk.trace <- rnk.trace * abs(y0)

  cc <- sign(fc) * rank(abs(fc))
  df <- data.frame(x = rank(-fc), y = fc, trace = rnk.trace, cc = cc)

  ## downsample
  ii <- which(rownames(df) %in% gset)
  ii <- unique(c(ii, seq(1, nrow(df), round(nrow(df) / 1000))))
  df <- df[ii, ]
  df <- df[order(-df$y), ]

  cpal <- colorspace::diverge_hcl(64, c = 60, l = c(30, 100), power = 1)
  cpal <- colorspace::diverge_hcl(64)

  ## colorbar segments
  db <- nrow(df) / 11
  bb <- round(seq(1, nrow(df), db))
  cbar.x <- df$x[bb]
  cbar.xend <- df$x[c(bb[-1], nrow(df))]

  fx <- df$y[bb + round(0.5 * db)]

  r1 <- (fx / max(abs(fx), na.rm = TRUE))
  r1 <- abs(r1)**0.66 * sign(r1)
  suppressWarnings(
    cc <- gplots::colorpanel(21, "royalblue3", "grey90", "indianred3")
  )
  irnk <- 1 + round((length(cc) - 1) * (1 + r1) * 0.5)

  cbar <- data.frame(x = cbar.x, xend = cbar.xend, color = cc[irnk])

  df$text <- rownames(df)
  jj <- which(rownames(df) %in% gset)
  tooltips2 <- rownames(df)[jj]
  if (!is.null(tooltips)) {
    sel.tt <- match(tooltips2, names(tooltips))
    tooltips2 <- paste0("<b>", tooltips2, "</b><br>", tooltips[sel.tt])
  }

  ii <- seq(1, nrow(df), round(nrow(df) / 200))
  fig <- plotly::plot_ly() %>%
    plotly::add_trace(
      ## -------- grey ordered line
      x = ~ df$x[ii],
      y = ~ df$y[ii],
      type = "scatter",
      mode = "lines",
      fill = "tozeroy",
      fillcolor = "#BBBBBB",
      line = list(color = "#BBBBBB", width = 0),
      hoverinfo = "skip",
      mode = "none"
    ) %>%
    plotly::add_trace(
      ## -------- green score line
      x = ~ df$x, y = ~ df$trace,
      type = "scatter",
      mode = "lines",
      hoverinfo = "skip",
      line = list(
        color = "#00EE00",
        width = cex * 4
      )
    ) %>%
    plotly::add_trace(
      ## -------- black points of (geneset genes)
      x = ~ df$x[jj],
      y = ~ df$y[jj],
      type = "scatter",
      mode = "markers",
      marker = list(
        color = "#444444",
        size = cex * 4
      ),
      text = tooltips2,
      hoveron = "points",
      hoverinfo = "text"
    ) %>%
    plotly::add_segments(
      ## -------- black segments1 (geneset genes)
      x = df$x[jj],
      xend = df$x[jj],
      y = y0 - 0.98 * dy,
      yend = y0,
      type = "scatter",
      mode = "lines",
      line = list(color = "#444444", width = 1.5 * cex),
      text = rownames(df)[jj],
      hoveron = "points",
      hoverinfo = "text"
    )

  ## colorbar/color scale
  for (i in 1:nrow(cbar)) {
    fig <- fig %>%
      plotly::add_segments(
        x = cbar$x[i],
        xend = cbar$xend[i],
        y = y0 - 0.95 * dy,
        yend = y0 - 0.95 * dy,
        ## type = 'scatter', mode='lines',
        line = list(color = cbar$color[i], width = cbar.width)
      )
  }

  if (!is.null(yth) && yth >= 0) {
    ## static labels
    jj2 <- jj[which(abs(df$y[jj]) >= yth)]
    if (length(jj2)) {
      fig <- fig %>%
        plotly::add_annotations(
          x = df$x[jj2],
          y = df$y[jj2],
          text = rownames(df)[jj2],
          xref = "x",
          yref = "y",
          xanchor = "left",
          xshift = 4,
          yshift = 3,
          showarrow = FALSE
        )
    }
  }

  fig <- fig %>%
    plotly::layout(
      font = list(size = 12 * cex.text),
      title = list(text = main, y = 0.99, font = list(size = 12 * cex.title)),
      xaxis = list(title = xlab, gridwidth = 0.3),
      yaxis = list(title = ylab, gridwidth = 0.3, range = c(y0 - 1.1 * dy, y1))
    ) %>%
    plotly::config(toImageButtonOptions = list(format = "svg")) %>%
    plotly::hide_legend()

  fig
}

#' GSEA enrichment plot
#'
#' @param fc A numeric vector of gene-level stats (e.g. log2 fold changes) ordered by decreasing statistic.
#' @param gset A character vector of gene ids in the gene set.
#' @param cex Point expansion factor, passed to ggplot2.
#' @param main Plot title text.
#' @param xlab X axis label text.
#' @param ylab Y axis label text.
#'
#' @return A ggplot2 object containing the enrichment plot.
#'
#' @title Generate a GSEA enrichment plot with ggplot2
#'
#' @description This function takes a ranked list of gene-level stats and a gene set, and produces an enrichment plot visualization using ggplot2.
#'
#' @details It computes a running enrichment score based on the ranked gene list \code{fc} and gene set membership \code{gset}. The enrichment score shows if the gene set is enriched at either end of the ranked list. The plot is generated using ggplot2, with point size scaled by \code{cex}. Axis labels and plot title can be customized.
#'
#' @export
ggenplot <- function(fc, gset, cex = 1, main = NULL, xlab = NULL, ylab = NULL) {
  if (is.null(xlab)) {
    xlab <- "Rank in ordered dataset"
  }
  if (is.null(ylab)) {
    ylab <- "Ranked list metric"
  }
  if (is.null(main)) {
    main <- "Enrichment plot"
  }

  ## compute running metrix
  fc <- sort(fc, decreasing = TRUE)




  ## weighted cumulative random walk
  x0 <- 1 * (names(fc) %in% gset)
  x0 <- x0 * abs(fc)
  n0 <- sum(!(names(fc) %in% gset))
  n1 <- sum(names(fc) %in% gset)
  r0 <- cumsum(x0 == 0) / sum(x0 == 0)
  r1 <- cumsum(x0) / (1e-4 + sum(x0))

  rnk.trace <- (r1 - r0)
  rnk.trace <- rnk.trace / max(abs(rnk.trace)) * 0.8

  qq <- range(fc)
  y1 <- qq[2]
  y0 <- qq[1]
  dy <- 0.2 * (y1 - y0)
  if (max(rnk.trace) >= abs(min(rnk.trace))) rnk.trace <- rnk.trace * abs(y1)
  if (max(rnk.trace) < abs(min(rnk.trace))) rnk.trace <- rnk.trace * abs(y0)

  cc <- sign(fc) * rank(abs(fc))
  df <- data.frame(rank = rank(-fc), fc = fc, run = rnk.trace, cc)
  jj <- which(names(fc) %in% gset)


  cpal <- colorspace::diverge_hcl(64, c = 60, l = c(30, 100), power = 1)
  ii <- 1 + 32 + range(round(32 * (fc / max(abs(fc)))))
  cpal <- colorspace::diverge_hcl(65)[ii[1]:ii[2]]

  cex.title <- 1

  ggplot2::ggplot(data = df, ggplot2::aes(x = rank, y = fc, color = cc)) +
    ggplot2::geom_segment(ggplot2::aes(x = rank, y = 0, xend = rank, yend = fc), color = "grey70") +
    ggplot2::geom_line(ggplot2::aes(x = rank, y = run), color = "green", size = 0.8) +
    ggplot2::geom_segment(
      data = df[jj, ], color = "black", size = 0.3 * cex,
      ggplot2::aes(x = rank, y = (y0 - dy), xend = rank, yend = (y0))
    ) +
    ggplot2::geom_segment(ggplot2::aes(x = rank, y = y0 - 1 * dy, xend = rank, yend = y0 - 0.6 * dy)) +
    ggplot2::scale_color_gradientn(colors = cpal) +
    ggplot2::ylim(y0 - 1.1 * dy, y1) +
    ggplot2::xlab(xlab) +
    ggplot2::ylab(ylab) +
    ggplot2::ggtitle(main) +
    ggplot2::theme_minimal() +
    ggplot2::theme(
      legend.position = "none",
      plot.title = ggplot2::element_text(size = 9 * cex.title),
      axis.text.x = ggplot2::element_text(size = 8, vjust = +5),
      axis.text.y = ggplot2::element_text(size = 8, hjust = 0),
      axis.title.x = ggplot2::element_text(size = 9, vjust = +5.5),
      axis.title.y = ggplot2::element_text(size = 9, hjust = +0.5)
    )
}




#' @title Scatter Plot with Filled Colors
#'
#' @description
#' Creates a scatter plot with points colored and sized based on input vectors.
#'
#' @param x Numeric vector for x-axis values.
#' @param y Numeric vector for y-axis values. Default is NULL.
#' @param col Vector of values used to determine point colors. Default is NULL.
#' @param shape Vector of values used to determine point shapes. Default is NULL.
#' @param main Title for the plot. Default is NULL.
#' @param cex Point expansion factor. Default is 1.
#' @param pch Point shape. Default is 20.
#' @param legend Show legend for colors? Default is TRUE.
#' @param xlab Label for x-axis. Default is NULL.
#' @param ylab Label for y-axis. Default is NULL.
#' @param legend.ysp Vertical space for legend. Default is 0.8.
#' @param cex.legend Legend text size. Default is 1.
#' @param barscale Color bar size scaling factor. Default is 0.3.
#' @param opacity Opacity of points. Default is 1.
#' @param gamma Gamma correction factor for colors. Default is 1.
#'
#' @details This function generates a scatter plot from x and y vectors. Points can be colored
#' and sized based on input col and shape vectors. A color bar legend is shown when col is provided.
#' Various graphical parameters like main title, axis labels, legend, and text sizes can be adjusted.
#'
#' @return A ggplot2 scatter plot object is returned.
#'
#' @export
plot_ggscatterFILL <- function(x, y = NULL, col = NULL, shape = NULL,
                               main = NULL, cex = 1,
                               pch = 20, legend = TRUE, xlab = NULL, ylab = NULL,
                               legend.ysp = 0.8, cex.legend = 1,
                               barscale = 0.3, opacity = 1, gamma = 1) {
  if (is.null(y) && NCOL(x) == 2) {
    xlab <- colnames(x)[1]
    ylab <- colnames(x)[2]
    y <- x[, 2]
    x <- x[, 1]
  }
  df <- data.frame(x = x, y = y)
  if (!is.null(col)) df$col <- col
  if (!is.null(shape)) df$shape <- shape

  p <- ggplot2::ggplot(df, ggplot2::aes(x, y, color = col, shape = shape)) +
    ggplot2::geom_point(shape = pch, alpha = opacity, size = 2.0 * cex) +
    ggplot2::ggtitle(main) +
    ggplot2::xlab(xlab) +
    ggplot2::ylab(ylab)
  p
  if (!is.null(col)) {
    cpal <- rev(RColorBrewer::brewer.pal(11, "RdYlBu"))

    zr <- range(col)
    zz <- round(c(zr[1], zr[2]), digits = 2)
    cgamma <- seq(0, 1, 1 / (length(cpal) - 1))**(1 / gamma)
    p <- p +
      ggplot2::guides(
        colour = ggplot2::guide_colourbar(
          barwidth = 1.5 * barscale, barheight = 8 * barscale
        ),
        shape = ggplot2::guide_legend(override.aes = list(size = 2.5 * cex.legend))
      ) +
      ggplot2::scale_color_gradientn(
        colors = cpal, breaks = zz, values = cgamma,
        labels = c(zz[1], zz[2])
      ) +
      ggplot2::expand_limits(color = zr + c(-0.01, 0.01))
  }
  if (legend) {
    p <- p + ggplot2::theme(
      legend.justification = c(0, 0),
      legend.position = c(0.01, 0.01)
    )
  } else {
    p <- p + ggplot2::theme(legend.position = "none")
  }
  p <- p + ggplot2::theme(legend.title = ggplot2::element_blank())
  return(p)
}


#' @title Scatterplot with ggplot2
#'
#' @param x Numeric vector or matrix. If matrix, first column is x values and second column is y values.
#' @param y Optional numeric vector of y values. Ignored if x is a matrix.
#' @param col Vector of colors for points.
#' @param main Title for the plot.
#' @param cex Point expansion factor.
#' @param col.scale Vector mapping colors to a sequential palette.
#' @param shape Vector of shapes for points.
#' @param pch Point shape to use if shape not provided.
#' @param legend Logical to show legend.
#' @param legend.ysp Vertical position of legend (0-1 scale).
#' @param cex.legend Legend text size scaling.
#' @param legend.pos Legend position ("right", "left", "top", "bottom").
#' @param xlab x-axis label.
#' @param ylab y-axis label.
#' @param base_size Base font size for plot text.
#'
#' @return A ggplot scatterplot object
#'
#' @description
#' Generates a scatterplot using ggplot2 with customized colors, shapes, legend, etc.
#'
#' @details
#' This function creates a scatterplot from x and y vectors or a matrix containing x and y in columns 1 and 2.
#' Colors can be specified via the col parameter and mapped to a color palette scale using col.scale.
#' Point shapes can be customized via the shape parameter.
#' The plot can be customized via parameters like legend position/text size, axis labels, and base font size.
#' The plot is rendered using ggplot2 and returned as a ggplot object.
#'
#' @examples
#' \dontrun{
#' x <- rnorm(100)
#' y <- rnorm(100)
#' plot_ggscatter(x, y)
#'
#' mat <- cbind(x, y)
#' plot_ggscatter(mat,
#'   legend.pos = "bottom",
#'   shape = c(1, 2), col.scale = 1:100
#' )
#' }

#' @export
plot_ggscatter <- function(x, y = NULL, col = NULL, main = NULL,
                           cex = 1, col.scale = NULL, shape = NULL, pch = 20,
                           legend = TRUE, legend.ysp = 0.8, cex.legend = 1,
                           legend.pos = "right",
                           xlab = NULL, ylab = NULL, base_size = 12) {
  if (is.null(y) && NCOL(x) == 2) {
    y <- x[, 2]
    x <- x[, 1]
  }
  if (is.null(col.scale)) col.scale <- rep(1:9, 99)
  legend.justification <- NULL
  legend.position <- legend.pos
  if (legend.position == "bottomright") {
    legend.justification <- c(1, 0)
    legend.position <- c(1.0, 0.0)
  } else if (legend.position == "topleft") {
    legend.justification <- c(0, 1)
    legend.position <- c(.0, 1.0)
  } else if (legend.position == "topright") {
    legend.justification <- c(1, 1)
    legend.position <- c(1.0, 1.0)
  } else if (legend.position == "bottomleft") {
    legend.justification <- c(0, 0)
    legend.position <- c(.0, 0.0)
  }

  df <- data.frame(x = x, y = y)
  if (!is.null(col)) df$col <- col
  if (!is.null(shape)) df$shape <- shape

  is.factor <- class(utils::type.convert(as.character(col), as.is = TRUE)) == "factor"
  if (is.factor) {
    p <- ggplot2::ggplot(df, ggplot2::aes(y = y, x = x, color = col, shape = shape)) +
      ggplot2::geom_point(size = 2.0 * cex) +
      ggplot2::scale_color_manual(values = col.scale, name = "") +
      ggplot2::ggtitle(main) +
      ggplot2::xlab(xlab) +
      ggplot2::ylab(ylab)
  } else {
    p <- ggplot2::ggplot(df, ggplot2::aes(y = y, x = x, color = col, shape = shape)) +
      ggplot2::geom_point(size = 2.0 * cex) +
      ggplot2::ggtitle(main) +
      ggplot2::xlab(xlab) +
      ggplot2::ylab(ylab)
    if (!is.null(col.scale)) {
      if (inherits(col, c("numeric", "integer"))) {
        p <- p + ggplot2::scale_color_gradient(low = col.scale[1], high = col.scale[2])
      } else {
        p <- p + ggplot2::scale_fill_gradient(low = col.scale[1], high = col.scale[2])
      }
    }
  }
  p

  if (legend) {
    p <- p + ggplot2::theme(
      legend.title = ggplot2::element_blank(),
      legend.text = ggplot2::element_text(size = 9 * cex.legend),
      legend.key.size = grid::unit(legend.ysp * 0.8, "lines"),
      legend.key = ggplot2::element_rect(color = "transparent", fill = scales::alpha("white", 0.5)),
      legend.justification = legend.justification,
      legend.position = legend.position,
      legend.margin = ggplot2::margin(1, 3, 2, 1),
      legend.box.just = "right",
      legend.box.background = ggplot2::element_rect(color = "#888888", size = 0.25),
      legend.box.margin = ggplot2::margin(1, 2, 1, 1)
    ) +
      ggplot2::guides(
        color = ggplot2::guide_legend(override.aes = list(size = 2.0 * cex.legend)),
        shape = ggplot2::guide_legend(override.aes = list(size = 2.0 * cex.legend))
      )
  } else {
    p <- p + ggplot2::theme(legend.position = "none")
  }

  return(p)
}


#' Violin plot using ggplot2
#'
#' @param x Factor variable for x-axis groups.
#' @param y Numeric vector of values to plot.
#' @param group Optional grouping variable.
#' @param main Plot title.
#' @param ylim Limits for y-axis. Calculated automatically if NULL.
#' @param add.dots Logical to add jittered data points. Default TRUE.
#' @param col Violin fill color. Default "#AAAAAA".
#' @param cex Point expansion factor. Default 1.
#' @param xlab Label for x-axis. Default "".
#' @param ylab Label for y-axis. Default "y".
#' @param srt Rotation angle for x-axis labels. Default 0.
#' @param pdodge Amount to dodge violins when group is used. Default 1.5.
#' @param n.dodge Number of levels to dodge. Default 1.
#' @param base_size Base font size. Default 13.
#'
#' @return A ggplot2 violin plot object.
#' @export
plot_ggviolin <- function(x, y, group = NULL, main = "", ylim = NULL, add.dots = TRUE,
                          col = "#AAAAAA", cex = 1, xlab = "", ylab = "y", srt = 0,
                          pdodge = 1.5, n.dodge = 1, base_size = 13) {
  df <- data.frame(y = y, x = x, group = "")
  if (!is.null(group)) {
    df$group <- group
    col <- RColorBrewer::brewer.pal(8, "Set3")
  }
  if (is.null(ylim)) ylim <- range(y)

  p <- ggplot2::ggplot(df, ggplot2::aes(y = y, x = x, fill = group)) +
    ggplot2::ggtitle(main) +
    ggplot2::xlab(xlab) +
    ggplot2::ylab(ylab) +
    ggplot2::ylim(ylim[1], ylim[2]) +
    ggplot2::scale_fill_manual(values = col) +
    ggplot2::scale_x_discrete(guide = guide_axis(angle = srt)) +
    ggplot2::geom_violin(trim = TRUE, position = ggplot2::position_dodge(pdodge)) +
    ggplot2::theme(axis.text.x = ggplot2::element_text(angle = srt, vjust = 0)) +
    ggplot2::theme_minimal(base_size = base_size)
  if (is.null(group)) {
    p <- p + ggplot2::theme(legend.position = "none")
  }
  if (add.dots && is.null(group)) {
    p <- p +
      ggplot2::geom_jitter(shape = 20, size = 1.2 * cex, position = ggplot2::position_jitter(0.07))
  }
  p
}


#' @title Bar plot using ggplot2
#'
#' @description
#' Creates a bar plot visualization using ggplot2.
#'
#' @param mat Numeric data matrix with samples in rows and groups in columns.
#' @param xlab Character label for x-axis. Default is "x".
#' @param ylab Character label for y-axis. Default is "y".
#' @param srt Rotation angle for x-axis labels. Default is 0.
#' @param main Character title for the plot. Default is NULL.
#' @param las Style for axis labels. Default is NULL.
#' @param col Vector of colors to use for bars. Default is NULL.
#' @param beside Logical to draw bars beside each other. Default is FALSE.
#' @param legend.pos Numeric vector of legend position. Default is c(0.016, 1).
#' @param legend.cex Legend text size. Default is 1.
#' @param bar_width Width of bars. Default is 0.7.
#' @param base_size Base font size for plot. Default is 12.
#' @param group.name Label for legend groups. Default is "group".
#'
#' @details
#' This function takes a numeric matrix and generates a bar plot
#' visualization using ggplot2. Bars represent the groups, colored by row names.
#' Many graphical parameters like labels, colors, text sizes, etc. can be adjusted.
#'
#' @return
#' A ggplot bar plot object is returned.
#'
#' @export
plot_ggbarplot <- function(mat, xlab = "x", ylab = "y", srt = 0, main = NULL,
                           las = NULL, beside = FALSE,
                           legend.pos = c(0.016, 1), legend.cex = 1,
                           axis.cex = 1, label.cex = 1, horiz = FALSE,
                           cpal = "Blues",
                           bar_width = 0.7, base_size = 12, group.name = "group") {
  if (NCOL(mat) == 1) mat <- rbind(mat)
  mat <- mat[nrow(mat):1, , drop = FALSE]
  df <- reshape2::melt(t(mat), value.name = "value")
  colnames(df)[1:2] <- c("x", "y")

  df$y <- factor(df$y, levels = rownames(mat))
  df$x <- factor(df$x, levels = colnames(mat))
  if (!is.null(las) && las == 3) srt <- 90

  ##  colors <- rev(grDevices::grey.colors(nrow(mat)))
  colors <- rev(grDevices::hcl.colors(nrow(mat), cpal))
  if (nrow(mat) == 1) colors <- "grey70"

  posmode <- ifelse(beside, "dodge", "stack")
  x <- y <- value <- NULL
  if (horiz) {
    p <- ggplot2::ggplot(df, ggplot2::aes(x = value, y = x, fill = y)) +
      ggplot2::geom_bar(
        stat = "identity", color = "black", size = 0.3,
        width = bar_width, position = posmode
      )
    p <- p + ggplot2::xlab(xlab) +
      ggplot2::ylab(ylab) +
      ggplot2::labs(fill = group.name) +
      ggplot2::ggtitle(main) +
      ggplot2::scale_fill_manual(values = colors) +
      ggplot2::theme_classic(base_size = base_size) +
      ggplot2::scale_y_discrete(guide = ggplot2::guide_axis(angle = srt)) +
      ggplot2::theme(
        axis.text.x = ggplot2::element_text(angle = 0, vjust = 0, size = 12 * label.cex),
        axis.text.y = ggplot2::element_text(angle = 0, hjust = 0, size = 12 * label.cex),
        axis.title.x = ggplot2::element_text(size = 12 * axis.cex),
        axis.title.y = ggplot2::element_text(size = 12 * axis.cex)
      )
  } else {
    p <- ggplot2::ggplot(df, ggplot2::aes(x = x, y = value, fill = y)) +
      ggplot2::geom_bar(
        stat = "identity", color = "black", size = 0.3,
        width = bar_width, position = posmode
      )
    p <- p + ggplot2::xlab(xlab) +
      ggplot2::ylab(ylab) +
      ggplot2::labs(fill = group.name) +
      ggplot2::ggtitle(main) +
      ggplot2::scale_fill_manual(values = colors) +
      ggplot2::theme_classic(base_size = base_size) +
      ggplot2::scale_x_discrete(guide = ggplot2::guide_axis(angle = srt)) +
      ggplot2::theme(
        axis.text.x = ggplot2::element_text(angle = srt, vjust = 0, size = 10 * label.cex),
        axis.text.y = ggplot2::element_text(angle = 0, vjust = 0, size = 9 * label.cex),
        axis.title.x = ggplot2::element_text(size = 12 * axis.cex),
        axis.title.y = ggplot2::element_text(size = 12 * axis.cex)
      )
  }

  if (horiz) {
    legend.pos[1] <- 1 - legend.pos[1]
  }

  p <- p + ggplot2::theme(
    legend.title = ggplot2::element_blank(),
    legend.justification = legend.pos,
    legend.text = ggplot2::element_text(size = 9 * legend.cex),
    legend.position = legend.pos,
    legend.key.size = grid::unit(7 * legend.cex, "pt"),
    legend.key.height = grid::unit(5 * legend.cex, "pt")
  )

  if (nrow(mat) == 1) {
    p <- p + ggplot2::theme(legend.position = "none")
  }
  p
}


#' @title Violin plot with scatter dots
#'
#' @description Generate a violin plot visualization with embedded scatter dots
#'
#' @param x Factor for x-axis groups
#' @param y Numeric vector of values to plot
#' @param group Optional grouping variable
#' @param xlab Label for x-axis
#' @param ylab Label for y-axis
#' @param srt Rotation angle for x-axis labels
#' @param cex.lab Expansion factor for axis labels
#' @param cex.main Expansion factor for main title
#' @param jitter Jittering factor for scatter dots
#' @param vcol Violin fill color
#' @param plotlib Plotting library to use (base, ggplot, plotly)
#' @param maxbee Maximum number of dots to show in violins
#' @param ... Other arguments passed to plotting functions
#'
#' @return A violin plot
#'
#'
#' @details This function takes a factor \code{x} and numeric vector \code{y} and generates a violin plot.
#' An optional \code{group} variable can be used to produce grouped/facetted violins.
#' Scatter dots are added to each violin with jittering controlled by \code{jitter}.
#' The \code{maxbee} parameter limits the number of dots.
#' The plot can be rendered using base, ggplot2 or plotly graphics depending on \code{plotlib}.
#'
#' @export
pgx.violinPlot <- function(x, y, group = NULL, xlab = "", ylab = "",
                           srt = 0, cex.lab = 1, cex.main = 1.1,
                           jitter = 0.015, vcol = "grey85", main = NULL,
                           plotlib = "base", maxbee = NULL, ...) {
  fig <- NULL
  if (plotlib == "base") {
    if (is.null(maxbee)) maxbee <- 100 * length(setdiff(unique(y), NA))
    if (jitter > 0) x <- x + jitter * diff(range(x)) * stats::rnorm(length(x))


    vioplot::vioplot(x ~ y,
      col = vcol, #
      plotCentre = "line", xaxt = "n", xlab = xlab, ylab = ylab,
      ...
    )
    if (maxbee > 0) {
      ii <- Matrix::head(sample(length(x)), maxbee)
      beeswarm::beeswarm(x[ii] ~ y[ii], add = TRUE, pch = 20, cex = 0.6, col = "grey10")
    }
    yy <- sort(unique(y))
    graphics::text(
      x = 1:length(yy),
      y = graphics::par("usr")[3] - 0.03 * diff(range(x)),
      labels = yy,
      xpd = NA,
      srt = srt,
      adj = ifelse(srt == 0, 0.5, 0.965),
      cex = cex.lab
    )
  }
  if (plotlib == "ggplot") {
    d1 <- !is.null(maxbee) && maxbee > 0
    fig <- plot_ggviolin(y, x,
      add.dots = d1, xlab = xlab, ylab = ylab, srt = srt,
      main = main, cex = cex.main
    )
  }
  if (plotlib == "plotly") {
    df <- data.frame(x = x, y = y, group = 0)
    if (!is.null(group)) df$group <- group
    fig <- df %>%
      plotly::plot_ly(
        x = ~y,
        y = ~x,
        type = "violin",
        box = list(
          visible = TRUE
        ),
        meanline = list(
          visible = TRUE
        )
      ) %>%
      plotly::layout(
        font = list(size = 16 * cex.lab),
        xaxis = list(
          title = xlab
        ),
        yaxis = list(
          title = ylab,
          zeroline = FALSE
        )
      )
  }
  fig
}


#' @title Scatter Plot XY
#'
#' @description This function creates a scatter plot of two variables
#' using one of several available plotting libraries.
#'
#' @param ... Additional arguments passed to the selected plotting function.
#' @param plotlib A character string specifying the plotting library to use.
#'   Possible values are "base", "plotly", "ggplot", and "scatterD3".
#'
#' @details Depending on the value of the `plotlib` parameter, this function
#' calls one of several internal functions to create the scatter plot using the
#' specified plotting library. The available plotting libraries are:
#' - "base": The base R graphics system.
#' - "plotly": The plotly library for interactive plots.
#' - "ggplot": The ggplot2 library for static plots based on the Grammar of Graphics.
#' - "scatterD3": The scatterD3 library for interactive scatter plots using D3.js.
#'
#' @return A plot object created by the selected plotting library.
#'
#' @export
pgx.scatterPlotXY <- function(..., plotlib = "base") {
  if (plotlib == "plotly") {
    pgx.scatterPlotXY.PLOTLY(...)
  } else if (plotlib == "ggplot") {
    pgx.scatterPlotXY.GGPLOT(...)
  } else if (plotlib == "scatterD3") {
    pgx.scatterPlotXY.D3(...)
  } else {
    pgx.scatterPlotXY.BASE(...)
  }
}


#' Scatter plot with base graphics
#'
#' @param var Numeric vector of values to plot on x/y axes.
#' @param type Variable type, either "continuous" or "factor".
#' @param col Colors for points.
#' @param title Plot title.
#' @param zlim Value limits for coloring points by zvar.
#' @param zlog Log scale zvar colors?
#' @param zsym Symmetrize zvar colors?
#' @param softmax Softmax transform zvar colors?
#' @param pch Point shapes.
#' @param cex Point expansion factor.
#' @param cex.lab Label size.
#' @param cex.title Title size.
#' @param cex.legend Legend size.
#' @param zoom Zoom factor.
#' @param legend Show legend?
#' @param bty Legend box type.
#' @param legend.ysp Legend y-spacing.
#' @param legend.pos Legend position.
#' @param lab.pos Label positions, matrix with x, y.
#' @param repel Repel overlapping labels?
#' @param xlab,ylab Axis labels.
#' @param xlim,ylim Axis limits.
#' @param dlim Axis limit expansion fraction.
#' @param hilight2 Secondary highlight indices.
#' @param hilight.cex Size for highlight points.
#' @param lab.xpd Allow labels outside plot area?
#' @param hilight Indices to highlight.
#' @param hilight.col Color for highlighted points.
#' @param hilight.lwd Line width for highlighted points.
#' @param label.clusters Label clusters?
#' @param cex.clust Cluster label size.
#' @param tstep,rstep Label repel increments.
#' @param tooltip Tooltip text.
#' @param theme Theme parameters.
#' @param set.par Reset par?
#' @param axt,xaxs,yaxs Axis type, style, limits.
#' @param labels Point labels.
#' @param label.type Label type.
#' @param opacity Opacity for all elements.
#'
#' @return None. Plot is produced as a side-effect.
#'
#' @export
pgx.scatterPlotXY.BASE <- function(pos, var = NULL, type = NULL, col = NULL, title = "",
                                   zlim = NULL, zlog = FALSE, zsym = FALSE, softmax = FALSE, pch = 20,
                                   cex = NULL, cex.lab = 1, cex.title = 1.2, cex.legend = 1,
                                   zoom = 1, legend = TRUE, bty = "o", legend.ysp = 0.85,
                                   legend.pos = "bottomleft", lab.pos = NULL, repel = TRUE,
                                   xlab = NULL, ylab = NULL, xlim = NULL, ylim = NULL, dlim = 0.05,
                                   hilight2 = hilight, hilight.cex = NULL, lab.xpd = TRUE,
                                   hilight = NULL, hilight.col = NULL, hilight.lwd = 0.8,
                                   label.clusters = FALSE, cex.clust = 1.5,
                                   tstep = 0.1, rstep = 0.1,
                                   tooltip = NULL, theme = NULL, set.par = TRUE,
                                   axt = "s", xaxs = TRUE, yaxs = TRUE,
                                   labels = NULL, label.type = NULL, opacity = 1) {
  ## automatically set pointsize of dots
  if (is.null(cex)) {
    nr <- nrow(pos)
    i <- as.integer(cut(nr, breaks = c(0, 100, 500, 1000, 5000, Inf)))
    cex <- c(2, 1.4, 1, 0.7, 0.4)[i]
  }
  if (is.null(hilight.cex)) hilight.cex <- cex
  if (!is.null(var) && !is.null(ncol(var))) {
    var <- array(var[, 1], dimnames = list(rownames(var)))
  }
  if (!is.null(var) && length(var) == nrow(pos) && is.null(names(var))) {
    names(var) <- rownames(pos)
  }
  if (is.null(var)) {
    var <- as.character(rep("_", nrow(pos)))
    names(var) <- rownames(pos)
  }
  if (is.null(type)) {
    type <- c("numeric", "factor")[1 + class(var) %in% c("factor", "character")]
  }
  if (is.null(colnames(pos))) {
    colnames(pos) <- c("x", "y")
  }
  var <- var[match(rownames(pos), names(var))]

  ## normalize pos
  xlim0 <- range(pos[, 1])
  ylim0 <- range(pos[, 2])
  if (zoom != 1) {
    cx <- mean(range(pos[, 1]))
    cy <- mean(range(pos[, 2]))
    dx <- diff(range(pos[, 1]))
    dy <- diff(range(pos[, 2]))
    xlim0 <- cx + 0.5 * c(-1, 1.05) * dx / zoom
    ylim0 <- cy + 0.5 * c(-1, 1.05) * dy / zoom
  }

  if (length(dlim) == 1) dlim <- rep(dlim, 2)
  xlim0[1] <- xlim0[1] - dlim[1] * diff(xlim0)
  xlim0[2] <- xlim0[2] + dlim[1] * diff(xlim0)
  ylim0[1] <- ylim0[1] - dlim[2] * diff(ylim0)
  ylim0[2] <- ylim0[2] + dlim[2] * diff(ylim0)

  if (is.null(xlab)) xlab <- colnames(pos)[1]
  if (is.null(ylab)) ylab <- colnames(pos)[2]

  if (set.par) {
    par.save <- graphics::par()
    graphics::par(
      mar = c(2.6, 2.8, 1.9, 0.5), mgp = c(1.5, 0.4, 0),
      cex.axis = 1, cex.lab = 1, tcl = -0.3, las = 1
    )
  }

  if (is.null(labels)) {
    labels <- rownames(pos)
  }

  ## Plot the discrete variables
  if (type == "factor") {
    z1 <- factor(var)
    nz <- length(levels(z1))
    if (is.null(col) && nz > 2) {
      col1 <- c(
        RColorBrewer::brewer.pal(8, "Set1"),
        RColorBrewer::brewer.pal(8, "Set2"),
        RColorBrewer::brewer.pal(12, "Set3")
      ) # omics_pal_d("dark")(8))
    } else if (is.null(col) && nz == 2) {
      col1 <- rev(grDevices::grey.colors(2, end = 0.8))
      col1 <- c("#AAAAAA55", "#555555FF")
      col1 <- c("#00008855", "#AA0000FF") ## blue/red
      col1 <- c("#CCCCCC55", "#AA0000FF") ## grey/red
      col1 <- c("#AAAAAA55", "#AA0000FF") ## grey/red
    } else if (is.null(col) && nz == 1) {
      col1 <- c("#22222255")
    } else {
      col1 <- col
    }
    col1 <- Matrix::head(rep(col1, 99), nz)
    pt.col <- col1[z1]
    pt.col[is.na(pt.col)] <- "#DDDDDD33"
    pt.col0 <- pt.col
    if (opacity < 1) {
      pt.col <- add_opacity(pt.col, opacity)
      col1 <- add_opacity(col1, opacity**0.33)
    }

    jj <- order(-table(pt.col)[pt.col]) ## plot less frequent points last...
    if (length(cex) > 1) cex <- cex[jj]
    plot(pos[jj, , drop = FALSE],
      col = pt.col[jj], pch = 20, cex = cex,
      xlim = xlim0, ylim = ylim0,
      xlab = xlab, ylab = ylab,
      axes = FALSE,
      bty = "n"
    )
    if (bty != "n") graphics::box(lwd = 0.8, bty = bty, col = "black")
    graphics::Axis(side = 1, labels = xaxs)
    graphics::Axis(side = 2, labels = yaxs)
    graphics::grid(lwd = 0.8)

    ## label cluster
    if (label.clusters) {
      mpos <- apply(pos, 2, function(x) tapply(x, z1, stats::median))
      mlab <- rownames(mpos)

      graphics::text(mpos, labels = mlab, cex = cex.clust, lheight = 0.8)
    }

    ## discrete parameter legend
    nlev <- length(levels(z1))
    if (legend.pos != "none" && legend && nlev < 30) {
      cex1 <- ifelse(length(levels(z1)) >= 8, 0.85, 1)
      cex1 <- ifelse(length(levels(z1)) >= 15, 0.75, cex1)
      graphics::legend(legend.pos, levels(z1),
        bty = bty, fill = col1,
        ## cex=cex1, y.intersp=0.75, x.intersp=0.7
        cex = 0.85 * cex1 * cex.legend,
        inset = c(0.01, 0.02),
        y.intersp = legend.ysp, x.intersp = 0.75
      )
    }
  }

  ## Plot continous variable
  if (type == "numeric") {
    z <- var

    if (is.null(zlim)) {
      ## global zlim
      zlim <- range(z, na.rm = TRUE)
    }

    if (zsym) {
      zlim <- c(-1, 1) * max(abs(zlim), na.rm = TRUE)
    }

    ## z1 is normalized [0;1] for coloring
    z1 <- (z - min(zlim)) / diff(zlim)
    z1 <- pmin(pmax(z1, 0), 1) ## clip
    if (softmax) {
      z1 <- 0.5 * (tanh(4 * (z1 - 0.5)) + 1)
    }

    ## -------------- set colors

    cpal <- colorspace::diverge_hcl(64, c = 60, l = c(30, 100), power = 1)
    cpal <- grDevices::colorRampPalette(c("#313695", "#FFFFDF", "#A50026"))(64)
    if (!is.null(col)) {
      cpal <- grDevices::colorRampPalette(col)(64)
    } else {
      cpal <- grDevices::colorRampPalette(c("#3136B5", "#FFFFDF", "#B50026"))(64)
    }
    cpal <- sapply(1:length(cpal), function(i) add_opacity(cpal[i], 0.2 + 0.8 * abs(i - 32.5) / 32))

    pt.col <- cpal[1 + ceiling(z1 * (length(cpal) - 1))]


    pt.col0 <- pt.col
    if (opacity < 1) {
      pt.col <- add_opacity(pt.col, opacity)
      cpal <- add_opacity(cpal, opacity**0.33)
    }
    pt.col[is.na(pt.col)] <- "#DDDDDD33" ## missing values color

    jj <- 1:nrow(pos)
    jj <- order(abs(z), na.last = FALSE) ## higher values last??
    if (length(cex) > 1) cex <- cex[jj]
    plot(pos[jj, ],
      col = pt.col[jj],
      pch = 20, cex = cex,
      xlim = xlim0, ylim = ylim0,
      xlab = xlab, ylab = ylab,
      axes = FALSE,
      bty = "n"
    )
    if (bty != "n") graphics::box(lwd = 0.8, bty = bty, col = "black")
    graphics::Axis(side = 1, labels = xaxs)
    graphics::Axis(side = 2, labels = yaxs)
    graphics::grid(lwd = 0.8)

    ## colorscale bar
    if (legend.pos != "none" && legend) {
      zr <- range(z, na.rm = TRUE)
      if (!is.null(zlim)) zr <- zlim
      if (zsym) zr <- c(-1, 1) * max(abs(zr), na.rm = TRUE)
      if (zlog) zr <- round(10**zr - 1) ## ???
      zr <- 0.01 * c(ceiling(100 * zr[1]), floor(100 * zr[2])) ## round
      graphics::legend(legend.pos,
        cex = 0.8 * cex.legend, #
        y.intersp = 0.18, x.intersp = 0.5, border = NA, bty = bty,
        inset = c(0.01, 0.02),
        fill = rev(cpal[seq(from = 1, to = length(cpal), length.out = 11)]),
        legend = c(zr[2], rep(NA, 9), zr[1]),
      )
    }
  }

  if (!is.null(hilight) && length(hilight) > 0) {
    jj <- which(rownames(pos) %in% hilight)
    if (length(jj)) {
      hcol1 <- hilight.col
      if (is.null(hcol1)) hcol1 <- pt.col0[jj]
      hcex <- hilight.cex
      if (length(hcex) > 1) hcex <- hcex[jj]
      graphics::points(pos[jj, , drop = FALSE], pch = 20, col = hcol1, cex = 1.05 * hcex)
      graphics::points(pos[jj, , drop = FALSE], pch = 1, lwd = hilight.lwd, cex = 0.85 * hcex)
    }
  }

  if (!is.null(hilight2) && length(hilight2) > 0) {
    jj <- which(rownames(pos) %in% hilight2)
    if (length(jj)) {
      if (length(cex.lab) == 1) cex.lab <- rep(cex.lab, nrow(pos))
      df <- data.frame(x = pos[jj, 1], y = pos[jj, 2], z = labels[jj], cex = cex.lab[jj])
      if (is.null(lab.pos)) {
        ## repelling text using wordcloud package
        df2 <- rbind(df, df)
        df2$z[1:nrow(df)] <- "x"
        xlim1 <- ylim1 <- c(-Inf, Inf)
        if (!lab.xpd) {
          xlim1 <- xlim0
          ylim1 <- ylim0
        }
        cex.lab2 <- c(rep(1, nrow(df)), df$cex)
        if (repel) {
          nc <- repelwords(df2$x, df2$y, df2$z,
            xlim = xlim1, ylim = ylim1,
            tstep = tstep, rstep = rstep,
            cex = cex.lab2
          )
          nc <- Matrix::tail(nc, nrow(df))
          lab.pos <- data.frame(x = nc[, 1] + .5 * nc[, 3], y = nc[, 2] + .5 * nc[, 4])
        } else {
          lab.pos <- data.frame(x = pos[jj, 1], y = pos[jj, 2])
        }
        rownames(lab.pos) <- rownames(pos)[jj]
      } else {
        lab.pos <- lab.pos[match(rownames(df), rownames(lab.pos)), ]
      }
      graphics::segments(df$x, df$y, lab.pos$x, lab.pos$y, col = "#222222AA", lwd = 0.85)
      graphics::text(lab.pos$x, lab.pos$y, labels = df$z, cex = 0.7 * df$cex)
    }
  }

  ## parameter name
  if (!is.null(title) && title != "") {
    graphics::mtext(title, 3, adj = 0, padj = -0.35, cex = 0.9 * cex.title)
  }

  if (set.par) {

  }
  out <- list()
  out$lab.pos <- lab.pos
  invisible(out)
}


#' Scatter plot with ggplot2
#'
#' @param pos Data frame containing x and y coordinates.
#' @param var Grouping variable.
#' @param type Variable type, either "continuous" or "factor".
#' @param col Colors.
#' @param cex Point expansion factor.
#' @param cex.lab Label size factor.
#' @param cex.title Title size factor.
#' @param cex.clust Cluster label size factor.
#' @param cex.legend Legend text size factor.
#' @param cex.axis Axis text size factor.
#' @param gridcolor Grid line color.
#' @param bgcolor Background color.
#' @param zoom Zoom factor.
#' @param legend Show legend? Logical.
#' @param bty Legend box type.
#' @param hilight Indices of points to highlight.
#' @param zlim Color scale limits.
#' @param zlog Log scale z axis? Logical.
#' @param softmax Apply softmax to z axis? Logical.
#' @param zsym Symmetrize z axis? Logical.
#' @param xlab,ylab Axis labels.
#' @param cmin,cmax Min and max color values.
#' @param xlim,ylim Axis limits.
#' @param hilight2 Secondary highlight indices.
#' @param hilight.col Color for highlighted points.
#' @param hilight.lwd Line width for highlighted points.
#' @param hilight.cex Size for highlighted points.
#' @param opacity Opacity factor, between 0 and 1.
#' @param label.clusters Logical, label clusters?
#' @param labels Point labels.
#' @param legend.ysp,legend.pos Legend position controls.
#' @param tooltip Tooltip text.
#' @param theme Theme parameters.
#' @param set.par Reset par? Logical.
#' @param label.type Label type, "text" or "box".
#' @param base_size Base point size.
#' @param title Plot title.
#' @param barscale Bar width scaling for box labels.
#' @param axis,box,guide Axis, box, and legend controls.
#'
#' @return A ggplot2 scatterplot object.
#'
#' @examples
#' \dontrun{
#' x <- stats::rnorm(100)
#' y <- stats::rnorm(100)
#' df <- data.frame(x = x, y = y)
#' p <- pgx.scatterPlotXY.GGPLOT(df)
#' }
#' @export
pgx.scatterPlotXY.GGPLOT <- function(pos, var = NULL, type = NULL, col = NULL, cex = NULL,
                                     cex.lab = 0.8, cex.title = 1.2, cex.clust = 1.5,
                                     cex.legend = 1, cex.axis = 1, gridcolor = NULL, bgcolor = NULL,
                                     zoom = 1, legend = TRUE, bty = "n", hilight = NULL,
                                     zlim = NULL, zlog = FALSE, softmax = FALSE, zsym = FALSE,
                                     xlab = NULL, ylab = NULL, cmin = 0, cmax = 1, xlim = NULL, ylim = NULL,
                                     hilight2 = hilight, hilight.col = "black",
                                     hilight.lwd = 0.8, hilight.cex = NULL,
                                     opacity = 1, label.clusters = FALSE, labels = NULL,
                                     legend.ysp = 0.85, legend.pos = "bottomleft",
                                     tooltip = NULL, theme = NULL, set.par = TRUE,
                                     label.type = c("text", "box"), base_size = 11,
                                     title = NULL, barscale = 0.8, axis = TRUE, box = TRUE, guide = "legend") {
  if (!is.null(var) && !is.null(ncol(var))) {
    var <- var[, 1]
  }
  if (!is.null(var) && length(var) == nrow(pos) && is.null(names(var))) {
    names(var) <- rownames(pos)
  }
  if (is.null(var)) {
    var <- rep("_", nrow(pos))
    names(var) <- rownames(pos)
  }
  var <- var[match(rownames(pos), names(var))]
  names(var) <- rownames(pos)

  if (is.null(type)) {
    type <- c("numeric", "factor")[1 + class(var) %in% c("factor", "character")]
  }
  label.type <- label.type[1]
  if (is.null(colnames(pos))) {
    colnames(pos) <- c("x", "y")
  }

  ## automatically set pointsize of dots
  if (is.null(cex)) {
    nr <- nrow(pos)
    i <- as.integer(cut(nr, breaks = c(0, 100, 500, 1000, 5000, Inf)))
    cex <- c(2, 1.4, 1, 0.7, 0.4)[i]
  }
  if (is.null(hilight.cex)) {
    hilight.cex <- cex
  }

  ## normalize pos
  if (is.null(xlim)) xlim <- range(pos[, 1])
  if (is.null(ylim)) ylim <- range(pos[, 2])
  if (zoom != 1) {
    cx <- mean(range(pos[, 1]))
    cy <- mean(range(pos[, 2]))
    dx <- diff(range(pos[, 1]))
    dy <- diff(range(pos[, 2]))
    xlim <- cx + 0.5 * c(-1, 1.05) * dx / zoom
    ylim <- cy + 0.5 * c(-1, 1.05) * dy / zoom
  }

  ax <- list(
    title = "",
    zeroline = FALSE,
    showline = FALSE,
    showticklabels = FALSE,
    showgrid = FALSE
  )

  legend.justification <- NULL
  legend.position <- legend.pos
  if (legend.pos == "bottomright") {
    legend.justification <- c(1, 0)
    legend.position <- c(1.0, 0.0)
  } else if (legend.pos == "topleft") {
    legend.justification <- c(0, 1)
    legend.position <- c(.0, 1.0)
  } else if (legend.pos == "topright") {
    legend.justification <- c(1, 1)
    legend.position <- c(1.0, 1.0)
  } else if (legend.pos == "bottomleft") {
    legend.justification <- c(0, 0)
    legend.position <- c(0.0, 0.0)
  }

  if (is.null(xlab)) xlab <- colnames(pos)[1]
  if (is.null(ylab)) ylab <- colnames(pos)[2]

  plt <- NULL
  ## Plot the discrete variables
  if (type == "factor") {
    z1 <- var
    if (!inherits(z1, "factor")) z1 <- factor(as.character(z1))
    nz <- length(levels(z1))
    col1 <- NULL
    if (!is.null(col)) {
      col1 <- col
    } else if (nz == 2) {
      col1 <- c("#eeeeee", "#f23451")
    } else if (nz == 1) {
      col1 <- "#3b4252"
    } else {
      col1 <- c(
        RColorBrewer::brewer.pal(8, "Set1"),
        RColorBrewer::brewer.pal(8, "Set2"),
        RColorBrewer::brewer.pal(12, "Set3")
      )
    }
    col1 <- Matrix::head(rep(col1, 99), nz)
    pt.col <- col1[z1]
    pt.col[is.na(pt.col)] <- "#d8d8d8"
    if (opacity < 1) {
      pt.col <- add_opacity(pt.col, opacity**0.33)
      col1 <- add_opacity(col1, opacity**0.33)
    }


    tt <- ifelse(!is.null(title), title, "var")
    tt <- "value"
    tooltip <- rownames(pos)
    tooltip <- paste(rownames(pos), "<br>", tt, "=", z1)
    label1 <- rownames(pos)
    if (!is.null(labels) && length(labels) == nrow(pos)) label1 <- labels

    df <- data.frame(
      x = pos[, 1], y = pos[, 2], name = rownames(pos),
      text = tooltip, label = label1
    )
    jj <- order(-table(pt.col)[pt.col]) ## plot less frequent points last...
    df <- df[jj, ]
    pt.col <- pt.col[jj]
    cex1 <- ifelse(length(cex) > 1, cex[jj], cex)
    x <- y <- NULL
    plt <- ggplot2::ggplot(df, ggplot2::aes(x, y), legend = legend) +
      ggplot2::geom_point(
        shape = 21,
        alpha = opacity,
        size = 1.8 * cex1,
        fill = pt.col,
        color = "#444444",
        stroke = 0.2
      ) +
      ggplot2::scale_color_manual(
        values = col1,
        name = title,
        na.value = "#DDDDDD44"
      )

    if (!is.null(theme)) {
      plt <- plt + theme
    } else {
      plt <- plt + ggplot2::theme_bw(
        base_size = base_size
      )
    }

    ## label cluster
    if (label.clusters) {
      name <- NULL
      ## Put a cluster label at the median position of the group
      mpos <- apply(pos, 2, function(x) tapply(x, z1, stats::median))
      mlab <- rownames(mpos)
      df1 <- data.frame(x = mpos[, 1], y = mpos[, 2], name = rownames(mpos))
      if (label.type == "text") labelFUN <- ggrepel::geom_text_repel
      if (label.type == "box") labelFUN <- ggrepel::geom_label_repel
      plt <- plt +
        labelFUN(
          data = df1,
          ggplot2::aes(x = x, y = y, label = name),
          size = 3.0 * cex.clust,
          color = "black",
          label.size = 0.10,
          max.overlaps = 99,
          fill = scales::alpha(c("white"), 0.7),
          segment.color = "grey30",
          segment.size = 0.2,
          box.padding = grid::unit(0.4, "lines"),
          point.padding = grid::unit(0.0, "lines")
        )
    }

    nlev <- length(levels(z1))
    if (legend && nlev <= 10) {
      plt <- plt +
        ggplot2::theme(
          legend.title = ggplot2::element_blank(),
          legend.text = ggplot2::element_text(size = 9 * cex.legend),
          legend.key.size = grid::unit(legend.ysp * 0.8 * cex.legend, "lines"),
          legend.key.height = grid::unit(legend.ysp * 0.8 * cex.legend, "lines"),
          legend.key = element_rect(color = "transparent", fill = scales::alpha("white", 0.0)),
          legend.justification = legend.justification,
          legend.position = legend.position,
          legend.background = ggplot2::element_rect(fill = scales::alpha("white", 0.5)),
          legend.margin = margin(0, 4, 4, 4),
          legend.box.just = "right",
          legend.box.background = ggplot2::element_rect(color = "#888888", size = 0.25),
          legend.box.margin = margin(0.8, 1, 1, 1)
        ) +
        ggplot2::guides(color = ggplot2::guide_legend(override.aes = list(size = 2.8 * cex.legend)))
    } else {
      plt <- plt + ggplot2::theme(legend.position = "none")
    }
  }

  ## Plot the continous variables
  if (type == "numeric") {
    z <- as.numeric(var)
    cpal <- rev(viridis::viridis(11))
    cpal <- rev(RColorBrewer::brewer.pal(11, "RdYlBu")) ## default
    if (!is.null(col)) {
      cpal <- col
    }
    if (opacity < 1) {
      cpal <- add_opacity(cpal, opacity**0.33)
    }


    tt <- ifelse(!is.null(title), title, "var")
    tt <- "value"
    tooltip <- paste(rownames(pos), "<br>", tt, "=", round(z, digits = 4))
    label1 <- rownames(pos)
    if (!is.null(labels) && length(labels) == nrow(pos)) label1 <- labels
    df <- data.frame(
      x = pos[, 1], y = pos[, 2], name = rownames(pos),
      variable = z, text = tooltip, label = label1
    )
    jj <- order(abs(z), na.last = FALSE)
    df <- df[jj, ] ## strongest last??
    cex1 <- ifelse(length(cex) > 1, cex[jj], cex)

    ## determine range for colorbar
    zr <- range(z)
    if (zsym && min(zr, na.rm = TRUE) < 0) zr <- c(-1, 1) * max(abs(zr), na.rm = TRUE)
    zz <- round(c(zr[1], zr[2]), digits = 2)
    variable <- NULL
    plt <- ggplot2::ggplot(df, ggplot2::aes(x, y, fill = variable)) +
      ggplot2::geom_point(
        shape = 21,
        alpha = opacity,
        size = 1.8 * cex1,
        color = "#444444",
        stroke = 0.2
      ) +
      ggplot2::scale_fill_gradientn(
        colors = cpal,
        limits = c(cmin, cmax),
        guide = guide,
        breaks = zz,
        labels = c(zz[1], zz[2]),
        na.value = "#DDDDDD44"
      ) +
      ggplot2::expand_limits(color = zr + c(-0.01, 0.01))


    ## colorscale bar
    if (legend) {
      xmax <- round(max(z, na.rm = TRUE), 2)
      xmin <- round(min(z, na.rm = TRUE), 2)
      plt <- plt +
        ggplot2::guides(
          colour = ggplot2::guide_colourbar(
            barwidth  = 0.5 * barscale,
            barheight = 2.2 * barscale
          )
        ) +
        ggplot2::theme(
          legend.title = ggplot2::element_blank(),
          legend.text = ggplot2::element_text(size = 9 * cex.legend),
          legend.justification = legend.justification,
          legend.position = legend.position,
          legend.background = ggplot2::element_blank(),
          legend.key = ggplot2::element_blank()
        )
    } else {
      plt <- plt + theme(legend.position = "none")
    }
  }

  if (!is.null(hilight)) {
    ## this hilights some points (with color and size)  at certain positions
    sel <- which(df$name %in% hilight)
    if (is.null(hilight.col)) hilight.col <- "transparent"
    plt <- plt +
      ggplot2::geom_point(
        data = df[sel, ],
        mapping = ggplot2::aes(x, y),
        size = 2.0 * hilight.cex,
        shape = 21,
        stroke = 0.5 * hilight.lwd,
        fill = hilight.col,
        color = "grey20"
      )
  }

  if (!is.null(hilight2)) {
    ## this put text labels at certain positions
    if (label.type == "text") labelFUN <- ggrepel::geom_text_repel
    if (label.type == "box") labelFUN <- ggrepel::geom_label_repel
    ## geom_text_repel(
    plt <- plt + labelFUN(
      data = subset(df, name %in% hilight2),
      ggplot2::aes(label = label),
      size = 3.0 * cex.lab,
      color = "black",
      label.size = 0.08,
      max.overlaps = 99,
      fill = scales::alpha(c("white"), 0.6),
      segment.color = "grey20",
      segment.size = 0.5,
      box.padding = grid::unit(0.25, "lines"),
      point.padding = grid::unit(0.2, "lines")
    )
  }


  if (!is.null(bgcolor)) {
    plt <- plt + ggplot2::theme(
      panel.background = ggplot2::element_rect(fill = bgcolor)
    )
  }

  if (!is.null(gridcolor)) {
    plt <- plt + ggplot2::theme(
      panel.grid.major = ggplot2::element_line(
        size = 0.4,
        linetype = "solid",
        colour = gridcolor
      ),
      panel.grid.minor = ggplot2::element_line(
        size = 0.15,
        linetype = "solid",
        colour = gridcolor
      )
    )
  }

  if (box) {
    plt <- plt +
      ggplot2::theme(
        panel.border = ggplot2::element_rect(fill = NA, color = "grey20", size = 0.15)
      )
  }

  ## additional theme
  plt <- plt +
    ggplot2::xlim(xlim[1], xlim[2]) +
    ggplot2::ylim(ylim[1], ylim[2]) +
    ggplot2::xlab(xlab) + ggplot2::ylab(ylab) + ggplot2::ggtitle(title) +
    ggplot2::theme(
      plot.title = ggplot2::element_text(size = 22 * cex.title, hjust = 0, vjust = -1),
      axis.text.x = ggplot2::element_text(size = 18 * cex.axis),
      axis.text.y = ggplot2::element_text(size = 18 * cex.axis),
      axis.title.x = ggplot2::element_text(size = 22 * cex.axis, vjust = +2),
      axis.title.y = ggplot2::element_text(size = 22 * cex.axis, vjust = +0),
      plot.margin = ggplot2::margin(1, 1, 1, 1, "mm") ## ??
    )

  if (axis == FALSE) {
    plt <- plt +
      ggplot2::theme(
        axis.title.x = ggplot2::element_blank(),
        axis.text.x = ggplot2::element_blank(),
        axis.ticks.x = ggplot2::element_blank(),
        axis.title.y = ggplot2::element_blank(),
        axis.text.y = ggplot2::element_blank(),
        axis.ticks.y = ggplot2::element_blank()
      )
  }

  plt
}


#' Interactive scatter plot using plotly
#'
#' @param pos Data frame containing x and y coordinates
#' @param var Grouping variable
#' @param type Variable type, either "continuous" or "factor"
#' @param col Colors
#' @param cex Point expansion factor
#' @param cex.lab Label size factor
#' @param cex.title Title size factor
#' @param cex.clust Cluster label size factor
#' @param cex.legend Legend text size factor
#' @param cex.axis Axis text size factor
#' @param xlab,ylab Axis labels
#' @param xlim,ylim Axis limits
#' @param axis Show axis? Logical
#' @param zoom Zoom factor
#' @param legend Show legend? Logical
#' @param bty Legend box type
#' @param hilight Indices of points to highlight
#' @param hilight2 Secondary highlight indices
#' @param hilight.col Color for highlighted points
#' @param hilight.cex Size for highlighted points
#' @param hilight.lwd Line width for highlighted points
#' @param zlim Color scale limits
#' @param zlog Log scale z axis? Logical
#' @param zsym Symmetrize z axis? Logical
#' @param softmax Apply softmax to z axis? Logical
#' @param opacity Opacity factor, between 0 and 1
#' @param bgcolor Background color
#' @param box Draw box around plot? Logical
#' @param label.clusters Logical, label clusters?
#' @param labels Point labels
#' @param label.type Label type, "text" or "box"
#' @param tooltip Tooltip text
#' @param theme Theme parameters
#' @param set.par Reset par? Logical
#' @param title Plot title
#' @param title.y Title position
#' @param gridcolor Grid line color
#' @param source Character label for plot source
#' @param key Color key specification
#' @param displayModeBar Show plotly modebar? Logical
#'
#' @return A plotly interactive scatterplot object
#'
#' @export
pgx.scatterPlotXY.PLOTLY <- function(pos,
                                     var = NULL, type = NULL, col = NULL,
                                     cex = NULL, cex.lab = 0.8, cex.title = 1.2,
                                     cex.clust = 1.5, cex.legend = 1, cex.axis = 1,
                                     xlab = NULL, ylab = NULL, xlim = NULL, ylim = NULL,
                                     axis = TRUE, zoom = 1, legend = TRUE, bty = "n",
                                     hilight = NULL, hilight2 = hilight, hilight.col = NULL,
                                     hilight.cex = NULL, hilight.lwd = 0.8, opc.low = 1,
                                     zlim = NULL, zlog = FALSE, zsym = FALSE, softmax = FALSE,
                                     opacity = 1, bgcolor = NULL, box = TRUE,
                                     label.clusters = FALSE, labels = NULL, label.type = NULL,
                                     tooltip = NULL, theme = NULL, set.par = TRUE,
                                     title = "", title.y = 1, gridcolor = NULL,
                                     source = NULL, key = NULL,
                                     displayModeBar = FALSE) {
  if (!is.null(var) && NCOL(var) > 1) {
    var <- stats::setNames(var[, 1], rownames(var))
  }
  if (!is.null(var) && length(var) == nrow(pos) && is.null(names(var))) {
    names(var) <- rownames(pos)
  }
  if (is.null(var)) {
    var <- rep("_", nrow(pos))
    names(var) <- rownames(pos)
  }

  var <- var[match(rownames(pos), names(var))]
  names(var) <- rownames(pos)

  if (is.null(type)) {
    type <- c("numeric", "factor")[1 + class(var) %in% c("factor", "character")]
  }

  ## automatically set pointsize of dots
  if (is.null(cex)) {
    nr <- nrow(pos)
    i <- as.integer(cut(nr, breaks = c(0, 100, 500, 1000, 5000, Inf)))
    cex <- c(2, 1.4, 1, 0.7, 0.4)[i]
  }
  if (is.null(colnames(pos))) {
    colnames(pos) <- c("x", "y")
  }
  if (is.null(hilight.cex)) hilight.cex <- cex

  ## normalize pos
  xlim0 <- range(pos[, 1])
  ylim0 <- range(pos[, 2])
  if (zoom != 1) {
    cx <- mean(range(pos[, 1]))
    cy <- mean(range(pos[, 2]))
    dx <- diff(range(pos[, 1]))
    dy <- diff(range(pos[, 2]))
    xlim0 <- cx + 0.5 * c(-1, 1.05) * dx / zoom
    ylim0 <- cy + 0.5 * c(-1, 1.05) * dy / zoom
  }
  if (is.null(xlab)) xlab <- colnames(pos)[1]
  if (is.null(ylab)) ylab <- colnames(pos)[2]

  if (type == "numeric") var <- round(var, digits = 4)
  hoverinfo <- "text"
  tooltip1 <- paste0(
    rownames(pos),
    "<br>value = ", var,
    "<br>x = ", round(pos[, 1], 2), "; y = ", round(pos[, 2], 2)
  )
  if (!is.null(tooltip) && length(tooltip) == length(var)) {
    tooltip1 <- paste0(tooltip1, "<br>", tooltip)
  }
  if (!is.null(tooltip) && tooltip == FALSE) {
    tooltip1 <- NA
    hoverinfo <- "none"
  }

  label1 <- rownames(pos)
  if (!is.null(labels) && labels[1] != FALSE) label1 <- labels
  label1 <- gsub("[)(]", "", label1) ## HTML labels do not like it...
  label1 <- gsub("[_]", " ", label1) ## HTML labels do not like it...
  label1 <- sapply(label1, function(s) paste(strwrap(s, 50), collapse = "<br>"))

  plt <- NULL
  ## Plot the discrete variables
  if (type == "factor") {
    z1 <- factor(var)
    nz <- length(levels(z1))
    cpal <- NULL
    if (!is.null(col)) {
      cpal <- col
    } else if (nz == 2) {
      cpal <- rev(grDevices::grey.colors(2, end = 0.8))
      cpal <- c("#AAAAAA55", "#555555FF")
      cpal <- c("#00008855", "#AA0000FF")
      cpal <- c("#CCCCCC55", "#AA0000FF")
    } else if (nz == 1) {
      cpal <- c("#22222255")
    } else {
      cpal <- c(
        RColorBrewer::brewer.pal(8, "Set1"),
        RColorBrewer::brewer.pal(8, "Set2"),
        RColorBrewer::brewer.pal(12, "Set3")
      )
    }
    cpal <- Matrix::head(rep(cpal, 99), nz)

    if (opacity < 1) {
      cpal <- add_opacity(cpal, opacity**0.33)
    }

    ## prepare dataframe
    df <- data.frame(
      x = pos[, 1],
      y = pos[, 2],
      name = rownames(pos),
      value = z1,
      size = 5 * cex,
      text = tooltip1,
      label = label1
    )

    ## plot less frequent points first... (NEED RETHINK)
    jj <- order(-table(z1)[z1])
    df <- df[jj, ]
  }

  ## Plot the continous variables
  if (type == "numeric") {
    z <- as.numeric(var)
    z1 <- NULL
    if (is.null(col)) {
      cpal <- rev(RColorBrewer::brewer.pal(11, "RdYlBu"))
    } else {
      cpal <- col
    }
    if (opacity < 1) {
      cpal <- add_opacity(cpal, opacity**0.33)
    }

    df <- data.frame(
      x = pos[, 1],
      y = pos[, 2],
      name = rownames(pos),
      value = z,
      size = 5 * cex,
      text = tooltip1,
      label = label1
    )
    rownames(df) <- rownames(pos)
    ## plot low values first
    df <- df[order(abs(z)), , drop = FALSE]

    cmin <- min(df$value, na.rm = TRUE)
    cmax <- max(df$value, na.rm = TRUE)
    if (zsym) {
      cmax <- max(abs(df$value), na.rm = TRUE)
      cmin <- -cmax
    }
  }

  ## ---------------- call PLOTLY -----------
  if (is.null(source)) source <- paste0(sample(LETTERS, 10), collapse = "")
  ## plt <- plotly::plot_ly(df,
  plt <- plotly::plot_ly(
    source = source,
    showlegend = FALSE
  )

  ## plot NA values as light grey
  any(is.na(df$value))
  if (any(is.na(df$value))) {
    jj <- which(is.na(df$value))
    plt <- plt %>%
      plotly::add_markers(
        data = df[jj, , drop = FALSE],
        x = ~x,
        y = ~y,
        colors = cpal,
        text = ~text,
        hoverinfo = hoverinfo,
        marker = list(
          size = ~size,
          opacity = opacity,
          color = "#DDDDDD44",
          line = list(
            color = "#AAAAAA44",
            width = 0.2
          )
        ),
        showlegend = FALSE,
        key = ~name,
        mode = "markers",
        type = "scattergl"
      )
  }
  ## plot not missing values
  jj <- which(!is.na(df$value))
  pt.opacity <- 1
  if (!is.null(hilight)) {
    jj <- which(!is.na(df$value) & !rownames(df) %in% hilight)
    pt.opacity <- opc.low
  }
  plt <- plt %>%
    plotly::add_markers(
      data = df[jj, , drop = FALSE],
      x = ~x,
      y = ~y,
      color = ~value,
      colors = cpal,
      text = ~text,
      hoverinfo = hoverinfo,
      marker = list(
        size = ~size,
        opacity = opacity * pt.opacity,
        line = list(
          color = "#444444",
          width = 0.2
        )
      ),
      showlegend = FALSE,
      key = ~name,
      mode = "markers",
      type = "scattergl"
    )

  ## plot hilighted points
  if (!is.null(hilight)) {
    jj <- which(rownames(df) %in% hilight)
    col1 <- "transparent"
    if (!is.null(hilight.col)) col1 <- hilight.col
    plt <- plt %>%
      ## add_trace(
      plotly::add_markers(
        data = df[jj, ],
        x = ~x, y = ~y,
        color = ~value,
        colors = cpal,
        color = NULL,
        key = ~name,
        mode = "markers",
        type = "scattergl", #
        text = ~text,
        hoverinfo = hoverinfo,
        marker = list(
          ## color = col1,
          opacity = 1,
          size = 5 * hilight.cex,
          showlegend = FALSE,
          showscale = FALSE,
          line = list(
            color = "#000000",
            width = 1.0 * hilight.lwd
          )
        )
      )
  }

  ## plot hilighted points with label
  if (!is.null(hilight2)) {
    jj <- which(rownames(df) %in% hilight2)
    plt <- plt %>%
      plotly::add_annotations(
        data = df[jj, , drop = FALSE],
        x = ~x,
        y = ~y,
        text = ~label,
        yanchor = "bottom",
        xanchor = "center", ## left,center,right
        showarrow = FALSE,
        showlegend = FALSE,
        font = list(size = 12 * cex.lab),
        xref = "x", yref = "y"
      )
  }

  ## cluster labels
  if (label.clusters) {
    mpos <- apply(pos, 2, function(x) tapply(x, z1, stats::median))
    # If there is only one cluster
    if (length(unique(z1)) == 1) {
      mpos <- data.frame(mpos[1], mpos[2])
      mlab <- unique(z1)
    } else {
      mlab <- rownames(mpos)
    }

    plt <- plt %>%
      plotly::add_annotations(
        x = mpos[, 1],
        y = mpos[, 2],
        showarrow = FALSE,
        text = paste0("<b>", mlab, "</b>"),
        font = list(size = 16 * cex.clust),
        xref = "x", yref = "y"
      )
  }

  if (!legend) {
    plt <- plt %>%
      plotly::hide_colorbar() %>%
      plotly::hide_legend() %>%
      plotly::layout(showlegend = FALSE)
  }

  if (legend && type == "numeric") {
    plt <- plt %>%
      plotly::colorbar(
        limits = c(cmin, cmax),
        len = 0.15,
        thickness = 9,
        x = 0.01,
        y = 0.1,
        title = "",
        tickfont = list(size = 9)
      )
  }

  if (axis == FALSE) {
    no.axis <- list(
      title = "",
      zeroline = FALSE,
      showline = FALSE,
      showticklabels = FALSE
    )
    plt <- plt %>% plotly::layout(
      xaxis = no.axis,
      yaxis = no.axis
    )
  }

  if (!is.null(gridcolor)) {
    plt <- plt %>% plotly::layout(
      xaxis = list(gridcolor = gridcolor),
      yaxis = list(gridcolor = gridcolor)
    )
  }

  if (!is.null(bgcolor)) {
    plt <- plt %>% plotly::layout(
      plot_bgcolor = bgcolor
    )
  }

  if (box == TRUE) {
    plt <- plt %>%
      plotly::layout(
        shapes = list(
          list(
            type = "rect",
            line = list(
              color = "#666",
              width = 0.1
            ),
            xref = "paper",
            yref = "paper",
            y0 = -0.0, y1 = 1.0,
            x0 = -0.0, x1 = 1.0
          )
        )
      )
  }


  ## add legend and title
  plt <- plt %>%
    plotly::layout(
      showlegend = legend,
      xaxis = list(
        title = xlab,
        titlefont = list(size = 12 * cex.axis)
      ),
      yaxis = list(
        title = ylab,
        titlefont = list(size = 12 * cex.axis)
      )
    )

  if (!is.null(title) && title != "") {
    plt <- plt %>%
      plotly::layout(
        annotations = list(
          text = title,
          font = list(size = 14 * cex.title),
          xref = "paper",
          yref = "paper",
          yanchor = "bottom",
          xanchor = "left",
          align = "right",
          x = 0,
          y = title.y,
          showarrow = FALSE
        ),
        ## add top margin??
        margin = list(
          l = 10,
          r = 10,
          b = 10,
          t = 10
        )
      )
  } else {
    ## symmetric margin
    plt <- plt %>%
      plotly::layout(
        margin = list(l = 10, r = 10, b = 10, t = 10)
      )
  }
  plt
}


#' @title Scatter Plot XY using scatterD3
#'
#' @description This function creates a scatter plot of two variables
#' using the scatterD3 library for interactive scatter plots.
#'
#' @param pos A data frame or matrix containing the x and y coordinates of the points to be plotted.
#' @param var An optional numeric vector specifying the value of a third variable to be used for coloring the points.
#' @param type Not used.
#' @param col Not used.
#' @param cex A numeric value specifying the size of the points.
#' @param cex.lab Not used.
#' @param cex.title Not used.
#' @param cex.clust Not used.
#' @param cex.legend Not used.
#' @param zoom Not used.
#' @param legend Not used.
#' @param bty Not used.
#' @param hilight Not used.
#' @param zlim Not used.
#' @param zlog Not used.
#' @param softmax Not used.
#' @param xlab A character string specifying the label for the x-axis.
#' @param ylab A character string specifying the label for the y-axis.
#' @param hilight2 Not used.
#' @param opacity Not used.
#' @param label.clusters Not used.
#' @param labels Not used.
#' @param legend.ysp Not used.
#' @param legend.pos Not used.
#' @param tooltip Not used.
#' @param theme Not used.
#' @param set.par Not used.
#' @param title Not used.
#' @param barscale Not used.
#'
#' @export
pgx.scatterPlotXY.D3 <- function(pos, var = NULL, type = NULL, col = NULL, cex = 1,
                                 cex.lab = 0.8, cex.title = 1.2, cex.clust = 1.5, cex.legend = 1,
                                 zoom = 1, legend = TRUE, bty = "n", hilight = NULL,
                                 zlim = NULL, zlog = FALSE, softmax = FALSE,
                                 xlab = NULL, ylab = NULL, hilight2 = hilight,
                                 opacity = 1, label.clusters = FALSE, labels = NULL,
                                 legend.ysp = 0.85, legend.pos = "bottomleft",
                                 tooltip = NULL, theme = NULL, set.par = TRUE,
                                 title = NULL, barscale = 0.8) {
  if (is.null(colnames(pos))) {
    colnames(pos) <- c("x", "y")
  }
  if (is.null(xlab)) {
    xlab <- colnames(pos)[1]
  }
  if (is.null(ylab)) {
    ylab <- colnames(pos)[2]
  }
  x <- y <- z <- NULL # Init vars to prevent warning
  df <- data.frame(x = pos[, 1], y = pos[, 2], z = var, names = rownames(pos))
  if (!is.null(var)) {
    plt <- scatterD3::scatterD3(
      data = df, x = x, y = y,
      col_var = z,
      xlab = xlab, ylab = ylab,
      point_size = 32 * cex,
      legend_width = 70,
      col_lab = "value"
    )
  } else {
    plt <- scatterD3::scatterD3(
      data = df, x = x, y = y, #
      xlab = xlab, ylab = ylab,
      point_size = 32 * cex,
      col_lab = "value"
    )
  }
  plt
}




#' Stacked barplot
#'
#' @param x Numeric data matrix. Rows are stacked, columns are groups.
#' @param showlegend Logical indicating if legend should be displayed.
#' @param ylab Character string for y-axis label. Default NULL.
#' @param xlab Character string for x-axis label. Default NULL.
#' @param horiz Logical indicating if bars should be horizontal. Default FALSE.
#'
#' @return A plotly stacked barplot object.
#'
#' @details This function takes a numeric data matrix and generates an interactive
#' stacked barplot using plotly. Rows of the input matrix are stacked, and columns
#' represent groups. Set horiz=TRUE to generate horizontal stacked bars.
#'
#' @examples
#' \dontrun{
#' x <- matrix(rnorm(100), ncol = 5)
#' pgx.stackedBarplot(x)
#' }
#' @export
pgx.stackedBarplot <- function(x,
                               showlegend,
                               ylab = NULL,
                               xlab = NULL,
                               horiz = FALSE) {
  x_plot <- cbind(data.frame(groups = rownames(x)), x)
  x_plot <- data.table::melt(x_plot, id.vars = "groups", value.name = "Effect")

  if (horiz == FALSE) {
    x_plot$groups <- factor(x_plot$groups, levels = rownames(x))
  } else {
    c1 <- which(colnames(x_plot) == "variable")
    c2 <- which(colnames(x_plot) == "Effect")
    c3 <- which(colnames(x_plot) == "groups")
    colnames(x_plot)[c1] <- "Effect"
    colnames(x_plot)[c2] <- "groups"
    colnames(x_plot)[c3] <- "variable"
  }

  plotly::plot_ly(
    x_plot,
    x = ~groups,
    y = ~Effect,
    type = "bar",
    name = ~variable,
    color = ~variable
  ) %>%
    plotly::layout(
      showlegend = showlegend,
      barmode = "stack",
      yaxis = list(title = ylab),
      xaxis = list(title = xlab)
    )
}


#' @title Dark Mode Theme
#'
#' @description
#' Changes the theme of a plotly plot to a dark mode style.
#'
#' @param p A plotly plot object
#' @param dim The number of dimensions for the plot (2 or 3)
#'
#' @details
#' This function modifies a plotly plot to use a dark theme style.
#' It changes the colors of the background, axes, text, etc to darker colors.
#'
#' The \code{p} argument is a plotly plot object.
#' The \code{dim} argument specifies whether it is a 2D or 3D plot.
#'
#' It sets the plot and paper background colors to dark greys.
#' The font and axis colors are changed to light greys.
#' For 3D plots the z-axis is also styled.
#'
#' @return
#' The modified plotly plot object with a dark theme.
#'
#' @export
darkmode <- function(p, dim = 2) {
  font.par <- list(
    color = "#AAA"
  )
  axis.par <- list(
    color = "#AAA",
    linecolor = "#AAA",
    tickcolor = "#AAA",
    zerolinecolor = "#AAA"
  )
  p <- plotly::layout(p,
    plot_bgcolor = "rgb(10,20,40)",
    paper_bgcolor = "rgb(10,20,40)",
    xaxis = axis.par,
    yaxis = axis.par,
    title = font.par
  )
  if (dim == 3) {
    p <- plotly::layout(p,
      zaxis = axis.par
    )
  }
  return(p)
}

#' Interactive MA plot using plotly
#'
#' @param x Numeric vector of average expression values (log2 CPM)
#' @param y Numeric vector of effect sizes (log2 fold change)
#' @param names Vector of gene or feature names
#' @param source Character label for plot source. Default "plot1".
#' @param group.names Character vector of group names for legend.
#' @param xlab Label for x-axis. Default "average expression (log2.CPM)".
#' @param ylab Label for y-axis. Default "effect size (log2.FC)".
#' @param lfc Cutoff for absolute log fold change. Default 1.
#' @param psig Cutoff for adjusted p-value. Default 0.05.
#' @param showlegend Show legend? Logical. Default TRUE.
#' @param highlight Vector of genes to highlight. Default NULL.
#' @param marker.size Marker size. Default 5.
#' @param label Vector of labels for highlighted genes. Default NULL.
#' @param label.cex Text size for labels. Default 1.
#' @param color_up_down Color up/down regulated features
#' @param marker.type Marker type (scatter, line, etc). Default "scatter".
#' @param displayModeBar Show plotly modebar? Logical. Default TRUE.
#'
#' @return A plotly interactive MA plot object.
#'
#' @export
plotlyMA <- function(x, y, names, source = "plot1",
                     group.names = c("group1", "group2"),
                     xlab = "average expression (log2.CPM)",
                     ylab = "effect size (log2.FC)",
                     lfc = 1, psig = 0.05, showlegend = TRUE, highlight = NULL,
                     marker.size = 5, label = NULL, label.cex = 1, color_up_down = TRUE,
                     marker.type = "scatter", displayModeBar = TRUE) {
  if (is.null(highlight)) highlight <- names
  i0 <- which(!names %in% highlight)
  i1 <- which(names %in% highlight)

  p <- plotly::plot_ly()

  p <- p %>%
    plotly::event_register("plotly_hover") %>%
    plotly::event_register("plotly_selected")

  if (length(i0)) {
    p <- p %>%
      plotly::add_trace(
        x = x[i0],
        y = y[i0],
        text = names[i0],
        type = marker.type,
        mode = "markers",
        marker = list(
          size = marker.size,
          color = "#ccc"
        ),
        showlegend = showlegend
      )
  }

  if (length(i1)) {
    if (color_up_down) {
      upreg <- y[i1] > 0
      dwreg <- y[i1] < 0
      p <- p %>%
        plotly::add_trace(
          x = x[i1][upreg],
          y = y[i1][upreg],
          text = names[i1][upreg],
          type = marker.type,
          mode = "markers",
          marker = list(
            size = marker.size,
            color = "#f23451"
          ),
          showlegend = showlegend
        )
      p <- p %>%
        plotly::add_trace(
          x = x[i1][dwreg],
          y = y[i1][dwreg],
          text = names[i1][dwreg],
          type = marker.type,
          mode = "markers",
          marker = list(
            size = marker.size,
            color = "#1f77b4"
          ),
          showlegend = showlegend
        )
    } else {
      p <- p %>%
        plotly::add_trace(
          x = x[i1],
          y = y[i1],
          text = names[i1],
          type = marker.type,
          mode = "markers",
          marker = list(
            size = marker.size,
            color = "#1f77b4"
          ),
          showlegend = showlegend
        )
    }
  }

  if (!is.null(label) && length(label) > 0) {
    i2 <- which(names %in% label)
    if (color_up_down) {
      upreg <- y[i2] > 0
      dwreg <- y[i2] < 0
      annot_text <- names[i2][upreg]
      if (length(annot_text) == 0) annot_text <- ""
      p <- p %>%
        plotly::add_annotations(
          x = x[i2][upreg],
          y = y[i2][upreg],
          text = annot_text,
          font = list(
            size = 12 * label.cex,
            color = "#f23451"
          ),
          showarrow = FALSE,
          yanchor = "bottom",
          yshift = 2,
          textposition = "top"
        )
      annot_text <- names[i2][dwreg]
      if (length(annot_text) == 0) annot_text <- ""
      p <- p %>%
        plotly::add_annotations(
          x = x[i2][dwreg],
          y = y[i2][dwreg],
          text = annot_text,
          font = list(
            size = 12 * label.cex,
            color = "#1f77b4"
          ),
          showarrow = FALSE,
          yanchor = "bottom",
          yshift = 2,
          textposition = "top"
        )
    } else {
      p <- p %>%
        plotly::add_annotations(
          x = x[i2],
          y = y[i2],
          text = names[i2],
          font = list(
            size = 12 * label.cex,
            color = "#1f77b4"
          ),
          showarrow = FALSE,
          yanchor = "bottom",
          yshift = 2,
          textposition = "top"
        )
    }
  }

  x1 <- 1.05 * max(x)
  yy <- 1.05 * max(abs(y))
  abline1 <- list(
    type = "line", y0 = -lfc, y1 = -lfc, x0 = 0, x1 = x1,
    line = list(dash = "dot", width = 1, color = "grey")
  )
  abline2 <- list(
    type = "line", y0 = +lfc, y1 = +lfc, x0 = 0, x1 = x1,
    line = list(dash = "dot", width = 1, color = "grey")
  )

  xrange <- c(0, 1) * max(abs(x)) * 1.05
  xrange <- range(x, na.rm = TRUE)
  yrange <- c(-1, 1) * max(abs(y), na.rm = TRUE) * 1.05
  xaxis <- list(title = xlab, range = xrange, gridwidth = 0.2, showgrid = FALSE)
  yaxis <- list(title = ylab, range = yrange, gridwidth = 0.2, showgrid = FALSE)

  p <- p %>%
    plotly::layout(
      shapes = list(abline1, abline2),
      xaxis = xaxis, yaxis = yaxis,
      showlegend = showlegend,
      hovermode = "closest",
      dragmode = "select"
    ) %>%
    plotly::config(displayModeBar = displayModeBar)

  xann <- c(1, 1) * 0.95
  yann <- c(0, 0.99)
  ann.text <- paste("UP in", group.names[c(2, 1)])

  p <- p %>%
    plotly::add_annotations(
      x = xann,
      y = yann,
      text = ann.text,
      font = list(size = 10),
      xanchor = c("right", "right"),
      align = c("right", "right"),
      showarrow = FALSE,
      xref = "paper",
      yref = "paper",
      borderpad = 3,
      bordercolor = "black",
      borderwidth = 0.6
    ) %>%
    plotly_build_light(.)

  return(p)
}


#' Interactive volcano plot using plotly
#'
#' @param x Numeric vector of effect sizes (log fold changes)
#' @param y Numeric vector of p-values (-log10 transformed)
#' @param names Vector of gene or feature names
#' @param source Character label for plot source. Default "plot1".
#' @param group.names Character vector of group names for legend.
#' @param xlab Label for x-axis. Default "effect size (logFC)".
#' @param ylab Label for y-axis. Default "significance (-log10p)".
#' @param lfc Cutoff for absolute log fold change. Default 1.
#' @param psig Cutoff for adjusted p-value. Default 0.05.
#' @param showlegend Show legend? Logical. Default TRUE.
#' @param highlight Vector of genes to highlight. Default NULL.
#' @param marker.size Marker size. Default 5.
#' @param label Vector of labels for highlighted genes. Default NULL.
#' @param label.cex Text size for labels. Default 1.
#' @param color_up_down Color up/down regulated features
#' @param marker.type Marker type (scatter, line, etc). Default "scatter".
#' @param displayModeBar Show plotly modebar? Logical. Default TRUE.
#'
#' @return A plotly interactive volcano plot object.
#'
#' @export
plotlyVolcano <- function(x, y, names, source = "plot1", group.names = c("group1", "group2"),
                          xlab = "effect size (logFC)", ylab = "significance (-log10p)",
                          lfc = 1, psig = 0.05, showlegend = TRUE, highlight = NULL,
                          marker.size = 5, label = NULL, label.cex = 1, color_up_down = TRUE,
                          marker.type = "scatter", displayModeBar = TRUE, max.absy = NULL) {
  if (is.null(highlight)) highlight <- names
  i0 <- which(!names %in% highlight)
  i1 <- which(names %in% highlight)
  p <- plotly::plot_ly(source = source)
  p <- p %>%
    plotly::event_register("plotly_hover") %>%
    plotly::event_register("plotly_selected")

  if (length(i0)) {
    p <- p %>%
      plotly::add_trace(
        x = x[i0],
        y = y[i0],
        text = names[i0],
        type = marker.type,
        mode = "markers",
        marker = list(
          size = marker.size,
          color = "#cccccc"
        ),
        showlegend = showlegend
      )
  }

  if (length(i1)) {
    if (color_up_down) {
      upreg <- x[i1] > 0
      dwreg <- x[i1] < 0
      p <- p %>%
        plotly::add_trace(
          x = x[i1][upreg],
          y = y[i1][upreg],
          text = names[i1][upreg],
          type = marker.type,
          mode = "markers",
          marker = list(
            size = marker.size,
            color = "#f23451"
          ),
          showlegend = showlegend
        )
      p <- p %>%
        plotly::add_trace(
          x = x[i1][dwreg],
          y = y[i1][dwreg],
          text = names[i1][dwreg],
          type = marker.type,
          mode = "markers",
          marker = list(
            size = marker.size,
            color = "#1f77b4"
          ),
          showlegend = showlegend
        )
    } else {
      p <- p %>%
        plotly::add_trace(
          x = x[i1],
          y = y[i1],
          text = names[i1],
          type = marker.type,
          mode = "markers",
          marker = list(
            size = marker.size,
            color = "#1f77b4"
          ),
          showlegend = showlegend
        )
    }
  }

  if (!is.null(label) && length(label) > 0) {
    i2 <- which(names %in% label)
    upreg <- x[i2] > 0
    dwreg <- x[i2] < 0
    if (color_up_down) {
      annot_text <- names[i2][upreg]
      if (length(annot_text) == 0) annot_text <- ""
      p <- p %>%
        plotly::add_annotations(
          x = x[i2][upreg],
          y = y[i2][upreg],
          text = annot_text,
          font = list(
            size = 12 * label.cex,
            color = "#f23451"
          ),
          showarrow = FALSE,
          yanchor = "bottom",
          yshift = 2,
          textposition = "top"
        )
      annot_text <- names[i2][dwreg]
      if (length(annot_text) == 0) annot_text <- ""
      p <- p %>%
        plotly::add_annotations(
          x = x[i2][dwreg],
          y = y[i2][dwreg],
          text = annot_text,
          font = list(
            size = 12 * label.cex,
            color = "#1f77b4"
          ),
          showarrow = FALSE,
          yanchor = "bottom",
          yshift = 2,
          textposition = "top"
        )
    } else {
      p <- p %>%
        plotly::add_annotations(
          x = x[i2],
          y = y[i2],
          text = names[i2],
          font = list(
            size = 12 * label.cex,
            color = "#1f77b4"
          ),
          showarrow = FALSE,
          yanchor = "bottom",
          yshift = 2,
          textposition = "top"
        )
    }
  }

  y0 <- -log10(psig)
  y1 <- 1.05 * max(y, na.rm = TRUE)
  xx <- 1.05 * max(abs(x), na.rm = TRUE)
  abline1 <- list(
    type = "line", x0 = -lfc, x1 = -lfc, y0 = 0, y1 = y1,
    line = list(dash = "dot", width = 1, color = "grey")
  )
  abline2 <- list(
    type = "line", x0 = +lfc, x1 = +lfc, y0 = 0, y1 = y1,
    line = list(dash = "dot", width = 1, color = "grey")
  )
  abline3 <- list(
    type = "line", x0 = -xx, x1 = +xx, y0 = y0, y1 = y0,
    line = list(dash = "dot", width = 1, color = "grey")
  )
  max.absx <- max(max(abs(x), na.rm = TRUE), lfc * 1.2, na.rm = TRUE)

  if (is.null(max.absy)) {
    max.absy <- max(max(abs(y), na.rm = TRUE), y0 * 1.2, na.rm = TRUE)
  }
  xrange <- c(-1, 1) * max.absx * 1.05

  if (min(x, na.rm = TRUE) >= 0) xrange <- c(0, 1) * max.absx * 1.05
  yrange <- c(0, 1) * max.absy * 1.05
  xaxis <- list(title = xlab, range = xrange, showgrid = FALSE)
  yaxis <- list(title = list(text = ylab, standoff = 20L), range = yrange, showgrid = FALSE)

  p <- p %>%
    plotly::layout(
      shapes = list(abline1, abline2, abline3),
      xaxis = xaxis, yaxis = yaxis,
      showlegend = showlegend,
      hovermode = "closest",
      dragmode = "select"
    ) %>%
    plotly_modal_default() %>%
    plotly::layout(
      margin = list(l = 0, b = 1, t = 10, r = 10),
      font = list(size = 12),
      legend = list(
        font = list(size = 12)
      )
    ) %>%
    plotly_build_light(.)
  return(p)
}


#' @export
plotlyVolcano_multi <- function(FC,
                                Q,
                                names = NULL,
                                by_sig = TRUE,
                                fdr = 0.05,
                                lfc = 0,
                                gset = NULL,
                                label = NULL,
                                share_axis = FALSE,
                                title_y = "significance (-log10q)",
                                title_x = "effect size (log2FC)",
                                cex = 3, ## marker size
                                label.cex = 1, ## label size
                                yrange = 0.5,
                                n_rows = 2,
                                margin_l = 45,
                                margin_b = 60,
                                title_y_offset = -0.025,
                                title_x_offset = -0.12,
                                interplot_margin = c(0.01, 0.0, 0.05, 0.1),
                                annotation_args = list(),
                                layout_args = list(),
                                highlight = NULL,
                                ...) {
  ## Get tables and genes
  fc <- as.matrix(FC)
  qv <- as.matrix(Q)
  if (is.null(names)) {
    all_genes <- rownames(FC)
  } else {
    all_genes <- names
  }
  titles <- colnames(fc)

  # Prepare collection list
  nplots <- min(24, length(titles))
  sub_plots <- vector("list", length = length(nplots))
  for (i in 1:nplots) {
    # Input variables
    fx <- fc[, i, drop = FALSE]
    qval <- qv[, i, drop = FALSE]
    title_i <- titles[i]

    # Set marker colour group
    if (by_sig) {
      is.sig <- (qval <= fdr & abs(fx) >= lfc)
      sig.genes <- all_genes[is.sig]
    } else if (!is.null(gset)) {
      sig.genes <- all_genes[all_genes %in% gset]
    } else {
      sig.genes <- highlight
    }

    # Take -log and add 1e-12 to remove 0, and avoid Infs
    qval <- -log10(qval + 1e-12)

    # Set labels
    if (!is.null(label) && is.matrix(label)) {
      label <- label[, i]
    }

    # Set title
    if (share_axis) {
      title_loc <- -log10(min(qv + 1e-12, na.rm = TRUE))
      title_loc <- title_loc + title_loc * (yrange / 20)
    } else {
      title_loc <- max(qval, na.rm = TRUE) + max(qval, na.rm = TRUE) * (yrange / 20)
    }
    # Call volcano plot
    sub_plots[[i]] <- plotlyVolcano(
      x = fx,
      y = qval,
      names = all_genes,
      marker.type = "scattergl",
      marker.size = cex,
      highlight = sig.genes,
      label = label,
      label.cex = label.cex,
      group.names = c("group1", "group0"),
      psig = fdr,
      lfc = lfc,
      max.absy = title_loc + title_loc * (yrange / 10),
      showlegend = FALSE,
      ...
      # Add plot title
    ) %>%
      plotly::add_annotations(
        text = paste("<b>", title_i, "</b>"),
        font = list(size = 16),
        showarrow = FALSE,
        xanchor = "centre",
        yanchor = "bottom",
        x = 0,
        y = title_loc
      ) %>%
      plotly_build_light(.)
  }

  # Pass argument scale_per_plot to subplot
  shareY <- shareX <- ifelse(share_axis, TRUE, FALSE)

  # Arrange subplots
  if (is.null(n_rows)) {
    n_rows <- floor(sqrt(nplots))
  }
  if (nplots <= 2) {
    n_rows <- 1
  }
  suppressWarnings(
    all_plts <- plotly::subplot(sub_plots,
      nrows = n_rows, margin = interplot_margin,
      titleY = FALSE, titleX = FALSE, shareX = shareX, shareY = shareY
    ) %>%
      # Add common axis titles
      plotly::layout(
        annotations = modifyList(list(
          list(
            x = title_y_offset, y = 0.5, text = title_y,
            font = list(size = 13),
            textangle = 270,
            showarrow = FALSE, xref = "paper", yref = "paper"
          ),
          list(
            x = 0.5, y = title_x_offset, text = title_x,
            font = list(size = 13),
            showarrow = FALSE, xref = "paper", yref = "paper"
          )
        ), annotation_args),
        margin = modifyList(
          list(l = margin_l, b = margin_b),
          layout_args
        )
      )
  )

  return(all_plts)
}


#' Build \code{plotly} data with low computation cost
#'
#' @description
#' Before illustrating data using \code{plotly}, it must be built
#' (\code{figure$x$data} are need to be made using \code{figure$x$attrs}).
#' However, because a lot of procedures are necessary,
#' the computation cost is relatively high.
#' With this function, the data is built in quite short time by omitting
#' several procedures for high-frequency data.
#' Note that this function is not universally applicable to all \code{plotly}
#' objects but made for high-frequency scatter data.
#' \code{plotly::plotly_build} function may return better results in
#' specific cases although it takes more time.
#' @param fig \code{plotly} object.
#' Note that \code{fig$x$attrs} is not \code{NULL} and
#' each \code{fig$x$attrs} element has an element named \code{x}.
#' This function generates \code{fig$x$data} using \code{fig$x$attrs}.
#' @param vars_hf Character, optional.
#' Variable names where high frequency data is included.
#' It must include \code{x}.
#' @return built \code{plotly} object
#' @examples
#' data(noise_fluct)
#' plotly_build_light(
#'   plotly::plot_ly(
#'     x = noise_fluct$time,
#'     y = noise_fluct$f500,
#'     name = "level",
#'     type = "scatter"
#'   )
#' )
#'
#' plotly_build_light(
#'   plotly::plot_ly(
#'     data = noise_fluct,
#'     x = ~time,
#'     y = ~f500,
#'     name = "level",
#'     type = "scatter"
#'   )
#' )
#' @export
plotly_build_light <- function(
    fig, vars_hf = c("x", "y", "text", "hovertext")) {
  # check_arguments
  stopifnot(inherits(fig, "plotly"))
  stopifnot(inherits(fig$x$attrs, "list"))
  stopifnot(!is.null(names(fig$x$attrs)))

  # just do plotly_build if the data is not large
  n_x <- fig$x$attrs %>%
    purrr::discard(~ is.null(.x$type) || is.na(.x$type)) %>%
    purrr::map_int(~ length(.x$x)) %>%
    max()

  if (n_x > 1e3) {
    # evaluate the trace, if necessary
    traces_div <- fig$x$attrs %>%
      purrr::discard(~ is.null(.x$type) || is.na(.x$type)) %>%
      purrr::imodify(
        function(trace, uid) {
          trace_eval <- purrr::modify_if(
            trace,
            lazyeval::is_formula,
            ~ lazyeval::f_eval(.x, plotly::plotly_data(fig, uid))
          )

          attrs_length <- purrr::map_int(trace_eval, length)

          vars_long <- names(trace_eval[attrs_length == attrs_length["x"]])
          vars_long <- intersect(vars_long, vars_hf)

          data_long <- trace_eval[vars_long] %>%
            data.table::setDT() %>%
            .[, lapply(.SD, list)]

          trace_data <- purrr::pmap(
            data_long,
            function(...) {
              c(trace[setdiff(names(trace), vars_long)], list(...))
            }
          )

          return(trace_data)
        }
      ) %>%
      unlist(recursive = FALSE)

    # replace attributes with the ones without high frequency data
    # then build it
    fig$x$attrs <- purrr::map(
      traces_div,
      ~ .x[setdiff(names(.x), vars_hf)]
    )
    fig_built <- plotly::plotly_build(fig)

    # directly input the high frequency data to the plotly data
    fig_built$x$data <- purrr::map2(
      fig_built$x$data, traces_div,
      ~ c(.x, .y[intersect(names(.y), vars_hf)])
    )
  } else {
    fig_built <- plotly::plotly_build(fig)
  }

  return(fig_built)
}

#' Interactive cytoPlot using plotly
#'
#' @param pgx Expression data matrix
#' @param gene1 First gene for x-axis
#' @param gene2 Second gene for y-axis
#' @param samples Samples to include
#' @param nbinsx Number of bins for x-axis
#' @param nbinsy Number of bins for y-axis
#' @param lab.unit Units for axis labels. Default "(log2CPM)".
#' @param reversescale Reverse color scale? Default TRUE.
#' @param marker.size Size of scatter markers. Default 5.
#' @param contour.coloring Add density shading? "none", "color", or
#' "black". Default "none".
#' @param marker.color Color of markers. Default "black".
#' @param showgrid Show grid lines? Logical. Default TRUE.
#'
#' @return A plotly interactive cytoPlot object
#'
#' @details This function generates an interactive cytoPlot using the plotly package.
#' Expression values for two genes are binned and plotted with one gene on each axis.
#' Samples to include and graphical parameters like color scale, marker size, etc. can be adjusted.
#'
#' @export
plotlyCytoplot <- function(pgx,
                           gene1,
                           gene2,
                           samples,
                           nbinsx = 10,
                           nbinsy = 10,
                           lab.unit = "(log2CPM)",
                           reversescale = TRUE,
                           marker.size = 5,
                           contour.coloring = "none",
                           marker.color = "black",
                           showgrid = TRUE) {
  samples <- samples
  if (is.null(samples)) {
    samples <- colnames(pgx$X)
  }

  samples <- intersect(samples, colnames(pgx$X))
  x1 <- pgx$X[gene1, samples]
  x2 <- pgx$X[gene2, samples]
  names(x1) <- samples
  names(x2) <- samples

  m1 <- mean(x1, na.rm = TRUE)
  m2 <- mean(x2, na.rm = TRUE)

  ## select samples in different quadrants
  j1 <- length(samples[which(x1 < m1 & x2 > m2)]) ## top-left
  j2 <- length(samples[which(x1 > m1 & x2 < m2)]) ## bottom-right
  j3 <- length(samples[which(x1 > m1 & x2 > m2)]) ## top-right
  j4 <- length(samples[which(x1 < m1 & x2 < m2)]) ## bottom-left

  xlab1 <- paste(gene1, lab.unit, collapse = "  ")
  ylab1 <- paste(gene2, lab.unit, collapse = "  ")
  xaxis <- list(
    title = xlab1, range = range(x1), gridwidth = 0.2, showgrid = TRUE, showline = TRUE,
    zerolinewidth = 0, zerolinecolor = "#fff", autorange = TRUE
  )
  yaxis <- list(
    title = ylab1, range = range(x2), gridwidth = 0.2, showgrid = TRUE, showline = TRUE,
    zerolinewidth = 0, zerolinecolor = "#fff", autorange = TRUE
  )

  p <- plotly::plot_ly(
    x = x1,
    y = x2,
    text = names(x1),
    hoverinfo = "text",
    type = "scatter",
    mode = "markers",
    marker = list(size = marker.size, color = marker.color),
    showlegend = TRUE
  ) %>%
    plotly::add_trace(
      type = "histogram2dcontour",
      mode = NULL,
      contours = list(coloring = contour.coloring),
      nbinsx = nbinsx,
      nbinsy = nbinsy
    )

  p <- p %>%
    ## plotly::add_trace(
    ##      x = x1,
    ##      y = x2,
    ##      text = names(x1),
    ##      hoverinfo = "text",
    ##      type = "scatter",
    ##      mode = "markers",
    ##      marker = list(size = marker.size, color = "black")
    ## ) %>%
    plotly::layout(
      shapes = list(list(
        type = "line",
        x0 = 0,
        x1 = 1,
        xref = "paper",
        y0 = m2,
        y1 = m2,
        line = list(color = "#bebebe", dash = "dot")
      ), list(
        type = "line",
        y0 = 0,
        y1 = 1,
        yref = "paper",
        x0 = m1,
        x1 = m1,
        line = list(color = "#bebebe", dash = "dot")
      )),
      xaxis = xaxis,
      yaxis = yaxis
    )

  quadrants <- c(j3, j1, j2, j4)
  N <- sum(quadrants)
  positions <- matrix(c(0.98, 0.98, 0.02, 0.98, 0.98, 0.02, 0.02, 0.02), ncol = 2, byrow = TRUE)

  for (i in 1:4) {
    p <- p %>% plotly::add_annotations(
      x = positions[i, 1],
      y = positions[i, 2],
      text = paste(round(100 * quadrants[i] / N, 2), "%"),
      showarrow = FALSE,
      font = list(size = 15),
      xref = "paper",
      yref = "paper",
      showlegend = FALSE
    )
  }

  if (!is.null(pgx$deconv) && length(pgx$deconv) > 0) {
    inferred.celltype <- pgx$deconv[[1]][["meta"]]
    lab1 <- Matrix::head(names(sort(-Matrix::colSums(inferred.celltype[j1, , drop = FALSE]))), 3)
    pos1 <- apply(cbind(x1, x2)[j1, , drop = FALSE], 2, stats::median)
    p <- p %>% plotly::add_annotations(
      x = pos1[1],
      y = pos1[2],
      text = paste(lab1, collapse = "\n"),
      showarrow = FALSE,
      font = list(size = 15)
    )

    lab2 <- Matrix::head(names(sort(-Matrix::colSums(inferred.celltype[j2, , drop = FALSE]))), 3)
    pos2 <- apply(cbind(x1, x2)[j2, , drop = FALSE], 2, stats::median)
    p <- p %>% plotly::add_annotations(
      x = pos2[1],
      y = pos2[2],
      text = paste(lab2, collapse = "\n"),
      showarrow = FALSE,
      font = list(size = 15)
    )

    lab3 <- Matrix::head(names(sort(-Matrix::colSums(inferred.celltype[j3, , drop = FALSE]))), 3)
    pos3 <- apply(cbind(x1, x2)[j3, , drop = FALSE], 2, stats::median)
    p <- p %>% plotly::add_annotations(
      x = pos3[1],
      y = pos3[2],
      text = paste(lab3, collapse = "\n"),
      showarrow = FALSE,
      font = list(size = 15)
    )

    ## bottom-left??
  }
  return(p)
}


#' Correlation-based Clustering
#'
#' @title Correlation-based Clustering
#'
#' @description This function performs hierarchical clustering on a
#' dataset using a correlation-based distance metric.
#'
#' @param x A numeric matrix or data frame containing the data to be clustered.
#'
#' @details The function first calculates the pairwise correlation between
#' the columns of the input data using the `cor` function from the `stats`
#' package. The correlation matrix is then transformed into a distance matrix by
#' subtracting it from 1. The resulting distance matrix is used as input to the
#' `hclust` function from the `fastcluster` package, which performs hierarchical
#' clustering using Ward's method.
#'
#' @return An object of class `hclust` representing the hierarchical clustering
#' of the input data.
#'
#' @examples
#' \dontrun{
#' # Generate some example data
#' set.seed(123)
#' x <- matrix(rnorm(1000), ncol = 10)
#'
#' # Perform correlation-based clustering
#' hc <- corclust(x)
#'
#' # Plot the resulting dendrogram
#' plot(hc)
#' }
#'
#' @export
corclust <- function(x) {
  dd <- stats::as.dist(1 - stats::cor(t(x), use = "pairwise"))
  hc <- fastcluster::hclust(dd, method = "ward.D2")
  hc
}

## Override add_col_annotation to be able to suppress titles
##
##
# setMethod(add_col_annotation,

iheatmapr.add_col_annotation <- function(p,
                                         annotation,
                                         colors = NULL,
                                         side = c("top", "bottom"),
                                         size = 0.05,
                                         buffer = 0.015,
                                         inner_buffer = buffer / 2,
                                         show_title = TRUE,
                                         show_legend = TRUE,
                                         layout = list()) {
  side <- match.arg(side)
  # Convert to data.frame
  x <- as.data.frame(annotation)

  for (i in seq_len(ncol(x))) {
    if (is.character(x[, i]) || is.factor(x[, i]) || is.logical(x[, i])) {
      if (!is.null(colors) && colnames(x)[i] %in% names(colors)) {
        tmp_colors <- colors[[colnames(x)[i]]]
      } else {
        tmp_colors <- iheatmapr:::pick_discrete_colors(as.factor(x[, i]), p)
      }
      p <- iheatmapr::add_col_groups(p,
        x[, i],
        name = colnames(x)[i],
        title = colnames(x)[i],
        colors = tmp_colors,
        show_colorbar = show_legend,
        side = side,
        size = size,
        buffer = if (i == 1) {
          buffer
        } else {
          inner_buffer
        },
        layout = layout,
        show_title = show_title
      )
    } else if (is.numeric(x[, i])) {
      if (!is.null(colors) && colnames(x)[i] %in% names(colors)) {
        tmp_colors <- colors[[colnames(x)[i]]]
      } else {
        tmp_colors <- pick_continuous_colors(
          zmid = 0,
          zmin = min(x[, i]),
          zmax = max(x[, i]), p
        )
      }
      p <- iheatmapr::add_col_signal(p,
        x[, i],
        name = colnames(x)[i],
        colors = tmp_colors,
        side = side,
        size = size,
        buffer = if (i == 1) {
          buffer
        } else {
          inner_buffer
        },
        layout = layout,
        show_title = show_title
      )
    } else {
      stop("Input should be character, factor, logical, or numeric")
    }
  }
  return(p)
}


#' Split heatmap from matrix
#'
#' @param X Numeric data matrix
#' @param annot Data frame with row and column annotations
#' @param idx Rows to highlight
#' @param splitx Columns to split heatmap
#' @param xtips Custom column tooltips
#' @param ytips Custom row tooltips
#' @param row_clust Cluster rows? Default is TRUE.
#' @param row_annot_width Width for row annotations. Default is 0.03.
#' @param scale Scaling for data. Default is "row.center".
#' @param colors Vector of colors to use. Default is RColorBrewer Set1.
#' @param lmar Label margin parameter. Default is 60.
#' @param rowcex Row text size scaling. Default is 1.
#' @param colcex Column text size scaling. Default is 1.
#' @param show_legend Show color legend? Default is TRUE.
#' @param return_x_matrix Return the X matrix of the plot along the plotly object (as a list)
#'
#' @return A plotly split heatmap object
#'
#' @details This function generates an interactive split heatmap from a data matrix.
#' Rows and/or columns can be split according to the input annotations.
#' Data is scaled and clustered using hierarchical clustering by default.
#' Various graphical parameters like colors, labels, text sizes can be adjusted.
#'
#' @export
pgx.splitHeatmapFromMatrix <- function(X, annot = NULL, idx = NULL, splitx = NULL,
                                       xtips = NULL, ytips = NULL, row_clust = TRUE,
                                       row_annot_width = 0.03, scale = "row.center",
                                       colors = NULL, lmar = 60,
                                       rowcex = 1, colcex = 1, show_legend = TRUE,
                                       return_x_matrix = FALSE) {
  ## constants
  col_annot_height <- 0.021
  if (!is.null(idx)) idx <- as.character(idx)
  if (!is.null(splitx)) splitx <- as.character(splitx)

  ## --------- defaults
  if (is.null(xtips)) xtips <- colnames(X)
  if (is.null(ytips)) ytips <- rownames(X)
  if (is.null(names(xtips))) names(xtips) <- colnames(X)
  if (is.null(names(ytips))) names(ytips) <- rownames(X)

  PLOTLY_COLORS <- c(
    "#1f77b4", "#ff7f0e", "#2ca02c", "#d62728", "#9467bd",
    "#8c564b", "#e377c2", "#7f7f7f", "#bcbd22", "#17becf"
  )

  ## --------- scaling
  if ("row.center" %in% scale) X <- X - rowMeans(X, na.rm = TRUE)
  if ("row" %in% scale) X <- t(scale(t(X)))
  if ("col.center" %in% scale) X <- t(t(X) - colMeans(X, na.rm = TRUE))
  if ("col" %in% scale) X <- scale(X)
  if ("row.bmc" %in% scale) {
    if (is.null(splitx)) {
      X <- X - rowMeans(X, na.rm = TRUE)
    } else {
      for (ux in unique(splitx)) {
        jj <- which(splitx == ux)
        X[, jj] <- X[, jj, drop = FALSE] - rowMeans(X[, jj, drop = FALSE], na.rm = TRUE)
      }
    }
  }

  ## ------ split Y-axis (genes) by factor
  hc.order <- function(x) {
    suppressWarnings(dd <- stats::as.dist(1 - stats::cor(t(x), use = "pairwise")))
    if (sum(is.na(dd))) dd[is.na(dd)] <- 1
    hc <- fastcluster::hclust(dd, method = "ward.D2")
    rownames(x)[hc$order]
  }
  if (!is.null(idx)) {
    if (row_clust) {
      kk <- tapply(rownames(X), idx, function(k) c(hc.order(X[k, ]), "   "))
    } else {
      kk <- tapply(rownames(X), idx, function(k) c(k, "   "))
    }
    idx <- tapply(idx, idx, function(k) c(k, NA))
    idx <- as.vector(unlist(idx))
    kk <- unlist(kk)
    kk <- kk[1:(length(kk) - 1)] ## remove trailing spacer
    idx <- idx[1:(length(idx) - 1)]
    X <- rbind(X, "   " = 0)[kk, ]

    ## invert
    X <- X[nrow(X):1, ]
    idx <- rev(idx)
  } else {
    if (row_clust) {
      kk <- hc.order(X[, ])
      X <- X[kk, ]
    }
  }

  ## ------ split X-axis by some group factor
  if (!is.null(splitx)) {
    xx <- tapply(colnames(X), splitx, function(i) X[, i, drop = FALSE])
  } else {
    xx <- list("Samples" = X)
  }

  ## ------- set colors
  if (!is.null(annot)) {
    colors0 <- rep("Set2", ncol(annot))
    names(colors0) <- colnames(annot)
    if (!is.null(colors) && any(names(colors) %in% names(colors0))) {
      for (v in intersect(names(colors), names(colors0))) colors0[[v]] <- colors[[v]]
    }

    ## ------- annot need to be factor
    annotF <- data.frame(as.list(annot), stringsAsFactors = TRUE)
    rownames(annotF) <- rownames(annot)
  } else {
    colors0 <- NULL
  }

  grid_params <- iheatmapr::setup_colorbar_grid(
    nrows = 5,
    y_length = 0.16,
    y_spacing = 0.18,
    x_spacing = 0.2,
    x_start = 1.1,
    y_start = 0.85
  )

  ## maximize plot area
  mar <- list(l = 50, r = 50, b = 100, t = 100, pad = 4)
  mar <- list(l = lmar, r = 0, b = 5, t = 0, pad = 3)
  ex <- ncol(X) / ncol(xx[[1]]) ## expansion factor
  hc <- NULL
  if (NCOL(xx[[1]]) > 1) {
    hc <- fastcluster::hclust(stats::as.dist(1 - stats::cor(xx[[1]], use = "pairwise")))
  }
  dd <- 0.08 * ex ## left dendrogram width

  hovertemplate <- "Row: %{y} <br>Column: %{x}<br>Value: %{z}<extra> </extra>"
  tooltip <- iheatmapr::setup_tooltip_options(
    prepend_row = "Row: ", prepend_col = "Column: ",
    prepend_value = "Value: "
  )

  x1 <- xx[[1]]


  plt <- iheatmapr::main_heatmap(
    x1,
    name = "expression",
    colorbar_grid = grid_params,
    x = xtips[colnames(x1)],
    y = ytips[rownames(x1)],
    tooltip = tooltip,
    layout = list(margin = mar)
  )

  if (!is.null(hc)) {
    plt <- plt %>% iheatmapr::add_col_dendro(hc, size = 0.06)
  }

  if (length(xx) > 1) {
    plt <- plt %>% iheatmapr::add_col_title(names(xx)[1], side = "top")
  }

  if (!is.null(annot)) {
    plt <- plt %>%
      iheatmapr.add_col_annotation(
        annotation = annotF[colnames(xx[[1]]), , drop = FALSE],
        size = col_annot_height,
        buffer = 0.005, side = "bottom",
        show_legend = show_legend, show_title = TRUE,
        colors = colors0
      )
  }

  if (ncol(X) < 100 && colcex > 0) {
    plt <- plt %>% iheatmapr::add_col_labels(
      side = "bottom",
      size = 0.15 * colcex,
      font = list(size = 11 * colcex)
    )
  }

  if (length(xx) > 1) {
    sizes <- sapply(xx, ncol) / ncol(xx[[1]])
    sizes
    i <- 5
    i <- 2
    for (i in 2:length(xx)) {
      x1 <- xx[[i]]


      hc <- NULL
      if (NCOL(x1) > 1) {
        hc <- fastcluster::hclust(stats::as.dist(1 - stats::cor(x1, use = "pairwise")))
      }

      plt <- plt %>%
        iheatmapr::add_main_heatmap(
          x1, ,
          name = "expression",
          x = xtips[colnames(x1)],
          y = ytips[rownames(x1)],
          tooltip = tooltip,
          size = sizes[i],
          buffer = 0.007 * ex
        )

      if (!is.null(hc)) {
        plt <- plt %>%
          iheatmapr::add_col_dendro(hc, size = 0.06)
        ## add_col_clustering() %>%
      }

      if (!is.null(annot)) {
        plt <- plt %>%
          iheatmapr::add_col_title(names(xx)[i], side = "top") %>%
          iheatmapr.add_col_annotation(
            annotation = data.frame(annotF[colnames(x1), , drop = FALSE]),
            size = col_annot_height,
            buffer = 0.005, side = "bottom",
            show_title = FALSE, show_legend = show_legend,
            colors = colors0
          )
      } else {
        plt <- plt %>% iheatmapr::add_col_title(names(xx)[i], side = "top")
      }

      if (ncol(X) < 100 && colcex > 0) {
        plt <- plt %>%
          iheatmapr::add_col_labels(
            side = "bottom",
            size = 0.15 * colcex,
            font = list(size = 11 * colcex)
          )
      }
    }
  }

  ## ----------- row annotation (i.e. gene groups)
  if (!is.null(idx) && !is.null(row_annot_width) && row_annot_width > 0) {
    plt <- iheatmapr::add_row_annotation(
      plt, data.frame("gene.module" = as.factor(idx)),
      size = row_annot_width * ex,
      colors = list("gene.module" = c(omics_pal_d("muted_light")(nlevels(as.factor(idx))))),
      show_colorbar = show_legend
    )
  }

  ## ----------- add gene/geneset names
  if (rowcex > 0) {
    gnames <- rownames(X)
    gnames <- gsub("[&].*[;]", "", gnames) ## HTML special garbage...
    gnames <- gsub("^.*:", "", gnames) ## strip prefix
    gnames <- shortstring(gnames, 25) ## shorten
    gnames <- sub("   ", "-", gnames)

    maxlen <- max(sapply(gnames, nchar))
    w <- ifelse(maxlen >= 20, 0.45, 0.20)
    s1 <- ifelse(maxlen >= 20, 9, 11) * rowcex
    plt <- iheatmapr::add_row_labels(
      plt,
      side = "right", ticktext = gnames,
      size = w * ex, font = list(size = s1)
    )
  }

  if (return_x_matrix) {
    return(list(
      plt = plt,
      X = X
    ))
  } else {
    return(plt)
  }
}


#' Box plot using plotly
#'
#' @param data Data frame to plot.
#' @param x Column in data to use for x-axis grouping. Default NULL.
#' @param y Column in data to use for y-axis values. Default NULL.
#' @param title Plot title text. Default NULL.
#' @param color Box fill color. Default "#3181de".
#' @param fillcolor Box inside fill color. Default "#2fb5e3".
#' @param linecolor Box border color. Default "#3181de".
#' @param hoverinfo Determines hover label info. Default "y".
#' @param hoverformat Format for hover labels. Default ".2f".
#' @param yaxistitle Show y-axis title? Logical. Default FALSE.
#' @param xaxistitle Show x-axis title? Logical. Default FALSE.
#' @param font_family Font family for text. Default "Lato".
#' @param margin Plot margins. Default c(10,10,10,10).
#'
#' @return A plotly boxplot object.
#'
#' @export
pgx.boxplot.PLOTLY <- function(
    data,
    x = NULL,
    y = NULL,
    title = NULL,
    color = "#3181de",
    fillcolor = "#2fb5e3",
    linecolor = "#3181de",
    hoverinfo = "y",
    hoverformat = ".2f",
    yaxistitle = FALSE,
    xaxistitle = FALSE,
    font_family = "Lato",
    margin = list(l = 10, r = 10, b = 10, t = 10)) {
  plotly::plot_ly(
    data = data,
    x = ~ get(x),
    y = ~ get(y),
    type = "box",
    marker = list(
      color = color,
      fillcolor = fillcolor
    ),
    line = list(color = linecolor),
    hoverinfo = hoverinfo
  ) %>%
    plotly::layout(
      title = title,
      yaxis = list(
        title = yaxistitle,
        hoverformat = hoverformat
      ),
      xaxis = list(title = xaxistitle),
      font = list(family = font_family),
      margin = margin
    )
}


#' Bar plot using plotly
#'
#' @param data Data frame to plot
#' @param x Column in data to use for x-axis. Default NULL.
#' @param y Column in data to use for y-axis. Default NULL.
#' @param title Plot title. Default NULL.
#' @param color Bar color. Default "#3181de".
#' @param fillcolor Bar fill color. Default "#2fb5e3".
#' @param linecolor Bar border color. Default "#3181de".
#' @param titlecolor Title text color. Default "#1f77b4".
#' @param hoverinfo Determines hover label info. Default "y".
#' @param hoverformat Format for hover labels. Default ".2f".
#' @param yaxistitle Show y-axis title? Default FALSE.
#' @param xaxistitle Show x-axis title? Default FALSE.
#' @param xlen Length of x-axis. Default NULL for automatic.
#' @param yrange Limits for y-axis. Default NULL for automatic.
#' @param font_family Font family for text. Default "Lato".
#' @param margin Plot margins. Default c(0,0,0,0).
#' @param grouped Calculate mean and SD across groups? Default TRUE.
#' @param annotations Additional plot annotations. Default NULL.
#'
#' @return A plotly bar plot object
#'
#' @export
pgx.barplot.PLOTLY <- function(
    data,
    x = NULL,
    y = NULL,
    title = NULL,
    color = "#3181de",
    fillcolor = "#A6CEE3",
    linecolor = "#3181de",
    titlecolor = "#1f77b4",
    hoverinfo = "y",
    hoverformat = ".2f",
    yaxistitle = FALSE,
    xaxistitle = FALSE,
    xlen = NULL,
    yrange = NULL,
    barmode = "relative",
    font_family = "Lato",
    margin = list(l = 0, r = 0, b = 0, t = 0),
    grouped = TRUE, # true will calculate mean +/- (sd) across groups
    annotations = NULL) {
  if (is.null(x)) x <- 1
  if (is.null(y)) y <- 2

  # calculate error bars
  # calculate summary statistics for groups
  if (grouped) {
    data <- do.call(
      data.frame,
      stats::aggregate(
        data[y],
        list(data[[x]]),
        function(val) {
          c(mean = mean(val), sd = stats::sd(val))
        }
      )
    )
    colnames(data) <- c(x, y, "sd")
  }

  ngroups <- length(unique(data[[x]]))
  bargap <- ifelse(ngroups == 2, 0.5, NA)

  error_y <- NULL
  if (grouped) {
    error_y <- list(
      array = data[["sd"]],
      thickness = 1,
      color = "#000000"
    )
  }

  data[["short.x"]] <- data[[x]]
  if (!is.null(xlen)) {
    sx <- shortstring(data[[x]], xlen)
    i <- 1
    ## make unique: sometimes shortened names gets duplicated
    while (sum(duplicated(sx)) && i < 1000) {
      sx[which(duplicated(sx))] <- paste0(sx[which(duplicated(sx))], " ")
      i <- i + 1
    }
    data[["short.x"]] <- factor(sx, levels = sx)
  }

  if (is.null(fillcolor)) {
    fillcolor <- RColorBrewer::brewer.pal(9, "Set1")
  }
  if (length(fillcolor) == 1) {
    fillcolor <- rep(fillcolor, length(y))
  }


  p <- plotly::plot_ly()
  show_legend <- ifelse(length(y) > 1, TRUE, FALSE)
  for (i in y) {
    p <- p %>% plotly::add_trace(
      type = "bar",
      x = data[[x]],
      y = data[, i],
      marker = list(color = fillcolor[which(i == y)]),
      name = gsub("y.", "", i),
      error_y = error_y,
      hovertext = data[[x]],
      textposition = "none",
      cliponaxis = FALSE,
      hoverinfo = hoverinfo,
      hovertemplate = paste0(
        "<b>%{hovertext}</b><br>",
        "%{yaxis.title.text}: %{y:", hoverformat, "}<br>",
        "<extra></extra>", x
      ),
      showlegend = show_legend
    )
  }
  p <- p %>%
    plotly::layout(
      title = list(
        text = title,
        font = list(color = titlecolor)
      ),
      yaxis = list(
        title = yaxistitle,
        hoverformat = hoverformat,
        range = yrange
      ),
      xaxis = list(
        title = xaxistitle
      ),
      font = list(
        family = font_family
      ),
      margin = margin,
      bargap = bargap,
      annotations = annotations
    )

  if (length(y) > 1) {
    p <- p %>%
      plotly::layout(
        barmode = barmode,
        legend = list(orientation = "h", bgcolor = "transparent", y = 1.2)
      )
  }

  if (length(y) > 1) {
    p <- p %>%
      plotly::layout(
        barmode = barmode,
        legend = list(orientation = "h", bgcolor = "transparent", y = 1.2)
      )
  }

  return(p)
}


#' @export
pgx.plotActivation <- function(pgx, contrasts = NULL, what = "geneset",
<<<<<<< HEAD
                               plotlib = "base", filter = NULL, 
                               normalize=FALSE, rotate=FALSE, maxterm=40, maxfc=10,
                               tl.cex = 0.85, row.nchar = 60, colorbar = FALSE)
{

  ##contrasts=NULL;normalize=FALSE;rotate=FALSE;maxterm=40;maxfc=10;tl.cex=0.85;row.nchar=60;colorbar=FALSE
  if( what == "geneset") {
=======
                               plotlib = "base", filter = NULL,
                               normalize = FALSE, rotate = FALSE, maxterm = 40, maxfc = 10,
                               tl.cex = 0.85, row.nchar = 60, colorbar = FALSE) {
  ## contrasts=NULL;normalize=FALSE;rotate=FALSE;maxterm=40;maxfc=10;tl.cex=0.85;row.nchar=60;colorbar=FALSE
  if (what == "geneset") {
>>>>>>> 099179a2
    score <- pgx.getMetaMatrix(pgx, level = "geneset")$fc
  }
  if (what == "gene") {
    score <- pgx.getMetaMatrix(pgx, level = "gene")$fc
  }
  if (what == "drugs") {
    score <- pgx$drugs[[1]]$X
  }
  dim(score)

  ## avoid errors!!!
  score[is.na(score) | is.infinite(score)] <- 0
  score[is.na(score)] <- 0

  if (!is.null(contrasts)) {
    score <- score[, contrasts, drop = FALSE]
  }
<<<<<<< HEAD
  if(!is.null(filter)) {
    for(f in filter) {
      sel <- grep(f, rownames(score))
      score <- score[sel, , drop = FALSE]
      rownames(score) <- sub(f,"",rownames(score), ignore.case = TRUE)
    }
=======
  if (!is.null(filter)) {
    sel <- grep(filter, rownames(score))
    score <- score[sel, , drop = FALSE]
    rownames(score) <- sub(filter, "", rownames(score))
>>>>>>> 099179a2
  }

  ## reduce score matrix
  score <- score[head(order(-rowSums(score**2, na.rm = TRUE)), maxterm), , drop = FALSE] ## max number terms
  score <- score[, head(order(-colSums(score**2, na.rm = TRUE)), maxfc), drop = FALSE] ## max comparisons/FC
  score <- score + 1e-3 * matrix(rnorm(length(score)), nrow(score), ncol(score))
  dim(score)

  ## normalize colums
  if (normalize) {
    ## column scale???
    score <- t(t(score) / (1e-8 + sqrt(colMeans(score**2, na.rm = TRUE))))
  }
  score <- score / max(abs(score), na.rm = TRUE) ## global normalize
  score <- sign(score) * abs(score)**0.5 ## fudging for better colors

  d1 <- as.dist(1 - cor(t(score), use = "pairwise"))
  d2 <- as.dist(1 - cor(score, use = "pairwise"))
  d1 <- dist(score)
  d2 <- dist(t(score))
  d1[is.na(d1)] <- 1
  d2[is.na(d2)] <- 1
  ii <- 1:nrow(score)
  jj <- 1:ncol(score)
  if (NCOL(score) == 1) {
    score <- score[order(-score[, 1]), 1, drop = FALSE]
  } else {
    ii <- hclust(d1)$order
    jj <- hclust(d2)$order
    score <- score[ii, jj, drop = FALSE]
  }

  colnames(score) <- substring(colnames(score), 1, 30)
  rownames(score) <- substring(rownames(score), 1, row.nchar)
  colnames(score) <- paste0(colnames(score), " ")

  if (rotate) score <- t(score)

  bluered.pal <- colorRamp(colors = c("royalblue3", "#ebeffa", "white", "#faeeee", "indianred3"))
  score <- score[nrow(score):1, ]
  x_axis <- colnames(score)
  y_axis <- rownames(score)

  fig <- NULL
  if (plotlib == "base") {
    ## par(mfrow = c(1, 1), mar = c(1, 1, 1, 1), oma = c(0, 1.5, 0, 0.5))
    gx.heatmap(score,
<<<<<<< HEAD
               dist.method = "euclidean",  ## important
               scale = "none",  ## important
               mar = c(15,30), 
               keysize = 0.4,
               key = FALSE,
               cexRow = 1.2,
               softmax = FALSE
               )
  }
  if(plotlib == "plotly") {
=======
      dist.method = "euclidean", ## important
      scale = "none", ## important
      mar = c(15, 25),
      keysize = 0.4,
      key = FALSE,
      cexRow = 1.2,
      softmax = FALSE
    )
  }
  if (plotlib == "plotly") {
>>>>>>> 099179a2
    fig <- plotly::plot_ly(
      x = x_axis, y = y_axis,
      z = score, type = "heatmap",
      colors = bluered.pal,
      showscale = colorbar
    )
  }
  return(fig)
}


#' @export
pgx.topTable <- function(pgx, contrast = 1, level = "gene", dir = "up", n = 10, plot = FALSE) {
  if (level == "gene") {
    M <- pgx$gx.meta$meta[[contrast]]
  }
  if (level == "geneset") {
    M <- pgx$gset.meta$meta[[contrast]]
  }
  dim(M)
  dbg("[pgx.topTable] dim.M = ", dim(M))

  if (dir == "up") {
    sel <- head(order(-M$meta.fx), n)
  }
  if (dir == "down") {
    sel <- head(order(M$meta.fx), n)
  }
  if (dir == "both") {
    sel <- c(head(order(-M$meta.fx), n), tail(order(-M$meta.fx), n))
  }
  sel <- unique(sel)
  M <- M[sel, c("meta.fx", "meta.q")]
  colnames(M) <- sub("meta.fx", "logFC", colnames(M))
  M <- format(M, digits = 3)
  aa <- pgx$genes[rownames(M), c("gene_name", "gene_title")]
  aa <- cbind(aa, M)
  aa$gene_title <- substring(aa$gene_title, 1, 50)
  rownames(aa) <- NULL
  if (plot) {
    ## Plot your table with table Grob in the library(gridExtra)
    tab <- gridExtra::tableGrob(aa, rows = NULL)
    gridExtra::grid.arrange(tab)
  }
  aa
}<|MERGE_RESOLUTION|>--- conflicted
+++ resolved
@@ -5456,21 +5456,11 @@
 
 #' @export
 pgx.plotActivation <- function(pgx, contrasts = NULL, what = "geneset",
-<<<<<<< HEAD
                                plotlib = "base", filter = NULL, 
                                normalize=FALSE, rotate=FALSE, maxterm=40, maxfc=10,
                                tl.cex = 0.85, row.nchar = 60, colorbar = FALSE)
 {
-
-  ##contrasts=NULL;normalize=FALSE;rotate=FALSE;maxterm=40;maxfc=10;tl.cex=0.85;row.nchar=60;colorbar=FALSE
   if( what == "geneset") {
-=======
-                               plotlib = "base", filter = NULL,
-                               normalize = FALSE, rotate = FALSE, maxterm = 40, maxfc = 10,
-                               tl.cex = 0.85, row.nchar = 60, colorbar = FALSE) {
-  ## contrasts=NULL;normalize=FALSE;rotate=FALSE;maxterm=40;maxfc=10;tl.cex=0.85;row.nchar=60;colorbar=FALSE
-  if (what == "geneset") {
->>>>>>> 099179a2
     score <- pgx.getMetaMatrix(pgx, level = "geneset")$fc
   }
   if (what == "gene") {
@@ -5488,19 +5478,12 @@
   if (!is.null(contrasts)) {
     score <- score[, contrasts, drop = FALSE]
   }
-<<<<<<< HEAD
   if(!is.null(filter)) {
     for(f in filter) {
       sel <- grep(f, rownames(score))
       score <- score[sel, , drop = FALSE]
       rownames(score) <- sub(f,"",rownames(score), ignore.case = TRUE)
     }
-=======
-  if (!is.null(filter)) {
-    sel <- grep(filter, rownames(score))
-    score <- score[sel, , drop = FALSE]
-    rownames(score) <- sub(filter, "", rownames(score))
->>>>>>> 099179a2
   }
 
   ## reduce score matrix
@@ -5548,7 +5531,6 @@
   if (plotlib == "base") {
     ## par(mfrow = c(1, 1), mar = c(1, 1, 1, 1), oma = c(0, 1.5, 0, 0.5))
     gx.heatmap(score,
-<<<<<<< HEAD
                dist.method = "euclidean",  ## important
                scale = "none",  ## important
                mar = c(15,30), 
@@ -5558,19 +5540,7 @@
                softmax = FALSE
                )
   }
-  if(plotlib == "plotly") {
-=======
-      dist.method = "euclidean", ## important
-      scale = "none", ## important
-      mar = c(15, 25),
-      keysize = 0.4,
-      key = FALSE,
-      cexRow = 1.2,
-      softmax = FALSE
-    )
-  }
   if (plotlib == "plotly") {
->>>>>>> 099179a2
     fig <- plotly::plot_ly(
       x = x_axis, y = y_axis,
       z = score, type = "heatmap",
