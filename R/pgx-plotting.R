##
## This file is part of the Omics Playground project.
## Copyright (c) 2018-2023 BigOmics Analytics SA. All rights reserved.
##

########################################################################
## Plotting functions
########################################################################


#' @title heatmapWithAnnot
#'
#' @param F Numeric data matrix to visualize as a heatmap
#' @param anno.type Type of annotation to show - "boxplot" or "barplot"
#' @param bar.height Height of the annotation barplot in cm
#' @param map.height Height of the heatmap in cm
#' @param row_fontsize Fontsize for row labels
#' @param column_fontsize Fontsize for column labels
#' @param inset Inset margins for annotation
#' @param mar Heatmap margins
#' @param legend Show legend for annotation colors
#' @param ... Other arguments passed to heatmap functions
#'
#' @return A heatmap grob object
#'
#' @description Creates a heatmap visualization with side annotation bars.
#'
#' @details This function generates a heatmap from the input data matrix F.
#' Side annotation bars can be added, either as boxplots or barplots.
#' The annotation height, heatmap height, font sizes, margins, and other
#' heatmap parameters can be customized.
#'
#' @export
heatmapWithAnnot <- function(F, anno.type = c("boxplot", "barplot"),
                             bar.height = NULL, map.height = NULL,
                             row_fontsize = 9, column_fontsize = 9,
                             inset = c(-0.025, -0.1),
                             mar = c(0, 0, 0, 0), legend = TRUE,
                             ...) {
  col1 <- 1:ncol(F)
  anno.type <- anno.type[1]
  if (!is.null(map.height)) map.height <- grid::unit(map.height, "cm")
  if (!is.null(bar.height)) bar.height <- grid::unit(bar.height, "cm")

  if (anno.type == "barplot") {
    ha <- ComplexHeatmap::HeatmapAnnotation(
      up = ComplexHeatmap::anno_barplot(pmax(F, 0.01), gp = gpar(fill = col1)),
      down = ComplexHeatmap::anno_barplot(pmin(F, -0.01), gp = gpar(fill = col1)),
      annotation_height = c(0.5, 0.5) * bar.height,
      annotation_label = c("", "")
    )
  } else {
    ha <- ComplexHeatmap::HeatmapAnnotation(
      up = ComplexHeatmap::anno_boxplot(
        t(F),
        gp = gpar(fill = "grey80"),
        outline = TRUE, size = grid::unit(1, "mm"),
        box_width = 0.75
      ),
      annotation_height = bar.height,
      annotation_label = c("")
    )
  }

  ht <- ComplexHeatmap::Heatmap(
    t(F),
    name = "logFC",
    top_annotation = ha,
    row_names_gp = grid::gpar(fontsize = row_fontsize),
    column_names_gp = grid::gpar(fontsize = column_fontsize),
    height = map.height,
    heatmap_legend_param = list(
      legend_height = grid::unit(8, "mm")
    ),
    ...
  )

  ComplexHeatmap::draw(ht,
    padding = grid::unit(mar, "cm"),
    heatmap_legend_side = "left"
  )

  if (anno.type == "boxplot") {
    ComplexHeatmap::decorate_annotation("up", {
      grid::grid.text("logFC",
        x = grid::unit(0, "npc") - grid::unit(7, "mm"),
        y = grid::unit(0.5, "npc") - grid::unit(0, "mm"),
        gp = grid::gpar(fontsize = 10),
        rot = 90, hjust = "center"
      )
    })
  }
  if (anno.type == "barplot") {
    ComplexHeatmap::decorate_annotation("up", {
      grid::grid.text("cumulative logFC",
        x = grid::unit(0, "npc") - grid::unit(7, "mm"),
        y = grid::unit(0, "npc") - grid::unit(0, "mm"),
        gp = grid::gpar(fontsize = 10),
        rot = 90, hjust = "center"
      )
    })
  }
  if (anno.type == "barplot" && legend) {
    graphics::legend("topright", colnames(F),
      fill = col1,
      cex = 0.63, y.intersp = 0.8,
      inset = inset, xpd = TRUE
    )
  }
}


#' @title Repel overlapping text labels
#'
#' @param x Numeric vector of x coordinates for text labels
#' @param y Numeric vector of y coordinates for text labels
#' @param words Character vector of words/labels to plot
#' @param cex Size multiplier for text labels
#' @param rotate90 Rotate labels by 90 degrees
#' @param xlim x-axis limits
#' @param ylim y-axis limits
#' @param tstep Translation step size
#' @param rstep Rotation step size
#' @param maxiter Maximum number of iterations
#' @param ... Additional graphics parameters to graphics::text()
#'
#' @return The adjusted coordinates, rotated labels, and plotting parameters
#'
#' @description Repels overlapping text labels by iteratively adjusting positions.
#'
#' @details This function takes a set of text labels defined by x,y coordinates and words.
#' It iteratively adjusts the positions to repel overlapping labels. Rotation by 90 degrees
#' and size scaling can also be applied.
#'
#' The algorithm translates or rotates labels in small steps to minimize overlap.
#' The step sizes and maximum number of iterations can be controlled.
#'
#' Useful for scatterplots, word clouds, and other graphics where label overlap is a problem.
#'
#' @export
repelwords <- function(x, y, words, cex = 1, rotate90 = FALSE,
                       xlim = c(-Inf, Inf), ylim = c(-Inf, Inf),
                       tstep = 0.1, rstep = 0.1, maxiter = 2000, ...) {
  ## From wordcloud::wordlayout
  tails <- "g|j|p|q|y"
  n <- length(words)
  sdx <- stats::sd(x, na.rm = TRUE)
  sdy <- stats::sd(y, na.rm = TRUE)
  if (sdx == 0) {
    sdx <- 1
  }
  if (sdy == 0) {
    sdy <- 1
  }
  if (length(cex) == 1) {
    cex <- rep(cex, n)
  }
  if (length(rotate90) == 1) {
    rotate90 <- rep(rotate90, n)
  }
  boxes <- list()

  theta <- 0
  for (i in 1:length(words)) {
    rotWord <- rotate90[i]
    r <- 0
    x1 <- xo <- x[i]
    y1 <- yo <- y[i]


    wid <- graphics::strwidth(words[i], cex = cex[i])
    ht <- graphics::strheight(words[i], cex = cex[i])
    if (grepl(tails, words[i])) {
      ht <- ht + ht * 0.2
    }
    if (rotWord) {
      tmp <- ht
      ht <- wid
      wid <- tmp
    }
    isOverlapped <- TRUE
    iter <- 1

    while (isOverlapped && iter < maxiter) {
      if (!wordcloud:::is_overlap(
        x1 - 0.5 * wid, y1 - 0.5 * ht, wid,
        ht, boxes
      ) &&
        x1 - 0.5 * wid > xlim[1] &&
        y1 - 0.5 * ht > ylim[1] &&
        x1 + 0.5 * wid < xlim[2] &&
        y1 + 0.5 * ht < ylim[2]) {
        boxes[[length(boxes) + 1]] <-
          c(x1 - 0.5 * wid, y1 - 0.5 * ht, wid, ht)
        isOverlapped <- FALSE
      } else {
        theta <- theta + tstep
        r <- r + rstep * tstep / (2 * pi)

        x1 <- xo + sdx * r * cos(theta)
        y1 <- yo + sdy * r * sin(theta)
      }
      iter <- iter + 1
    }
    if (isOverlapped && iter == maxiter) {
      message("[repelwords] WARNING maximum iterations reached: iter = ", iter)
      boxes[[length(boxes) + 1]] <-
        c(x1 - 0.5 * wid, y1 - 0.5 * ht, wid, ht)
    } else {

    }
  }
  result <- do.call(rbind, boxes)

  colnames(result) <- c("x", "y", "width", "ht")
  rownames(result) <- words
  result
}

## =================================================================================
## PGX level plotting API
## =================================================================================

#' @export
pgx.dimPlot <- function(X, y, method = c("tsne", "pca", "umap", "pacmap"), nb = NULL, ...) {
  ## method=c('tsne','pca','umap','pacmap')
  jj <- head(order(-matrixStats::rowSds(X)), 1000)
  X1 <- X[jj, ]
  X1 <- X1 - rowMeans(X1, na.rm = TRUE)
  if (ncol(X1) < 20) {
    X1 <- cbind(X1, X1, X1)
  }
  if (is.null(nb)) nb <- ceiling(min(15, dim(X) / 8))
  message("[pgx.dimPlot] nb = ", nb)

  for (m in method) {
    if (m == "umap") pos <- try(uwot::umap(t(X1), n_neighbors = max(2, nb)))
    if (m == "tsne") {
      pos <- try(Rtsne::Rtsne(t(X1),
        perplexity = 2 * nb,
        check_duplicates = FALSE
      )$Y)
    }
    if (m == "pca") pos <- try(irlba::irlba(X1, nv = 2, nu = 0)$v)
    if (m == "pacmap") pos <- try(pacmap(t(X1)))
    if (!"try-errror" %in% class(pos)) {
      pos <- pos[1:ncol(X), ]
      rownames(pos) <- colnames(X)
      pgx.scatterPlotXY(pos, var = y, title = m, ...)
    }
  }
}

#' @title Scatter plot for PGX object
#'
#' @param pgx PGX object with results
#' @param pheno Phenotype data.frame or vector
#' @param gene Gene name to color by expression
#' @param contrast Contrast name to color by correlation
#' @param level Data level to use ("gene", "geneset")
#' @param plotlib Plotting library ("base", "plotly")
#' @param pos Positions for points (if level="geneset")
#' @param ... Other arguments passed to plotting functions
#'
#' @return A scatter plot grob or plotly object
#'
#' @description Generates a scatter plot from a PGX object.
#'
#' @details Samples or genes can be plotted, colored by phenotype,
#' gene expression, or correlation with a contrast. For gene sets,
#' positions need to be provided. Interactive plotly plots or
#' static ggplot2 plots can be generated.
#'
#' Useful for exploring sample relationships and associations.
#'
#' @export
pgx.scatterPlot <- function(pgx, pheno = NULL, gene = NULL,
                            contrast = NULL, level = "gene",
                            plotlib = "base", pos = NULL, ...) {
  ## Scatter t-SNE plot samples (or genes) colored on phenotype,
  ## gene expression, geneset expresssion or (correlation with)
  ## contrast.
  ##
  if (level == "geneset" && is.null(pos)) {
    stop("FATAL:: geneset scatter needs position vector")
  }

  if (level == "geneset") {
    X <- pgx$gsetX
  } else {
    X <- pgx$X
  }

  plt <- NULL

  if (!is.null(gene)) {
    if (is.null(pos) && level == "gene") pos <- pgx$tsne2d
    var <- X[gene, rownames(pos)]
    title <- gene
    plt <- pgx.scatterPlotXY(
      pos, var,
      plotlib = plotlib, #
      xlab = colnames(pos)[1], ylab = colnames(pos)[2],
      type = "numeric", ...
    )
  }
  if (!is.null(pheno)) {
    if (is.null(pos) && level == "gene") pos <- pgx$tsne2d
    var <- pgx$samples[rownames(pos), pheno]
    title <- pheno
    plt <- pgx.scatterPlotXY(
      pos, var,
      plotlib = plotlib, #
      xlab = colnames(pos)[1], ylab = colnames(pos)[2],
      ...
    )
  }
  if (!is.null(contrast)) {
    if (is.null(pos) && "cluster.genes" %in% names(pgx)) {
      pos <- pgx$cluster.genes$pos[[1]][, 1:2]
    }
    if (is.null(pos)) {
      stop("must supply positions for gene contrasts")
    }
    if (level == "gene") {
      var <- pgx$gx.meta$meta[[contrast]]$meta.fx
      names(var) <- rownames(pgx$gx.meta$meta[[contrast]])
      var <- var[rownames(pos)]
      tooltip <- probe2symbol(rownames(counts), ngs$genes)
    }
    if (level == "geneset") {
      var <- pgx$gset.meta$meta[[contrast]]$meta.fx
      names(var) <- rownames(pgx$gset.meta$meta[[contrast]])
      var <- var[rownames(pos)]
      tooltip <- rownames(pos)
    }

    plt <- pgx.scatterPlotXY(
      pos, var,
      plotlib = plotlib, #
      xlab = colnames(pos)[1], ylab = colnames(pos)[2],
      tooltip = tooltip,
      ...
    )
  }

  if (plotlib == "base") {
    return(NULL)
  }
  plt
}


#' @title Plot a Scatterplot Matrix
#'
#' @description
#' Creates a scatterplot matrix visualization comparing multiple datasets.
#'
#' @param F Numeric matrix with samples in columns.
#' @param F2 Optional second numeric matrix to compare against F.
#' @param hilight Vector of sample names to highlight.
#' @param cex Point size in scatterplots.
#' @param cex.axis Axis text size.
#' @param cex.space Spacing between scatterplots.
#'
#' @details
#' This function generates a scatterplot matrix comparing all columns of
#' the input matrix \code{F} against each other. If a second matrix \code{F2} is
#' provided, columns of \code{F} are compared against matching columns in \code{F2}.
#'
#' Samples specified in \code{hilight} are colored differently to stand out.
#' The \code{cex}, \code{cex.axis}, and \code{cex.space} parameters control graphical
#' element sizes.
#'
#' @return
#' A scatterplot matrix is generated comparing datasets. No value is returned.
#'
#' @export
plot_SPLOM <- function(F, F2 = NULL, hilight = NULL, cex = 0.5, cex.axis = 1, cex.space = 0.2) {
  if (is.null(F2)) F2 <- F
  symm <- all(colnames(F) == colnames(F2))
  gg <- intersect(rownames(F), rownames(F2))
  F <- F[gg, , drop = FALSE]
  F2 <- F2[gg, , drop = FALSE]

  x0 <- range(as.vector(apply(F, 2, stats::quantile, probs = c(0.001, 0.999))))
  x1 <- range(as.vector(apply(F2, 2, stats::quantile, probs = c(0.001, 0.999))))
  x0 <- range(as.vector(F))
  x1 <- range(as.vector(F2))
  x0 <- x0 + c(-1, 1) * diff(x0) * 0.05
  x1 <- x1 + c(-1, 1) * diff(x1) * 0.05

  nr <- 3
  nc <- 4
  nr <- ncol(F2)
  nc <- ncol(F)
  graphics::par(
    mfrow = c(nr, nc), mar = c(1, 1, 1, 1) * cex.space, oma = c(4, 4, 0, 0),
    bty = "o", xpd = FALSE
  )
  i <- 1
  for (j in ncol(F2):1) {
    for (i in 1:ncol(F)) {
      plot(F[, i], F2[, j],
        pch = 20, col = "grey70",
        cex = cex, cex.axis = 0.95 * cex.axis, cex.lab = cex.axis,
        xaxt = ifelse(j == 1, "s", "n"),
        yaxt = ifelse(i == 1, "s", "n"),
        xlab = "", ylab = "",
        xlim = x0, ylim = x1
      )
      graphics::abline(v = 0, h = 0, lty = 3, lwd = 0.6)
      if (j == 1) graphics::mtext(colnames(F)[i], 1, line = 2.7, cex = 0.9 * cex.axis)
      if (i == 1) graphics::mtext(colnames(F2)[j], 2, line = 2.7, cex = 0.9 * cex.axis)

      if (!is.null(hilight) && length(hilight) > 0) {
        hilight <- intersect(hilight, rownames(F))
        ii <- match(hilight, rownames(F))
        graphics::points(F[ii, i], F2[ii, j], pch = 20, col = "red3")
        graphics::text(F[ii, i], F2[ii, j], labels = hilight, cex = 0.85, pos = 3, col = "black")
      }

      ## write correlation value
      rho <- stats::cor(F[, i], F2[, j], use = "pairwise")
      rr <- paste("r =", round(rho, digits = 3))
      graphics::legend("topleft", legend = rr, bty = "n", cex = 1)
    }
  }
}


#' @title Create a sankey diagram from a list of matrices
#'
#' @param matlist A list of matrices to compare
#' @param contrast Optional contrast name
#'
#' @return A plotly sankey diagram object
#'
#' @description
#' Generates a sankey diagram comparing matrices in a list
#'
#' @details
#' This function takes a list of matrices as input matlist.
#' It standardizes each matrix, calculates cross-tables between matrices,
#' and generates a sankey diagram showing the relationships.
#'
#' The contrast parameter can optionally be used to weight the edges.
#'
#' Useful for visualizing relationships and flows between data matrices.
#'
#' @export
pgx.SankeyFromMatrixList.PLOTLY <- function(matlist, contrast = NULL) {
  ## ------------------------------------------------------------------------
  ## Prepare matrices
  ## ------------------------------------------------------------------------
  X <- list()
  for (i in 1:length(matlist)) {
    X[[i]] <- matlist[[i]] - rowMeans(matlist[[i]])
    X[[i]] <- X[[i]] / apply(X[[i]], 1, stats::sd)
  }

  ## Counts cross-table between matrices
  M <- list()
  i <- 1
  for (i in 1:(length(X) - 1)) {
    mm <- pmax(X[[i]], 0) %*% t(pmax(X[[i + 1]], 0))
    mm <- mm**4
    mm <- mm / mean(mm)

    M[[i]] <- mm
  }

  ## Correlation
  R <- list()
  for (i in 1:(length(X) - 1)) {
    r1 <- stats::cor(t(X[[i]]), t(X[[i + 1]]))
    R[[i]] <- pmax(r1, 0)
  }

  ## Edge value (i.e. capacity) : rho * contrast/FC
  cty.mode <- 1
  F <- R
  if (!is.null(contrast)) {
    fc <- lapply(X, function(m) stats::cor(t(m), contrast)[, 1])
    i <- 1
    for (i in 1:length(R)) {
      if (cty.mode == 1) node.wt <- outer(pmax(fc[[i]], 0), pmax(fc[[i + 1]], 0))
      if (cty.mode == 3) node.wt <- abs(outer(fc[[i]], fc[[i + 1]]))
      if (cty.mode == 2) node.wt <- pmax(outer(fc[[i]], fc[[i + 1]]), 0)
      ww <- R[[i]] * node.wt
      ww <- ww / max(ww) ## normalize??
      F[[i]] <- ww
    }
  }
  fill0 <- FALSE
  fill0 <- !is.null(contrast)
  pgx.SankeyFromMRF.PLOTLY(M = M, R = R, F = F, fill = fill0, labels = NULL)
}


#' @title Create a sankey diagram from multiple matrices
#'
#' @param M A list of matrices
#' @param R A list of correlation matrices
#' @param F A list of flow matrices
#' @param fill Logical, whether to color edges by flow
#' @param labels Optional edge labels
#'
#' @return A plotly sankey diagram object
#'
#' @description
#' Generates a sankey diagram by combining multiple matrices.
#'
#' @details
#' This function takes a list of matrices \code{M}, correlation matrices \code{R},
#' and flow matrices \code{F}. It converts each matrix pair \code{M[[i]]} and
#' \code{R[[i]]} into a graph, merges the graphs, and creates a sankey diagram
#' to show relationships and flows between matrices.
#'
#' If \code{fill=TRUE}, edge colors are determined by the flow values \code{F[[i]]}.
#' Optional \code{labels} can be provided to label the edges.
#'
#' Useful for visualizing relationships and flows between multiple data matrices.
#'
#' @export
pgx.SankeyFromMRF.PLOTLY <- function(M, R, F, fill = TRUE, labels = NULL) {
  rho2graph <- function(A, min.rho = 0) {
    idx <- which(A > min.rho, arr.ind = TRUE)
    ee <- cbind(rownames(A)[idx[, 1]], colnames(A)[idx[, 2]])
    gr <- igraph::graph_from_edgelist(ee, directed = TRUE)
    gr
  }

  gr.list <- list()
  i <- 1
  for (i in 1:length(M)) {
    gr <- rho2graph(M[[i]], min.rho = 0)
    ee <- igraph::get.edgelist(gr)
    pct <- M[[i]] / sum(M[[i]], na.rm = TRUE) * 100
    igraph::E(gr)$count <- pct[ee]
    igraph::E(gr)$rho <- R[[i]][ee]
    igraph::E(gr)$weight <- F[[i]][ee]
    gr.list[[i]] <- gr
  }

  ## merge graphs
  gr <- gr.list[[1]]
  if (length(gr.list) > 1) {
    i <- 2
    for (i in 2:length(gr.list)) {
      gr <- igraph::union(gr, gr.list[[i]])
      igraph::E(gr)$count <- rowSums(cbind(igraph::E(gr)$count_1, igraph::E(gr)$count_2), na.rm = TRUE)
      igraph::E(gr)$weight <- rowSums(cbind(igraph::E(gr)$weight_1, igraph::E(gr)$weight_2), na.rm = TRUE)
      igraph::E(gr)$rho <- rowSums(cbind(igraph::E(gr)$rho_1, igraph::E(gr)$rho_2), na.rm = TRUE)
    }
    gr <- igraph::delete_edge_attr(gr, "weight_1")
    gr <- igraph::delete_edge_attr(gr, "weight_2")
    gr <- igraph::delete_edge_attr(gr, "rho_1")
    gr <- igraph::delete_edge_attr(gr, "rho_2")
    gr <- igraph::delete_edge_attr(gr, "count_1")
    gr <- igraph::delete_edge_attr(gr, "count_2")
  }

  matnames <- c(list(rownames(M[[1]])), lapply(M, colnames))
  vlevel <- sapply(igraph::V(gr)$name, grep, matnames)

  ## create Sankey plot
  nv <- length(igraph::V(gr))
  col1 <- rep(RColorBrewer::brewer.pal(12, "Set3"), 100)[1:nv]
  ee <- igraph::get.edges(gr, igraph::E(gr)) - 1

  ee.label <- paste(
    "rho=", round(igraph::E(gr)$rho, 2),
    "<br>count=", round(igraph::E(gr)$count, 2), "%",
    "<br>weight=", round(igraph::E(gr)$weight, 2)
  )

  nodes <- data.frame(label = igraph::V(gr)$name, color = col1)
  nodes$info <- paste(igraph::V(gr)$name, unlist(labels)[igraph::V(gr)$name])
  nodes$label <- sub(".*[:]", "", nodes$label)
  nodes$x <- (vlevel - 1) / max(vlevel - 1)

  if (fill) {
    wt <- igraph::E(gr)$weight
    ev2 <- 0.05 + 0.55 * (wt / max(wt))
    col2 <- paste("rgba(80,80,120,", ev2, ")")
  } else {
    col2 <- paste("rgba(80,80,120,0.2)")
  }

  links <- data.frame(
    source = ee[, 1],
    target = ee[, 2],
    count = igraph::E(gr)$count,
    label = ee.label,
    weight = igraph::E(gr)$weight,
    color = col2
  )

  fig <- plotly::plot_ly(
    type = "sankey",
    domain = list(
      x =  c(0, 1),
      y =  c(0, 1)
    ),
    orientation = "h",
    valueformat = ".2f",
    valuesuffix = "",
    arrangement = "snap",
    node = list(
      label = nodes$label,
      x = nodes$x,
      y = 0.01 * (1:length(nodes$x)),
      color = nodes$color,
      pad = 15,
      thickness = 15,
      line = list(
        color = "black",
        width = 0.5
      )
    ),
    link = list(
      source = links$source,
      target = links$target,
      value =  links$count,
      label =  links$label,
      color =  links$color
    )
  )
  fig
}


#' @title Create a sankey diagram from phenotypes
#'
#' @param pgx PGX object with results
#' @param phenotypes Data frame of sample phenotypes
#' @param mat The results matrix to use, default is pgx$MAT
#' @param fill Whether to color edges by matrix values
#' @param nmin Minimum sample size for phenotype levels
#' @param title Plot title
#'
#' @return A plotly sankey diagram object
#'
#' @description
#' Generates a sankey diagram from sample phenotypes
#'
#' @details This function takes a PGX object and sample phenotype data frame.
#' It aggregates the results matrix mat by phenotypes, filters low count levels,
#' calculates a cross-table, and visualizes the relationships between phenotypes
#' as a sankey diagram.
#'
#' Useful for exploring sample relationships and phenotype flows.
#'
#' @export
pgx.SankeyFromPhenotypes.PLOTLY <- function(pgx, phenotypes, mat = NULL,
                                            fill = NULL, nmin = 1, title = "") {
  prefix1 <- "from"
  prefix2 <- "to"
  table2graph <- function(tab, prefix1, prefix2) {
    rownames(tab) <- paste0(prefix1, ":", rownames(tab))
    colnames(tab) <- paste0(prefix2, ":", colnames(tab))
    n <- nrow(tab) + ncol(tab)
    A <- matrix(0, nrow = n, ncol = n)
    rownames(A) <- colnames(A) <- c(rownames(tab), colnames(tab))
    A[rownames(tab), colnames(tab)] <- tab
    gr <- igraph::graph_from_adjacency_matrix(A, mode = "directed", diag = FALSE, weighted = TRUE)

    gr
  }

  if (is.null(mat)) {
    phenotypes <- intersect(phenotypes, colnames(pgx$samples))
    A <- pgx$samples[, phenotypes]
  }
  if (!is.null(mat)) {
    A <- mat
    phenotypes <- colnames(mat)
  }

  gr.list <- list()
  for (i in 1:(ncol(A) - 1)) {
    p1 <- A[, phenotypes[i]]
    p2 <- A[, phenotypes[i + 1]]
    P <- table(p1, p2)
    P[which(P < nmin, arr.ind = TRUE)] <- 0
    gr.list[[i]] <- table2graph(P, phenotypes[i], phenotypes[i + 1])
  }

  gr <- gr.list[[1]]
  if (length(gr.list) > 1) {
    i <- 2
    for (i in 2:length(gr.list)) {
      gr <- igraph::union(gr, gr.list[[i]])
      igraph::E(gr)$weight <- rowSums(cbind(igraph::E(gr)$weight_1, igraph::E(gr)$weight_2), na.rm = TRUE)
    }
    gr <- igraph::delete_edge_attr(gr, "weight_1")
    gr <- igraph::delete_edge_attr(gr, "weight_2")
  }

  ## create Sankey plot
  nv <- length(igraph::V(gr))
  col1 <- rep(RColorBrewer::brewer.pal(12, "Set3"), 100)[1:nv]
  ee <- igraph::ends(gr, igraph::E(gr))
  ee <- apply(ee, 2, function(v) match(v, igraph::V(gr)$name) - 1)

  nodes <- data.frame(label = igraph::V(gr)$name, color = col1)
  nodes$label <- sub(".*[:]", "", nodes$label)
  links <- data.frame(
    source = ee[, 1],
    target = ee[, 2],
    value = igraph::E(gr)$weight,
    label = ""
  )

  fig <- plotly::plot_ly(
    type = "sankey",
    domain = list(
      x =  c(0, 1),
      y =  c(0, 1)
    ),
    orientation = "h",
    valueformat = ".0f",
    valuesuffix = "cells",
    node = list(
      label = nodes$label,
      color = nodes$color,
      pad = 15,
      thickness = 15,
      line = list(
        color = "black",
        width = 0.5
      )
    ),
    link = list(
      source = links$source,
      target = links$target,
      value = links$value,
      label = links$label,
      color = "rgba(80,80,120,0.15)"
    )
  )
  fig
}


#' @describeIn pgx.SankeyFromPhenotypes.PLOTLY pgx.SankeyFromPhenotypes.GGPLOT (ggplot2 version)
#' @export
pgx.SankeyFromPhenotypes.GGPLOT <- function(pgx, phenotypes, mat = NULL, fill = NULL,
                                            sort = FALSE, nmin = 1, title = "") {
  if (is.null(mat)) {
    phenotypes <- intersect(phenotypes, colnames(pgx$samples))
    phenotypes <- Matrix::head(phenotypes, 5)
    pp <- intersect(c(phenotypes, fill), colnames(pgx$samples))
    A <- pgx$samples[, pp]
  }
  if (!is.null(mat)) {
    A <- mat
    phenotypes <- colnames(mat)
  }

  pt <- apply(A, 1, paste, collapse = ":")
  N <- table(pt)
  df <- do.call(rbind, strsplit(names(N), split = ":"))
  colnames(df) <- phenotypes
  zap.tiny <- (N < nmin)
  if (sum(zap.tiny) > 0) {
    n0 <- sum(N[zap.tiny])
    df <- df[!zap.tiny, ]
    N <- N[!zap.tiny]
  }
  df <- data.frame(df)
  df$Frequency <- N

  if (sort) {
    relevelBig2small <- function(idx) factor(idx, levels = names(sort(table(idx))))
    df[, phenotypes] <- data.frame(lapply(df[, phenotypes], relevelBig2small))
  }

  v <- sapply(phenotypes, function(s) {
    # The f sym likely comes from x package, but better confirm
    a <- sym(s)
    # The f enquo likely comes from rlang, but better confirm
    enquo(a)
  })
  if (length(phenotypes) == 2) {
    p <- ggplot2::ggplot(df, ggplot2::aes(y = Frequency, axis1 = !!v[[1]], axis2 = !!v[[2]]))
  }
  if (length(phenotypes) == 3) {
    p <- ggplot2::ggplot(df, ggplot2::aes(
      y = Frequency, axis1 = !!v[[1]], axis2 = !!v[[2]],
      axis3 = !!v[[3]]
    ))
  }
  if (length(phenotypes) == 4) {
    p <- ggplot2::ggplot(df, ggplot2::aes(
      y = Frequency, axis1 = !!v[[1]], axis2 = !!v[[2]],
      axis3 = !!v[[3]], axis4 = !!v[[4]]
    ))
  }
  if (length(phenotypes) == 5) {
    p <- ggplot2::ggplot(df, ggplot2::aes(
      y = Frequency, axis1 = !!v[[1]], axis2 = !!v[[2]],
      axis3 = !!v[[3]], axis4 = !!v[[4]], axis5 = !!v[[5]]
    ))
  }
  if (length(phenotypes) == 6) {
    p <- ggplot2::ggplot(df, ggplot2::aes(
      y = Frequency, axis1 = !!v[[1]], axis2 = !!v[[2]],
      axis3 = !!v[[3]], axis4 = !!v[[4]], axis5 = !!v[[5]],
      axis6 = !!v[[6]]
    ))
  }
  if (!is.null(fill)) {
    a <- ggplot2::sym(fill)
    vf <- ggplot2::enquo(a)
    p <- p + geom_alluvium(ggplot2::aes(fill = !!vf, color = !!vf), width = 1 / 12, alpha = 0.4)
  } else {
    p <- p + geom_alluvium(width = 1 / 12, alpha = 0.4)
  }
  p <- p +
    geom_stratum(width = 1 / 3, fill = "grey", color = "grey50") +
    ggplot2::geom_label(stat = "stratum", ggplot2::aes(label = ggplot2::after_stat(stratum))) +
    ggplot2::scale_x_discrete(limits = phenotypes, expand = c(.05, .05)) +
    ggplot2::scale_fill_brewer(type = "qual", palette = "Set1", direction = -1) +
    ggplot2::scale_color_brewer(type = "qual", palette = "Set1", direction = -1) +
    ggplot2::ggtitle(title) + ggplot2::theme_minimal() +
    ggplot2::theme(
      axis.text.x = ggplot2::element_text(size = 13, vjust = +7)
    )
  p
}




#' @title Plot contrasts from a PGX analysis
#'
#' @description Generate plots for contrasts from a pharmacogenomic (PGX) analysis.
#'
#' @param pgx A PGX object containing the analysis results.
#' @param contrast Character vector of contrast names to plot. Default plots all.
#' @param type Type of plot. Options are "scatter", "volcano", "MA", "UMAP".
#' @param set.par Logical to set graphical parameters before plotting. Default is TRUE.
#' @param par.sq Logical to set square plotting layout. Default is FALSE.
#' @param ... Additional parameters passed to plotting functions.
#'
#' @details This function generates plots to visualize contrasts from a PGX analysis.
#' The \code{pgx} object should contain results for the specified contrasts.
#'
#' The \code{type} parameter determines the type of plot. Options are:
#' - "scatter": Default scatter plot of log2 fold-changes vs. p-values.
#' - "volcano": Volcano plot of log2 fold-changes vs. -log10 p-values.
#' - "MA": Meta-analysis plots showing the contribution of each study.
#' - "UMAP": UMAP projection plot colored by log2 fold-change.
#'
#' If \code{set.par=TRUE}, graphical parameters are set before plotting.
#' If \code{par.sq=TRUE}, a square layout is used.
#' Additional parameters can be passed to the plotting functions via \code{...}.
#'
#' @return
#' A grid of plots visualizing the specified contrasts is generated.
#' The return value is a list of plot grob objects.
#'
#' @export
pgx.plotContrast <- function(pgx, contrast = NULL, type = "scatter",
                             set.par = TRUE, par.sq = FALSE, ...) {
  if (is.null(contrast)) {
    contrast <- colnames(pgx$model.parameters$exp.matrix)
  }

  if (set.par) {
    nc <- ceiling(sqrt(length(contrast)))
    nr <- ceiling(length(contrast) / nc)
    if (par.sq) nr <- nc
    graphics::par(mfrow = c(nr, nc))
  }

  plist <- list()
  for (i in 1:length(contrast)) {
    ct <- contrast[i]

    if (type == "volcano") {
      p <- pgx.Volcano(pgx, contrast = ct, ...)
    } else if (type == "MA") {
      p <- pgx.plotMA(pgx, contrast = ct, ...)
    } else if (type == "UMAP") {
      p <- pgx.plotGeneUMAP(pgx, contrast = ct, set.par = FALSE, ...)
    } else {
      ## scatter
      p <- pgx.contrastScatter(pgx, contrast = ct, ...)
    }
    plist[[i]] <- p
  }

  if (length(plist) == 1) plist <- plist[[1]]
  plist
}


#' @describeIn pgx.plotContrast Create a volcano plot from a PGX object
#'
#' @param pgx A PGX object containing differential expression results.
#' @param contrast The contrast name to extract results for.
#' @param level The data level to extract ("gene", "exon", etc). Default "gene".
#' @param methods The meta-analysis methods to include. Default "meta".
#' @param psig P-value cutoff for significance. Default 0.05.
#' @param fc Fold change cutoff. Default 1.
#' @param cex Point size. Default 1.
#' @param cex.lab Label size. Default 1.
#' @param ntop Number of top genes to highlight. Default 20.
#' @param p.min Minimum p-value for y-axis. Default NULL.
#' @param fc.max Maximum fold change for x-axis. Default NULL.
#' @param hilight Vector of genes to highlight. Default NULL.
#' @param cpal Color palette. Default c("grey60", "red3").
#' @param title Plot title. Default NULL.
#' @param plotlib Plotting library to use. Default "base".
#'
#' @export
pgx.Volcano <- function(pgx, contrast, level = "gene", methods = "meta",
                        psig = 0.05, fc = 1, cex = 1, cex.lab = 1, ntop = 20,
                        p.min = NULL, fc.max = NULL, hilight = NULL, #
                        cpal = c("grey60", "red3"), title = NULL,
                        plotlib = "base", data = FALSE) {
  if (is.integer(contrast)) contrast <- names(pgx$gx.meta$meta)[contrast]
  res <- NULL
  if (level == "gene") {
    res <- pgx.getMetaMatrix(pgx, methods, level = "gene")
  } else if (level == "geneset") {
    res <- pgx.getMetaMatrix(pgx, methods, level = "geneset")
  } else {
    stop("FATAL:: invalid level=", level)
  }
  f <- res$fc[, contrast]
  q <- res$qv[, contrast]

  sig <- (q <= psig & abs(f) >= fc)
  xy <- cbind(fc = f, y = -log10(q))



  if (is.null(hilight)) {
    wt <- rowSums(scale(xy, center = FALSE)**2)
    hilight <- rownames(xy)[order(-wt)]
    hilight <- intersect(hilight, names(sig[sig == TRUE]))
  }
  hilight <- Matrix::head(hilight, ntop) ## label

  xlim <- ylim <- NULL
  if (!is.null(fc.max)) {
    xlim <- c(-1.1, 1.1) * fc.max
  }
  if (!is.null(p.min)) {
    ylim <- c(0, -log10(p.min))
  }

  if (data) {
    return(xy)
  }

  if (is.null(title)) title <- contrast
  p <- pgx.scatterPlotXY(
    xy,
    var = sig,
    type = "factor",
    title = title,
    xlab = "differential expression (log2FC)",
    ylab = "significance (-log10q)",
    hilight = hilight, #
    cex = cex,
    cex.lab = cex.lab,
    cex.title = 1.0,
    xlim = xlim,
    ylim = ylim,
    legend = FALSE,
    col = cpal,
    opacity = 1,
    plotlib = plotlib
  )

  p
}


#' @describeIn pgx.plotContrast Meta-analysis plots for PGX results
#' @param pgx PGX object containing results
#' @param contrast Contrast name to plot
#' @param level Data level to extract ("gene", "exon", etc)
#' @param psig P-value cutoff for significance
#' @param fc Fold change cutoff
#' @param cex Point size
#' @param cex.lab Label size
#' @param hilight Vector of genes to highlight
#' @param ntop Number of top genes to label
#' @param plotlib Plotting library to use
#' @export
pgx.plotMA <- function(pgx, contrast, level = "gene", psig = 0.05, fc = 1,
                       cex = 1, cex.lab = 0.8, hilight = NULL, ntop = 20,
                       plotlib = "base", data = FALSE) {
  if (is.integer(contrast)) contrast <- names(pgx$gx.meta$meta)[contrast]

  if (level == "gene") {
    f <- pgx$gx.meta$meta[[contrast]]$meta.fx
    q <- pgx$gx.meta$meta[[contrast]]$meta.q
    gg <- rownames(pgx$gx.meta$meta[[contrast]])
    names(f) <- names(q) <- gg
    m <- rowMeans(pgx$X[gg, ])
  } else if (level == "geneset") {
    f <- pgx$gset.meta$meta[[contrast]]$meta.fx
    q <- pgx$gset.meta$meta[[contrast]]$meta.q
    gg <- rownames(pgx$gset.meta$meta[[contrast]])
    names(f) <- names(q) <- gg
    m <- rowMeans(pgx$gsetX[gg, ])
  } else {
    stop("FATAL:: invalid level=", level)
  }

  sig <- (q <= psig & abs(f) >= fc)
  xy <- cbind(x = m, y = f)
  # <- gg
  cpal <- c("grey60", "red3")
  if (is.null(hilight)) {
    wt <- rowSums(scale(cbind(xy, m), center = FALSE)**2)
    hilight <- rownames(xy)[order(-wt)]
    hilight <- intersect(hilight, names(sig[sig == TRUE]))
  }
  hilight <- Matrix::head(hilight, ntop)

  if (data) {
    return(xy)
  }

  p <- pgx.scatterPlotXY(
    xy,
    var = sig, type = "factor", title = contrast,
    xlab = "average expression  (log2)",
    ylab = "differential expression  (log2FC)",
    hilight = hilight, cex = 0.9 * cex,
    cex.lab = cex.lab, cex.title = 1.0,
    legend = FALSE, col = c("grey70", "red3"), opacity = 1,
    plotlib = plotlib
  )

  p
}


#' @describeIn pgx.plotContrast Scatter plot of contrast results
#' @param pgx PGX object with analysis results
#' @param contrast Contrast name to plot
#' @param hilight Vector of genes to highlight
#' @param cex Point size
#' @param cex.lab Label size
#' @param psig P-value cutoff for significance
#' @param fc Fold change cutoff
#' @param level Data level to extract ("gene", "exon", etc)
#' @param ntop Number of top genes to label
#' @param dir Direction to sort results (0 for p-value, 1 for logFC)
#' @param plotlib Plotting library ("base", "plotly")
#'
#' @export
pgx.contrastScatter <- function(pgx, contrast, hilight = NULL,
                                cex = 1, cex.lab = 0.8,
                                psig = 0.05, fc = 1, level = "gene",
                                ntop = 20, dir = 0, plotlib = "base",
                                data = FALSE) {
  if (is.numeric(contrast)) contrast <- names(pgx$gx.meta$meta)[contrast]
  exp.matrix <- pgx$model.parameters$exp.matrix
  ct <- exp.matrix[, contrast]
  ii <- which(ct < 0)
  jj <- which(ct > 0)
  if (level == "gene") {
    x0 <- rowMeans(pgx$X[, ii, drop = FALSE])
    x1 <- rowMeans(pgx$X[, jj, drop = FALSE])
    xy <- cbind(x0, x1)
    gg <- rownames(pgx$gx.meta$meta[[contrast]])
    fx <- pgx$gx.meta$meta[[contrast]]$meta.fx
    q <- pgx$gx.meta$meta[[contrast]]$meta.q
    names(fx) <- names(q) <- gg
  } else if (level == "gene") {
    x0 <- rowMeans(pgx$gsetX[, ii, drop = FALSE])
    x1 <- rowMeans(pgx$gsetX[, jj, drop = FALSE])
    xy <- cbind(x0, x1)
    gg <- rownames(pgx$gset.meta$meta[[contrast]])
    fx <- pgx$gset.meta$meta[[contrast]]$meta.fx
    q <- pgx$gset.meta$meta[[contrast]]$meta.q
    names(fx) <- names(q) <- gg
  } else {
    stop("FATAL:: invalid level=", level)
  }

  colnames(xy) <- c("", " ")
  grp1 <- gsub(".*[:]|_vs_.*", "", contrast)
  grp0 <- gsub(".*_vs_", "", contrast)
  xlab <- paste("expression", grp0, "  (logCPM)")
  ylab <- paste("expression", grp1, "  (logCPM)")

  if (is.null(hilight)) {
    top.gg <- c(
      Matrix::head(names(sort(fx)), ntop / 2),
      Matrix::tail(names(sort(fx)), ntop / 2)
    )
    if (dir > 0) {
      top.gg <- Matrix::tail(names(sort(fx)), ntop)
    }
    if (dir < 0) {
      top.gg <- Matrix::head(names(sort(fx)), ntop)
    }
    hilight <- top.gg
  }
  hilight <- Matrix::head(hilight, ntop)

  sig <- 1 * (q < psig & abs(fx) > fc)
  names(sig) <- gg


  tt <- contrast

  if (data) {
    return(xy)
  }

  pgx.scatterPlotXY(
    xy,
    var = sig, type = "factor", title = tt,
    xlab = xlab, ylab = ylab,
    hilight = hilight, cex = 0.9 * cex,
    cex.lab = cex.lab, cex.title = 1.0,
    legend = FALSE, col = c("grey70", "red3"), opacity = 1,
    plotlib = plotlib
  )
}


#' @describeIn pgx.plotContrast Plot gene expression on UMAP projection
#'
#' @param pgx PGX object with results
#' @param contrast Contrast name to extract expression
#' @param value Gene name or ID to plot
#' @param pos Dataframe of UMAP coordinates
#' @param ntop Number of top genes to label
#' @param cex Point size
#' @param cex.lab Label size
#' @param hilight Vector of genes to highlight
#' @param title Plot title
#' @param zfix Fix color scale between genes
#' @param set.par Set graphical parameters before plotting
#' @param par.sq Use square plotting layout
#' @param level Data level to extract ("gene", "exon", etc)
#' @param plotlib Plotting library ("base", "ggplot")
#'
#' @export
pgx.plotGeneUMAP <- function(pgx, contrast = NULL, value = NULL,
                             pos = NULL, ntop = 20, cex = 1, cex.lab = 0.8,
                             hilight = NULL, title = NULL, zfix = FALSE,
                             set.par = TRUE, par.sq = FALSE,
                             level = "gene", plotlib = "ggplot",
                             data = FALSE) {
  if (!is.null(contrast)) {
    if (is.numeric(contrast)) contrast <- names(pgx$gx.meta$meta)[contrast]
    res <- NULL
    if (level == "gene") {
      res <- pgx.getMetaMatrix(pgx, level = "gene")
    } else if (level == "geneset") {
      res <- pgx.getMetaMatrix(pgx, level = "geneset")
    } else {
      stop("FATAL:: invalid level=", level)
    }
    F <- res$fc[, contrast, drop = FALSE]
  }

  if (!is.null(value)) {
    F <- cbind(value)
  }

  if (!is.null(pos)) {
    xy <- pos
  } else if ("cluster.genes" %in% names(pgx)) {
    xy <- pgx$cluster.genes$pos[["umap2d"]]
  } else {
    message("[WARNING] no cluster.genes in object. please supply positions")
    return(NULL)
  }

  F <- F[match(rownames(xy), rownames(F)), , drop = FALSE]

  rownames(F) <- rownames(xy)

  if (set.par) {
    nc <- ceiling(sqrt(ncol(F)))
    nr <- ceiling(ncol(F) / nc)
    if (par.sq) nr <- nc
    graphics::par(mfrow = c(nr, nc))
  }

  ## z-scale
  zlim <- NULL
  if (zfix) {
    zlim <- stats::quantile(F, probs = c(0.01, 0.99), na.rm = TRUE)
    zlim <- stats::quantile(F, probs = c(0.002, 0.998), na.rm = TRUE)
    zlim
  }

  plist <- list()
  i <- 1
  for (i in 1:ncol(F)) {
    title1 <- contrast[i]
    if (is.null(title)) title1 <- paste(title, contrast[i])

    f1 <- F[, i]

    hilight1 <- hilight
    if (is.null(hilight)) {
      hilight1 <- names(sort(-abs(f1)))
    }
    hilight1 <- Matrix::head(hilight1, ntop) ## label
    opacity <- ifelse(length(hilight1) > 0, 0.66, 1)

    if (data) {
      return(
        cbind(xy, f1)
      )
    }

    p1 <- pgx.scatterPlotXY(
      xy,
      var = f1, type = "numeric",
      xlab = "UMAP-x  (genes)",
      ylab = "UMAP-y  (genes)",
      hilight = hilight1,
      zlim = zlim, zsym = TRUE, softmax = 1,
      cex = cex, cex.lab = cex.lab,
      title = title1, cex.title = 1.0,
      legend = TRUE,
      opacity = 0.5,
      plotlib = plotlib
    )

    plist[[i]] <- p1
  }
  if (plotlib == "base") {
    return()
  }

  # if (plotlib == "data") {
  #   browser()
  #   return()
  # }
  if (length(plist) == 1) plist <- plist[[1]]
  return(plist)
}


#' @title Plot expression for a gene
#'
#' @param pgx PGX object with expression data
#' @param probe Gene name or ID to plot
#' @param comp Sample grouping variable
#' @param logscale Log2 transform expression values
#' @param level Data level to extract ("gene", "exon", etc)
#' @param grouped Group samples
#' @param srt Label rotation angle
#' @param cex Point size
#' @param collapse.others Collapse non-highlighted samples
#' @param showothers Show non-highlighted samples
#' @param max.points Maximum number of points to plot
#' @param group.names Group names for legend
#' @param main Plot title
#' @param xlab X axis label
#' @param ylab Y axis label
#' @param names Show sample names
#' @param plotly.annotations Plotly annotations
#' @param plotly.margin Plotly margins
#' @param plotlib Plotting library
#'
#' @return A gene expression plot
#'
#' @description
#' Generate a gene expression plot from a PGX object.
#'
#' @details
#' This function extracts the expression for a given \code{probe}
#' from the \code{pgx} object at the specified \code{level}.
#' It generates a dot plot with samples grouped on the x-axis.
#' Use \code{comp} to specify grouping.
#'
#' Options to collapse non-highlighted samples, log-transform values,
#' show sample names, set axis labels, etc.
#'
#' @export
pgx.plotExpression <- function(pgx, probe, comp, logscale = TRUE,
                               level = "gene", grouped = FALSE, srt = NULL, cex = 1,
                               collapse.others = TRUE, showothers = TRUE,
                               max.points = 200, group.names = NULL,
                               main = NULL, xlab = NULL, ylab = NULL, names = TRUE,
                               plotly.annotations = NULL,
                               plotly.margin = NULL,
                               plotlib = "base") {
  if (is.null(probe)) {
    return(NULL)
  }
  if (is.na(probe)) {
    return(NULL)
  }

  if (level == "geneset" && !probe %in% rownames(pgx$gsetX)) {
    graphics::frame() ## emtpy image
    return(NULL)
  }

  ## ------------- determine groups
  expmat <- pgx$model.parameters$exp.matrix
  cntrmat <- pgx$model.parameters$contr.matrix
  expmat <- expmat[rownames(pgx$samples), , drop = FALSE]

  if (inherits(comp, "numeric")) comp <- colnames(expmat)[comp]
  if (!is.null(group.names) && length(group.names) != 2) stop("group.names must be length=2")
  if (is.null(main)) main <- probe
  comp

  if (!is.null(group.names)) {
    message("[pgx.plotExpression] using group names from argument")
  }

  ## if a named contrast table is available it is safer
  if (is.null(group.names) && "contrasts" %in% names(pgx)) {
    message("[pgx.plotExpression] parsing group names from pgx$contrast labels")
    contr.labels <- pgx$contrasts[, comp]
    contr.idx <- expmat[, comp]
    group1 <- names(which.max(table(contr.labels[contr.idx > 0])))
    group0 <- names(which.max(table(contr.labels[contr.idx < 0])))
    group.names <- c(group0, group1)
  }
  group.names

  ## Otherwise we guess from the contrast title but this is dangerous
  if (is.null(group.names) && grepl("_vs_|_VS_", comp)) {
    message("[pgx.plotExpression] parsing group names contrast name (warning!)")
    comp1 <- sub(".*:", "", comp) ## remove prefix
    group.names <- strsplit(comp1, split = "_vs_|_VS_")[[1]]
    group.names <- rev(group.names) ## first is main group
    ## !!!!!!!! NEED RETHINK !!!!!!!! which one is reference
    ## class???  determine if notation is A_vs_B or B_vs_A (some
    ## people do different) and in sample-based contrasts we don't
    ## know group names.
    if (!is.POSvsNEG(pgx)) {
      ## A_vs_B or B_vs_A notation !!!
      message("[pgx.plotExpression] WARNING! A_vs_B reversed?")
      group.names <- rev(group.names) ## reversed!!
    }
    group.names <- gsub("@.*", "", group.names) ## strip postfix
  }
  group.names

  ## label rotation
  if (is.null(srt)) {
    srt <- 0
    if (max(nchar(group.names)) >= 7) srt <- 45
  }

  ## create groups
  ct <- expmat[, comp]
  names(ct) <- rownames(expmat)
  samples <- rownames(expmat)[which(ct != 0)]
  grp0.name <- grp1.name <- NULL
  if (!is.null(group.names)) {
    grp0.name <- group.names[1]
    grp1.name <- group.names[2]
  } else {
    grp1.name <- comp
    grp0.name <- "REF"
  }

  xgroup <- c("other", grp0.name, grp1.name)[1 + 1 * (ct < 0) + 2 * (ct > 0)]
  names(xgroup) <- rownames(pgx$samples)
  jj <- which(!(xgroup %in% xgroup[samples]))

  if (length(jj) > 0 && collapse.others) {
    xgroup <- as.character(xgroup)
    xgroup[jj] <- "other"
  }
  names(xgroup) <- rownames(expmat)

  if (inherits(xgroup, "character")) {
    xgroup <- as.character(xgroup)

    levels0 <- group.names
    if ("other" %in% xgroup) levels0 <- c(levels0, "other")
    xgroup <- factor(xgroup, levels = levels0)
  }

  ## ------------- set color of samples
  ngrp <- length(group.names)
  grp.klr <- rep(RColorBrewer::brewer.pal(12, "Paired"), 99)[1:ngrp]
  names(grp.klr) <- group.names

  if (any(grepl("other", xgroup))) {
    grp.klr <- c("other" = "#d9d9d9", grp.klr)
  }

  ## -------------- get expression value
  if (level == "geneset") {
    gx <- pgx$gsetX[probe, rownames(pgx$samples)]
  } else {
    gx <- pgx$X[rownames(pgx$X) == probe, rownames(pgx$samples)]
  }

  if (!logscale) {
    gx <- 2**(gx)
  }

  ## -------------- remove others
  if (showothers == FALSE && any(grepl("other", xgroup))) {
    jj <- grep("other", xgroup, invert = TRUE)
    xgroup <- factor(xgroup[jj], levels = setdiff(levels(xgroup), "other"))
    gx <- gx[jj]
  }

  ## -------------- plot grouped or ungrouped
  if (is.null(main)) main <- probe
  ## if(ncol(X) <= 20) {
  if (!grouped) {
    ## NOT GROUPED BARPLOTS
    nx <- length(gx)
    if (is.null(ylab)) {
      ylab <- "expression (log2CPM)"
      if (!logscale) ylab <- "expression (CPM)"
    }
    klr <- grp.klr[as.character(xgroup)]
    klr[is.na(klr)] <- "#e5e5e5"

    if (plotlib == "plotly") {
      fig <- playbase::pgx.barplot.PLOTLY(
        data = data.frame(
          gx = gx,
          xgroup = factor(names(gx), levels = names(gx))
        ),
        x = "xgroup",
        y = "gx",
        grouped = FALSE,
        title = main,
        yaxistitle = ylab,
        xaxistitle = xlab,
        annotations = plotly.annotations,
        margin = plotly.margin
      )
      if (nx > 20 || names == FALSE) { # remove x axis to labels if condition is met
        fig <- plotly::layout(p = fig, xaxis = list(showticklabels = FALSE))
      }
      return(fig)
    } else {
      ## plot using base graphics
      gx.min <- 0
      if (min(gx) < 0) gx.min <- min(gx)
      ylim <- c(gx.min, 1.3 * max(gx))
      bx <- graphics::barplot(gx[],
        col = klr[], ylim = ylim,
        ## offset = 0, ylim=c(gx.min,max(gx)),
        las = 3, ylab = ylab, names.arg = NA, border = NA
      )
    }
  } else {
    ## GROUPED PLOTS
    if (is.null(ylab)) {
      ylab <- "expression (log2CPM)"
      if (!logscale) ylab <- "expression (CPM)"
    }
    bee.cex <- c(0.3, 0.1, 0.05)[cut(length(gx), c(0, 100, 500, 99999))]

    xlevels <- levels(xgroup)
    grp.klr1 <- grp.klr[as.character(xlevels)]
    grp.klr1[is.na(grp.klr1)] <- "e5e5e5"
    names(grp.klr1) <- as.character(xlevels)


    if (plotlib == "plotly") {
      ## plot using plotly
      fig <- playbase::pgx.barplot.PLOTLY(
        data = data.frame(
          gx = gx,
          xgroup = xgroup
        ),
        x = "xgroup",
        y = "gx",
        grouped = TRUE,
        fillcolor = grp.klr1,
        title = main,
        yaxistitle = ylab,
        xaxistitle = xlab,
        annotations = plotly.annotations,
        margin = plotly.margin
      )
      return(fig)
    } else {
      ## plot using base graphics
      gx.b3plot(gx, xgroup, #
        first = xlevels[1],
        col = grp.klr1, ylab = ylab, bee.cex = bee.cex,
        max.points = max.points, xlab = xlab, names = names,
        ## sig.stars=TRUE, max.stars=5,
        las = 3, names.cex = cex, srt = srt
      )
      graphics::title(main, cex.main = 1.0, line = 0)
      return()
    }
  }
}


#' @title Visualize phenotype matrix as a heatmap
#'
#' @param annot Phenotype matrix with samples as rows and variables as columns.
#'
#' @return A heatmap visualization of the phenotype matrix.
#'
#' @description
#' Generates a heatmap to visualize a phenotype matrix.
#'
#' @details
#' This function takes a phenotype matrix \code{annot} with samples as rows and phenotype
#' variables as columns. It converts the columns to factors and visualizes the matrix
#' as a heatmap, with samples in rows and variables in columns.
#'
#' Useful for exploring sample metadata.
#'
#' @export
pgx.plotPhenotypeMatrix <- function(annot) {
  ## ------- set colors
  colors0 <- rep("Set2", ncol(annot))
  names(colors0) <- colnames(annot)

  grid_params <- iheatmapr::setup_colorbar_grid(
    nrows = 3,
    y_length = 0.32,
    y_spacing = 0.39,
    x_spacing = 0.17,
    x_start = 1.1,
    y_start = 0.96
  )

  ## maximize plot area
  mar <- list(l = 150, r = 0, b = 5, t = 0, pad = 3)


  plt <- NULL
  empty.X <- matrix(NA, nrow = 1, ncol = nrow(annot))
  colnames(empty.X) <- rownames(annot)
  plt <- iheatmapr::main_heatmap(
    empty.X,
    name = "phenotype data",
    show_colorbar = FALSE,
    colorbar_grid = grid_params,
    layout = list(margin = mar)
  )

  ## ------- annot need to be factor
  annotF <- data.frame(as.list(annot), stringsAsFactors = TRUE)
  rownames(annotF) <- rownames(annot)
  cvar <- which(sapply(annotF, is.factor))
  annotX <- annotF
  annotX[, cvar] <- data.frame(lapply(annotF[, cvar], as.integer))
  annotX[, ] <- data.frame(lapply(annotX[, ], as.numeric))
  hc <- fastcluster::hclust(stats::dist(annotX))
  plt <- plt %>% iheatmapr::add_col_dendro(hc, size = 20 * ncol(annot) / 6)

  col_annot_height <- 11
  plt <- plt %>%
    iheatmapr::add_col_annotation(
      annotation = annotF[, ],
      size = col_annot_height,
      buffer = 0.005, side = "bottom",
      colors = colors0
    )
  colcex <- 1
  if (nrow(annot) < 100 && colcex > 0) {
    plt <- plt %>% iheatmapr::add_col_labels(
      side = "bottom",
      size = 20 * ncol(annot) / 6,
      font = list(size = 11 * colcex)
    )
  }

  return(plt)
}


#' @title Visualize phenotype matrix as a heatmap
#'
#' @param annot Phenotype matrix with samples as rows and variables as columns.
#' @param annot.ht Height of annotation labels in mm. Default is 5.
#' @param cluster.samples Logical, cluster samples before plotting. Default is TRUE.
#'
#' @return A heatmap visualization of the phenotype matrix.
#'
#' @description
#' Generates a heatmap to visualize a phenotype matrix.
#'
#' @details
#' This function takes a phenotype matrix \code{annot} with samples as rows and phenotype
#' variables as columns. It converts the columns to factors and visualizes the matrix
#' as a heatmap, with samples in rows and variables in columns.
#'
#' Samples are clustered before plotting if \code{cluster.samples=TRUE}.
#' The annotation label height is set by \code{annot.ht}.
#'
#' Usef
#' @export
pgx.plotPhenotypeMatrix0 <- function(annot, annot.ht = 5, cluster.samples = TRUE) {
  cvar <- pgx.getCategoricalPhenotypes(
    annot,
    min.ncat = 2, max.ncat = 10, remove.dup = FALSE
  )
  fvar <- pgx.getNumericalPhenotypes(annot)
  annot.cvar <- annot[, cvar, drop = FALSE]
  annot.fvar <- annot[, fvar, drop = FALSE]
  annot.df <- cbind(annot.fvar, annot.cvar)
  colnames(annot.df) <- paste(colnames(annot.df), "        ")

  if (cluster.samples) {
    annotx <- expandAnnotationMatrix(annot.df)
    hc <- fastcluster::hclust(stats::dist(annotx)) ## cluster samples
    annot.df <- annot.df[hc$order, ]
  }

  npar <- apply(annot.df, 2, function(x) length(setdiff(unique(x), NA)))
  isnum <- c(rep(1, ncol(annot.fvar)), rep(0, ncol(annot.cvar)))
  is.binary <- apply(annot.df, 2, function(x) length(setdiff(unique(x), NA)) == 2)
  is.binary <- apply(annot.df, 2, function(x) all(x %in% c(0, 1, NA, TRUE, FALSE, "T", "F", "NA")))

  ## set colorscale for each annotation parameter
  ann.colors <- list()
  for (i in 1:length(npar)) {
    prm <- colnames(annot.df)[i]
    klrs <- rev(grDevices::grey.colors(npar[i], start = 0.4, end = 0.85)) ## continous scale
    if (npar[i] == 1) klrs <- "#d8d8d8"
    if (npar[i] > 3 && !isnum[i]) klrs <- rep(RColorBrewer::brewer.pal(8, "Set2"), 99)[1:npar[i]]


    names(klrs) <- sort(unique(annot.df[, i]))
    klrs <- klrs[!is.na(names(klrs))]
    ann.colors[[prm]] <- klrs
  }

  show.legend <- (!is.binary & npar <= 10)

  ha <- ComplexHeatmap::HeatmapAnnotation(
    df = annot.df,
    col = ann.colors,
    na_col = "#3b4252",
    simple_anno_size = grid::unit(annot.ht, "mm"), ## BioC 3.8!!
    show_legend = show.legend
  )

  show_colnames <- TRUE
  show_colnames <- (nrow(annot.df) < 100)
  nullmat <- matrix(0, 0, nrow(annot.df))
  colnames(nullmat) <- rownames(annot.df)
  colnames(nullmat) <- paste(colnames(nullmat), "     ")
  h <- ComplexHeatmap::Heatmap(nullmat,
    top_annotation = ha,
    show_column_names = show_colnames
  )

  ## some space between heatmap and annotation
  nullmat2 <- matrix(0, 0, nrow(annot.df) * 0.15)
  h2 <- ComplexHeatmap::Heatmap(nullmat2)

  ComplexHeatmap::draw(h + h2,
    padding = grid::unit(c(1, 10, 1, 10), "mm"),
    adjust_annotation_extension = TRUE
  )
}


#' @title Split heatmap from PGX object
#'
#' @param ngs PGX object containing expression data
#' @param splitx Sample groups to split heatmap columns
#' @param top.mode Method for selecting top rows ("specific", "sd", "pca")
#' @param annot.pheno Dataframe of sample annotations
#' @param row_annot_width Width of row annotation labels
#' @param scale Scaling method for expression data ("row.center", "row.zscore", etc)
#' @param ntop Number of top rows to include
#' @param colors Vector of colors to use for heatmap
#' @param rowcex Row text size scaling factor
#' @param colcex Column text size scaling factor
#'
#' @return A split heatmap grob object
#'
#' @description
#' Generates an interactive split heatmap visualization from a PGX object.
#'
#' @details
#' This function takes a PGX object and generates a split heatmap using the ComplexHeatmap package.
#' The heatmap can be split into groups by a sample metadata variable in \code{splitx}.
#'
#' The top \code{ntop} most variable rows are selected based on \code{top.mode}, which can be "specific", "sd", or "pca".
#' Additional sample annotations can be provided in \code{annot.pheno}.
#'
#' Various graphical parameters like colors, scaling, text sizes can be customized.
#' The output is a ComplexHeatmap grob object containing the split heatmap plot.
#'
#' @export
pgx.splitHeatmap <- function(ngs, splitx = NULL, top.mode = "specific",
                             annot.pheno = NULL, row_annot_width = 0.03,
                             scale = "row.center", ntop = 50, colors = NULL,
                             rowcex = rowcex, colcex = colcex) {
  X0 <- log2(1 + ngs$counts)
  X0[is.na(X0)] <- 0

  if (!is.null(splitx) && splitx[1] %in% colnames(ngs$samples)) {
    splitx <- ngs$samples[, splitx]
  } else {
    top.mode <- "sd"
    splitx <- NULL
  }

  if (top.mode == "pca") {
    cX <- X0 - rowMeans(X0, na.rm = TRUE)
    dr <- svd(cX, nu = 5)$u
    ntop1 <- ceiling(ntop / ncol(dr))
    jj <- as.vector(apply(dr, 2, function(x) Matrix::head(order(-abs(x)), ntop1)))

    X1 <- X0[jj, ]
    idx <- paste0("PC", as.vector(mapply(rep, 1:ncol(dr), ntop1)))
  } else if (top.mode == "specific") {
    grpX <- tapply(colnames(X0), splitx, function(k) rowMeans(X0[, k, drop = FALSE], na.rm = TRUE))
    grpX <- do.call(cbind, grpX)
    cat("dim(grpX)=", dim(grpX), "\n")
    cat("ntop=", ntop, "\n")
    ntop1 <- ceiling(ntop / ncol(grpX))
    grpX <- grpX - rowMeans(grpX, na.rm = TRUE) ## relative to others
    jj <- as.vector(apply(grpX, 2, function(x) Matrix::head(order(-x), ntop1)))
    X1 <- X0[jj, ]
    idx <- paste0("M", as.vector(mapply(rep, 1:ncol(grpX), ntop1)))
  } else {
    X1 <- Matrix::head(X0[order(-apply(X0, 1, stats::sd)), ], ntop)
    hc <- fastcluster::hclust(stats::as.dist(1 - stats::cor(t(X1), use = "pairwise")), method = "ward.D2")
    idx <- paste0("S", stats::cutree(hc, 5))
  }

  ## ----- Get valid phenotype variables
  if (is.null(annot.pheno)) {
    annot.pheno <- grep("^sample|id$|replicate|ratio|year|month|day",
      tolower(colnames(ngs$samples)),
      invert = TRUE
    )
    annot.pheno <- pgx.getCategoricalPhenotypes(ngs$samples, max.ncat = 12, min.ncat = 2)
  }
  annot.pheno <- intersect(annot.pheno, colnames(ngs$samples))
  Y <- ngs$samples[, annot.pheno, drop = FALSE]
  Y <- data.frame(apply(Y, 2, as.character))
  rownames(Y) <- rownames(ngs$samples)

  sampletips <- colnames(X1)
  genetips <- rownames(X1)

  ## ----- call plotting function
  plt <- pgx.splitHeatmapFromMatrix(
    X = X1, annot = Y,
    xtips = genetips, ytips = sampletips,
    idx = idx, splitx = splitx,
    row_annot_width = row_annot_width,
    scale = scale, colors = colors,
    rowcex = rowcex, colcex = colcex
  )
  return(plt)
}

## =================================================================================
## Lower level R level plotting functions
## =================================================================================




#' Convert a plotly plot to a ggplot object
#'
#' @param plot The plotly plot object to convert
#' @param width The width of the resulting ggplot, in pixels. Default NULL.
#' @param height The height of the resulting ggplot, in pixels. Default NULL.
#' @param scale The scaling factor to apply. Default 1.
#' @param hjust The horizontal adjustment to apply. Default 0.
#' @param vjust The vertical adjustment to apply. Default 0.
#'
#' @return A ggplot object representing the converted plotly plot.
#'
#' @details This function takes a plotly plot object and converts it to a ggplot object.
#' The plotly plot is rendered to a temporary PNG file using the orca() function. This PNG
#' is then read in and added as an annotation to a blank ggplot. Optional parameters allow
#' adjusting the width, height, scaling, and justification of the resulting ggplot.
#'
#' @export
plotly2ggplot <- function(plot, width = NULL, height = NULL, scale = 1, hjust = 0, vjust = 0) {
  tmpfile <- tempfile()
  tmpfile <- "tmp.png"
  unlink(tmpfile)
  unlink("tmp.png")
  unlink("tmp_1.png")
  try(plotly::orca(plot, file = tmpfile, width = width, height = height, scale = 2))
  img <- png::readPNG("tmp_1.png")
  img.grob <- grid::rasterGrob(img, interpolate = TRUE)
  ymin <- xmin <- 1 - scale
  xmax <- ymax <- scale
  message("converting to ggplot...")
  gg <- ggplot2::ggplot(data.frame(x = 0:1, y = 0:1), ggplot2::aes_(x = ~x, y = ~y)) +
    ggplot2::geom_blank() +
    ggplot2::scale_x_continuous(limits = c(0, 1), expand = c(
      0,
      0
    )) +
    ggplot2::scale_y_continuous(limits = c(0, 1), expand = c(
      0,
      0
    )) +
    ggplot2::annotation_custom(img.grob, xmin = xmin +
      hjust, xmax = xmax + hjust, ymin = ymin + vjust, ymax = ymax +
      vjust) +
    ggplot2::theme_void()
  return(gg)
}


#' @title GSEA Enrichment Plot
#'
#' @description Creates an enrichment plot visualization for gene set enrichment analysis.
#'
#' @param fc A numeric vector of gene-level stats (e.g. log2 fold changes) ordered by decreasing statistic.
#' @param gset A character vector of gene ids in the gene set.
#' @param cex The magnification to be used for points and text.
#' @param main The plot title.
#' @param xlab The x-axis label.
#' @param ticklen Length of the tick marks as a fraction of the height of a line of text.
#' @param ylab The y-axis label.
#' @param yth The length of the y-axis tick marks.
#' @param tooltips An optional vector of tooltips to display for each point.
#' @param cex.text The magnification to be used for point labels.
#' @param cex.title The magnification to be used for the title.
#' @param cbar.width The width of the color bar.
#'
#' @details This function takes a ranked list of gene-level stats and a gene set, and produces an enrichment plot visualization using ggplot2.
#' It computes a running enrichment score and plots it against the ranked list. The goal is to visualize if the gene set is enriched at either end of the ranked list.
#'
#' @return A ggplot object containing the enrichment plot.
#'
#' @export
gsea.enplotly <- function(fc, gset, cex = 1, main = NULL, xlab = NULL, ticklen = 0.25,
                          ylab = NULL, yth = 1, tooltips = NULL, cex.text = 1, cex.title = 1.4,
                          cbar.width = 32) {
  if (is.null(xlab)) {
    xlab <- "Rank in ordered dataset"
  }
  if (is.null(ylab)) {
    ylab <- "Ranked list metric"
  }
  if (is.null(main)) {
    main <- "Enrichment plot"
  }

  ## compute running metrix
  fc <- sort(fc, decreasing = TRUE)




  ## weighted cumulative random walk
  x0 <- 1 * (names(fc) %in% gset)
  x0 <- x0 * abs(fc)
  n0 <- sum(!(names(fc) %in% gset))
  n1 <- sum(names(fc) %in% gset)
  r0 <- cumsum(x0 == 0) / sum(x0 == 0)
  r1 <- cumsum(x0) / (1e-4 + sum(x0))

  rnk.trace <- (r1 - r0)
  rnk.trace <- rnk.trace / max(abs(rnk.trace)) * 0.8

  qq <- range(fc)
  y1 <- qq[2]
  y0 <- 0.8 * qq[1]
  dy <- ticklen * (y1 - y0)
  if (max(rnk.trace) >= abs(min(rnk.trace))) rnk.trace <- rnk.trace * abs(y1)
  if (max(rnk.trace) < abs(min(rnk.trace))) rnk.trace <- rnk.trace * abs(y0)

  cc <- sign(fc) * rank(abs(fc))
  df <- data.frame(x = rank(-fc), y = fc, trace = rnk.trace, cc = cc)

  ## downsample
  ii <- which(rownames(df) %in% gset)
  ii <- unique(c(ii, seq(1, nrow(df), round(nrow(df) / 1000))))
  df <- df[ii, ]
  df <- df[order(-df$y), ]

  cpal <- colorspace::diverge_hcl(64, c = 60, l = c(30, 100), power = 1)
  cpal <- colorspace::diverge_hcl(64)

  ## colorbar segments
  db <- nrow(df) / 11
  bb <- round(seq(1, nrow(df), db))
  cbar.x <- df$x[bb]
  cbar.xend <- df$x[c(bb[-1], nrow(df))]

  fx <- df$y[bb + round(0.5 * db)]

  r1 <- (fx / max(abs(fx), na.rm = TRUE))
  r1 <- abs(r1)**0.66 * sign(r1)
  suppressWarnings(
    cc <- gplots::colorpanel(21, "royalblue3", "grey90", "indianred3")
  )
  irnk <- 1 + round((length(cc) - 1) * (1 + r1) * 0.5)

  cbar <- data.frame(x = cbar.x, xend = cbar.xend, color = cc[irnk])

  df$text <- rownames(df)
  jj <- which(rownames(df) %in% gset)
  tooltips2 <- rownames(df)[jj]
  if (!is.null(tooltips)) {
    sel.tt <- match(tooltips2, names(tooltips))
    tooltips2 <- paste0("<b>", tooltips2, "</b><br>", tooltips[sel.tt])
  }

  ii <- seq(1, nrow(df), round(nrow(df) / 200))
  fig <- plotly::plot_ly() %>%
    plotly::add_trace(
      ## -------- grey ordered line
      x = ~ df$x[ii],
      y = ~ df$y[ii],
      type = "scatter",
      mode = "lines",
      fill = "tozeroy",
      fillcolor = "#BBBBBB",
      line = list(color = "#BBBBBB", width = 0),
      hoverinfo = "skip",
      mode = "none"
    ) %>%
    plotly::add_trace(
      ## -------- green score line
      x = ~ df$x, y = ~ df$trace,
      type = "scatter",
      mode = "lines",
      hoverinfo = "skip",
      line = list(
        color = "#00EE00",
        width = cex * 4
      )
    ) %>%
    plotly::add_trace(
      ## -------- black points of (geneset genes)
      x = ~ df$x[jj],
      y = ~ df$y[jj],
      type = "scatter",
      mode = "markers",
      marker = list(
        color = "#444444",
        size = cex * 4
      ),
      text = tooltips2,
      hoveron = "points",
      hoverinfo = "text"
    ) %>%
    plotly::add_segments(
      ## -------- black segments1 (geneset genes)
      x = df$x[jj],
      xend = df$x[jj],
      y = y0 - 0.98 * dy,
      yend = y0,
      type = "scatter",
      mode = "lines",
      line = list(color = "#444444", width = 1.5 * cex),
      text = rownames(df)[jj],
      hoveron = "points",
      hoverinfo = "text"
    )

  ## colorbar/color scale
  for (i in 1:nrow(cbar)) {
    fig <- fig %>%
      plotly::add_segments(
        x = cbar$x[i],
        xend = cbar$xend[i],
        y = y0 - 0.95 * dy,
        yend = y0 - 0.95 * dy,
        ## type = 'scatter', mode='lines',
        line = list(color = cbar$color[i], width = cbar.width)
      )
  }

  if (!is.null(yth) && yth >= 0) {
    ## static labels
    jj2 <- jj[which(abs(df$y[jj]) >= yth)]
    if (length(jj2)) {
      fig <- fig %>%
        plotly::add_annotations(
          x = df$x[jj2],
          y = df$y[jj2],
          text = rownames(df)[jj2],
          xref = "x",
          yref = "y",
          xanchor = "left",
          xshift = 4,
          yshift = 3,
          showarrow = FALSE
        )
    }
  }

  fig <- fig %>%
    plotly::layout(
      font = list(size = 12 * cex.text),
      title = list(text = main, y = 0.99, font = list(size = 12 * cex.title)),
      xaxis = list(title = xlab, gridwidth = 0.3),
      yaxis = list(title = ylab, gridwidth = 0.3, range = c(y0 - 1.1 * dy, y1))
    ) %>%
    plotly::config(toImageButtonOptions = list(format = "svg")) %>%
    plotly::hide_legend()

  fig
}

#' GSEA enrichment plot
#'
#' @param fc A numeric vector of gene-level stats (e.g. log2 fold changes) ordered by decreasing statistic.
#' @param gset A character vector of gene ids in the gene set.
#' @param cex Point expansion factor, passed to ggplot2.
#' @param main Plot title text.
#' @param xlab X axis label text.
#' @param ylab Y axis label text.
#'
#' @return A ggplot2 object containing the enrichment plot.
#'
#' @title Generate a GSEA enrichment plot with ggplot2
#'
#' @description This function takes a ranked list of gene-level stats and a gene set, and produces an enrichment plot visualization using ggplot2.
#'
#' @details It computes a running enrichment score based on the ranked gene list \code{fc} and gene set membership \code{gset}. The enrichment score shows if the gene set is enriched at either end of the ranked list. The plot is generated using ggplot2, with point size scaled by \code{cex}. Axis labels and plot title can be customized.
#'
#' @export
ggenplot <- function(fc, gset, cex = 1, main = NULL, xlab = NULL, ylab = NULL) {
  if (is.null(xlab)) {
    xlab <- "Rank in ordered dataset"
  }
  if (is.null(ylab)) {
    ylab <- "Ranked list metric"
  }
  if (is.null(main)) {
    main <- "Enrichment plot"
  }

  ## compute running metrix
  fc <- sort(fc, decreasing = TRUE)




  ## weighted cumulative random walk
  x0 <- 1 * (names(fc) %in% gset)
  x0 <- x0 * abs(fc)
  n0 <- sum(!(names(fc) %in% gset))
  n1 <- sum(names(fc) %in% gset)
  r0 <- cumsum(x0 == 0) / sum(x0 == 0)
  r1 <- cumsum(x0) / (1e-4 + sum(x0))

  rnk.trace <- (r1 - r0)
  rnk.trace <- rnk.trace / max(abs(rnk.trace)) * 0.8

  qq <- range(fc)
  y1 <- qq[2]
  y0 <- qq[1]
  dy <- 0.2 * (y1 - y0)
  if (max(rnk.trace) >= abs(min(rnk.trace))) rnk.trace <- rnk.trace * abs(y1)
  if (max(rnk.trace) < abs(min(rnk.trace))) rnk.trace <- rnk.trace * abs(y0)

  cc <- sign(fc) * rank(abs(fc))
  df <- data.frame(rank = rank(-fc), fc = fc, run = rnk.trace, cc)
  jj <- which(names(fc) %in% gset)


  cpal <- colorspace::diverge_hcl(64, c = 60, l = c(30, 100), power = 1)
  ii <- 1 + 32 + range(round(32 * (fc / max(abs(fc)))))
  cpal <- colorspace::diverge_hcl(65)[ii[1]:ii[2]]

  cex.title <- 1

  ggplot2::ggplot(data = df, ggplot2::aes(x = rank, y = fc, color = cc)) +
    ggplot2::geom_segment(ggplot2::aes(x = rank, y = 0, xend = rank, yend = fc), color = "grey70") +
    ggplot2::geom_line(ggplot2::aes(x = rank, y = run), color = "green", size = 0.8) +
    ggplot2::geom_segment(
      data = df[jj, ], color = "black", size = 0.3 * cex,
      ggplot2::aes(x = rank, y = (y0 - dy), xend = rank, yend = (y0))
    ) +
    ggplot2::geom_segment(ggplot2::aes(x = rank, y = y0 - 1 * dy, xend = rank, yend = y0 - 0.6 * dy)) +
    ggplot2::scale_color_gradientn(colors = cpal) +
    ggplot2::ylim(y0 - 1.1 * dy, y1) +
    ggplot2::xlab(xlab) +
    ggplot2::ylab(ylab) +
    ggplot2::ggtitle(main) +
    ggplot2::theme_minimal() +
    ggplot2::theme(
      legend.position = "none",
      plot.title = ggplot2::element_text(size = 9 * cex.title),
      axis.text.x = ggplot2::element_text(size = 8, vjust = +5),
      axis.text.y = ggplot2::element_text(size = 8, hjust = 0),
      axis.title.x = ggplot2::element_text(size = 9, vjust = +5.5),
      axis.title.y = ggplot2::element_text(size = 9, hjust = +0.5)
    )
}




#' @title Scatter Plot with Filled Colors
#'
#' @description
#' Creates a scatter plot with points colored and sized based on input vectors.
#'
#' @param x Numeric vector for x-axis values.
#' @param y Numeric vector for y-axis values. Default is NULL.
#' @param col Vector of values used to determine point colors. Default is NULL.
#' @param shape Vector of values used to determine point shapes. Default is NULL.
#' @param main Title for the plot. Default is NULL.
#' @param cex Point expansion factor. Default is 1.
#' @param pch Point shape. Default is 20.
#' @param legend Show legend for colors? Default is TRUE.
#' @param xlab Label for x-axis. Default is NULL.
#' @param ylab Label for y-axis. Default is NULL.
#' @param legend.ysp Vertical space for legend. Default is 0.8.
#' @param cex.legend Legend text size. Default is 1.
#' @param barscale Color bar size scaling factor. Default is 0.3.
#' @param opacity Opacity of points. Default is 1.
#' @param gamma Gamma correction factor for colors. Default is 1.
#'
#' @details This function generates a scatter plot from x and y vectors. Points can be colored
#' and sized based on input col and shape vectors. A color bar legend is shown when col is provided.
#' Various graphical parameters like main title, axis labels, legend, and text sizes can be adjusted.
#'
#' @return A ggplot2 scatter plot object is returned.
#'
#' @export
plot_ggscatterFILL <- function(x, y = NULL, col = NULL, shape = NULL,
                               main = NULL, cex = 1,
                               pch = 20, legend = TRUE, xlab = NULL, ylab = NULL,
                               legend.ysp = 0.8, cex.legend = 1,
                               barscale = 0.3, opacity = 1, gamma = 1) {
  if (is.null(y) && NCOL(x) == 2) {
    xlab <- colnames(x)[1]
    ylab <- colnames(x)[2]
    y <- x[, 2]
    x <- x[, 1]
  }
  df <- data.frame(x = x, y = y)
  if (!is.null(col)) df$col <- col
  if (!is.null(shape)) df$shape <- shape

  p <- ggplot2::ggplot(df, ggplot2::aes(x, y, color = col, shape = shape)) +
    ggplot2::geom_point(shape = pch, alpha = opacity, size = 2.0 * cex) +
    ggplot2::ggtitle(main) +
    ggplot2::xlab(xlab) +
    ggplot2::ylab(ylab)
  p
  if (!is.null(col)) {
    cpal <- rev(RColorBrewer::brewer.pal(11, "RdYlBu"))

    zr <- range(col)
    zz <- round(c(zr[1], zr[2]), digits = 2)
    cgamma <- seq(0, 1, 1 / (length(cpal) - 1))**(1 / gamma)
    p <- p +
      ggplot2::guides(
        colour = ggplot2::guide_colourbar(
          barwidth = 1.5 * barscale, barheight = 8 * barscale
        ),
        shape = ggplot2::guide_legend(override.aes = list(size = 2.5 * cex.legend))
      ) +
      ggplot2::scale_color_gradientn(
        colors = cpal, breaks = zz, values = cgamma,
        labels = c(zz[1], zz[2])
      ) +
      ggplot2::expand_limits(color = zr + c(-0.01, 0.01))
  }
  if (legend) {
    p <- p + ggplot2::theme(
      legend.justification = c(0, 0),
      legend.position = c(0.01, 0.01)
    )
  } else {
    p <- p + ggplot2::theme(legend.position = "none")
  }
  p <- p + ggplot2::theme(legend.title = ggplot2::element_blank())
  return(p)
}


#' @title Scatterplot with ggplot2
#'
#' @param x Numeric vector or matrix. If matrix, first column is x values and second column is y values.
#' @param y Optional numeric vector of y values. Ignored if x is a matrix.
#' @param col Vector of colors for points.
#' @param main Title for the plot.
#' @param cex Point expansion factor.
#' @param col.scale Vector mapping colors to a sequential palette.
#' @param shape Vector of shapes for points.
#' @param pch Point shape to use if shape not provided.
#' @param legend Logical to show legend.
#' @param legend.ysp Vertical position of legend (0-1 scale).
#' @param cex.legend Legend text size scaling.
#' @param legend.pos Legend position ("right", "left", "top", "bottom").
#' @param xlab x-axis label.
#' @param ylab y-axis label.
#' @param base_size Base font size for plot text.
#'
#' @return A ggplot scatterplot object
#'
#' @description
#' Generates a scatterplot using ggplot2 with customized colors, shapes, legend, etc.
#'
#' @details
#' This function creates a scatterplot from x and y vectors or a matrix containing x and y in columns 1 and 2.
#' Colors can be specified via the col parameter and mapped to a color palette scale using col.scale.
#' Point shapes can be customized via the shape parameter.
#' The plot can be customized via parameters like legend position/text size, axis labels, and base font size.
#' The plot is rendered using ggplot2 and returned as a ggplot object.
#'
#' @examples
#' \dontrun{
#' x <- rnorm(100)
#' y <- rnorm(100)
#' plot_ggscatter(x, y)
#'
#' mat <- cbind(x, y)
#' plot_ggscatter(mat,
#'   legend.pos = "bottom",
#'   shape = c(1, 2), col.scale = 1:100
#' )
#' }

#' @export
plot_ggscatter <- function(x, y = NULL, col = NULL, main = NULL,
                           cex = 1, col.scale = NULL, shape = NULL, pch = 20,
                           legend = TRUE, legend.ysp = 0.8, cex.legend = 1,
                           legend.pos = "right",
                           xlab = NULL, ylab = NULL, base_size = 12) {
  if (is.null(y) && NCOL(x) == 2) {
    y <- x[, 2]
    x <- x[, 1]
  }
  if (is.null(col.scale)) col.scale <- rep(1:9, 99)
  legend.justification <- NULL
  legend.position <- legend.pos
  if (legend.position == "bottomright") {
    legend.justification <- c(1, 0)
    legend.position <- c(1.0, 0.0)
  } else if (legend.position == "topleft") {
    legend.justification <- c(0, 1)
    legend.position <- c(.0, 1.0)
  } else if (legend.position == "topright") {
    legend.justification <- c(1, 1)
    legend.position <- c(1.0, 1.0)
  } else if (legend.position == "bottomleft") {
    legend.justification <- c(0, 0)
    legend.position <- c(.0, 0.0)
  }

  df <- data.frame(x = x, y = y)
  if (!is.null(col)) df$col <- col
  if (!is.null(shape)) df$shape <- shape

  is.factor <- class(utils::type.convert(as.character(col), as.is = TRUE)) == "factor"
  if (is.factor) {
    p <- ggplot2::ggplot(df, ggplot2::aes(y = y, x = x, color = col, shape = shape)) +
      ggplot2::geom_point(size = 2.0 * cex) +
      ggplot2::scale_color_manual(values = col.scale, name = "") +
      ggplot2::ggtitle(main) +
      ggplot2::xlab(xlab) +
      ggplot2::ylab(ylab)
  } else {
    p <- ggplot2::ggplot(df, ggplot2::aes(y = y, x = x, color = col, shape = shape)) +
      ggplot2::geom_point(size = 2.0 * cex) +
      ggplot2::ggtitle(main) +
      ggplot2::xlab(xlab) +
      ggplot2::ylab(ylab)
    if (!is.null(col.scale)) {
      if (inherits(col, c("numeric", "integer"))) {
        p <- p + ggplot2::scale_color_gradient(low = col.scale[1], high = col.scale[2])
      } else {
        p <- p + ggplot2::scale_fill_gradient(low = col.scale[1], high = col.scale[2])
      }
    }
  }
  p

  if (legend) {
    p <- p + ggplot2::theme(
      legend.title = ggplot2::element_blank(),
      legend.text = ggplot2::element_text(size = 9 * cex.legend),
      legend.key.size = grid::unit(legend.ysp * 0.8, "lines"),
      legend.key = ggplot2::element_rect(color = "transparent", fill = scales::alpha("white", 0.5)),
      legend.justification = legend.justification,
      legend.position = legend.position,
      legend.margin = ggplot2::margin(1, 3, 2, 1),
      legend.box.just = "right",
      legend.box.background = ggplot2::element_rect(color = "#888888", size = 0.25),
      legend.box.margin = ggplot2::margin(1, 2, 1, 1)
    ) +
      ggplot2::guides(
        color = ggplot2::guide_legend(override.aes = list(size = 2.0 * cex.legend)),
        shape = ggplot2::guide_legend(override.aes = list(size = 2.0 * cex.legend))
      )
  } else {
    p <- p + ggplot2::theme(legend.position = "none")
  }

  return(p)
}


#' Violin plot using ggplot2
#'
#' @param x Factor variable for x-axis groups.
#' @param y Numeric vector of values to plot.
#' @param group Optional grouping variable.
#' @param main Plot title.
#' @param ylim Limits for y-axis. Calculated automatically if NULL.
#' @param add.dots Logical to add jittered data points. Default TRUE.
#' @param col Violin fill color. Default "#AAAAAA".
#' @param cex Point expansion factor. Default 1.
#' @param xlab Label for x-axis. Default "".
#' @param ylab Label for y-axis. Default "y".
#' @param srt Rotation angle for x-axis labels. Default 0.
#' @param pdodge Amount to dodge violins when group is used. Default 1.5.
#' @param n.dodge Number of levels to dodge. Default 1.
#' @param base_size Base font size. Default 13.
#'
#' @return A ggplot2 violin plot object.
#' @export
plot_ggviolin <- function(x, y, group = NULL, main = "", ylim = NULL, add.dots = TRUE,
                          col = "#AAAAAA", cex = 1, xlab = "", ylab = "y", srt = 0,
                          pdodge = 1.5, n.dodge = 1, base_size = 13) {
  df <- data.frame(y = y, x = x, group = "")
  if (!is.null(group)) {
    df$group <- group
    col <- RColorBrewer::brewer.pal(8, "Set3")
  }
  if (is.null(ylim)) ylim <- range(y)

  p <- ggplot2::ggplot(df, ggplot2::aes(y = y, x = x, fill = group)) +
    ggplot2::ggtitle(main) +
    ggplot2::xlab(xlab) +
    ggplot2::ylab(ylab) +
    ggplot2::ylim(ylim[1], ylim[2]) +
    ggplot2::scale_fill_manual(values = col) +
    ggplot2::scale_x_discrete(guide = guide_axis(angle = srt)) +
    ggplot2::geom_violin(trim = TRUE, position = ggplot2::position_dodge(pdodge)) +
    ggplot2::theme(axis.text.x = ggplot2::element_text(angle = srt, vjust = 0)) +
    ggplot2::theme_minimal(base_size = base_size)
  if (is.null(group)) {
    p <- p + ggplot2::theme(legend.position = "none")
  }
  if (add.dots && is.null(group)) {
    p <- p +
      ggplot2::geom_jitter(shape = 20, size = 1.2 * cex, position = ggplot2::position_jitter(0.07))
  }
  p
}


#' @title Bar plot using ggplot2
#'
#' @description
#' Creates a bar plot visualization using ggplot2.
#'
#' @param mat Numeric data matrix with samples in rows and groups in columns.
#' @param xlab Character label for x-axis. Default is "x".
#' @param ylab Character label for y-axis. Default is "y".
#' @param srt Rotation angle for x-axis labels. Default is 0.
#' @param main Character title for the plot. Default is NULL.
#' @param las Style for axis labels. Default is NULL.
#' @param col Vector of colors to use for bars. Default is NULL.
#' @param beside Logical to draw bars beside each other. Default is FALSE.
#' @param legend.pos Numeric vector of legend position. Default is c(0.016, 1).
#' @param legend.cex Legend text size. Default is 1.
#' @param bar_width Width of bars. Default is 0.7.
#' @param base_size Base font size for plot. Default is 12.
#' @param group.name Label for legend groups. Default is "group".
#'
#' @details
#' This function takes a numeric matrix and generates a bar plot
#' visualization using ggplot2. Bars represent the groups, colored by row names.
#' Many graphical parameters like labels, colors, text sizes, etc. can be adjusted.
#'
#' @return
#' A ggplot bar plot object is returned.
#'
#' @export
plot_ggbarplot <- function(mat, xlab = "x", ylab = "y", srt = 0, main = NULL,
                           las = NULL, beside = FALSE,
                           legend.pos = c(0.016, 1), legend.cex = 1,
                           axis.cex = 1, label.cex = 1, horiz = FALSE,
                           cpal = "Blues",
                           bar_width = 0.7, base_size = 12, group.name = "group") {
  if (NCOL(mat) == 1) mat <- rbind(mat)
  mat <- mat[nrow(mat):1, , drop = FALSE]
  df <- reshape2::melt(t(mat), value.name = "value")
  colnames(df)[1:2] <- c("x", "y")

  df$y <- factor(df$y, levels = rownames(mat))
  df$x <- factor(df$x, levels = colnames(mat))
  if (!is.null(las) && las == 3) srt <- 90

  ##  colors <- rev(grDevices::grey.colors(nrow(mat)))
  colors <- rev(grDevices::hcl.colors(nrow(mat), cpal))
  if (nrow(mat) == 1) colors <- "grey70"

  posmode <- ifelse(beside, "dodge", "stack")
  x <- y <- value <- NULL
  if (horiz) {
    p <- ggplot2::ggplot(df, ggplot2::aes(x = value, y = x, fill = y)) +
      ggplot2::geom_bar(
        stat = "identity", color = "black", size = 0.3,
        width = bar_width, position = posmode
      )
    p <- p + ggplot2::xlab(xlab) +
      ggplot2::ylab(ylab) +
      ggplot2::labs(fill = group.name) +
      ggplot2::ggtitle(main) +
      ggplot2::scale_fill_manual(values = colors) +
      ggplot2::theme_classic(base_size = base_size) +
      ggplot2::scale_y_discrete(guide = ggplot2::guide_axis(angle = srt)) +
      ggplot2::theme(
        axis.text.x = ggplot2::element_text(angle = 0, vjust = 0, size = 12 * label.cex),
        axis.text.y = ggplot2::element_text(angle = 0, hjust = 0, size = 12 * label.cex),
        axis.title.x = ggplot2::element_text(size = 12 * axis.cex),
        axis.title.y = ggplot2::element_text(size = 12 * axis.cex)
      )
  } else {
    p <- ggplot2::ggplot(df, ggplot2::aes(x = x, y = value, fill = y)) +
      ggplot2::geom_bar(
        stat = "identity", color = "black", size = 0.3,
        width = bar_width, position = posmode
      )
    p <- p + ggplot2::xlab(xlab) +
      ggplot2::ylab(ylab) +
      ggplot2::labs(fill = group.name) +
      ggplot2::ggtitle(main) +
      ggplot2::scale_fill_manual(values = colors) +
      ggplot2::theme_classic(base_size = base_size) +
      ggplot2::scale_x_discrete(guide = ggplot2::guide_axis(angle = srt)) +
      ggplot2::theme(
        axis.text.x = ggplot2::element_text(angle = srt, vjust = 0, size = 10 * label.cex),
        axis.text.y = ggplot2::element_text(angle = 0, vjust = 0, size = 9 * label.cex),
        axis.title.x = ggplot2::element_text(size = 12 * axis.cex),
        axis.title.y = ggplot2::element_text(size = 12 * axis.cex)
      )
  }

  if (horiz) {
    legend.pos[1] <- 1 - legend.pos[1]
  }

  p <- p + ggplot2::theme(
    legend.title = ggplot2::element_blank(),
    legend.justification = legend.pos,
    legend.text = ggplot2::element_text(size = 9 * legend.cex),
    legend.position = legend.pos,
    legend.key.size = grid::unit(7 * legend.cex, "pt"),
    legend.key.height = grid::unit(5 * legend.cex, "pt")
  )

  if (nrow(mat) == 1) {
    p <- p + ggplot2::theme(legend.position = "none")
  }
  p
}


#' @title Violin plot with scatter dots
#'
#' @description Generate a violin plot visualization with embedded scatter dots
#'
#' @param x Factor for x-axis groups
#' @param y Numeric vector of values to plot
#' @param group Optional grouping variable
#' @param xlab Label for x-axis
#' @param ylab Label for y-axis
#' @param srt Rotation angle for x-axis labels
#' @param cex.lab Expansion factor for axis labels
#' @param cex.main Expansion factor for main title
#' @param jitter Jittering factor for scatter dots
#' @param vcol Violin fill color
#' @param plotlib Plotting library to use (base, ggplot, plotly)
#' @param maxbee Maximum number of dots to show in violins
#' @param ... Other arguments passed to plotting functions
#'
#' @return A violin plot
#'
#'
#' @details This function takes a factor \code{x} and numeric vector \code{y} and generates a violin plot.
#' An optional \code{group} variable can be used to produce grouped/facetted violins.
#' Scatter dots are added to each violin with jittering controlled by \code{jitter}.
#' The \code{maxbee} parameter limits the number of dots.
#' The plot can be rendered using base, ggplot2 or plotly graphics depending on \code{plotlib}.
#'
#' @export
pgx.violinPlot <- function(x, y, group = NULL, xlab = "", ylab = "",
                           srt = 0, cex.lab = 1, cex.main = 1.1,
                           jitter = 0.015, vcol = "grey85", main = NULL,
                           plotlib = "base", maxbee = NULL, ...) {
  fig <- NULL
  if (plotlib == "base") {
    if (is.null(maxbee)) maxbee <- 100 * length(setdiff(unique(y), NA))
    if (jitter > 0) x <- x + jitter * diff(range(x)) * stats::rnorm(length(x))


    vioplot::vioplot(x ~ y,
      col = vcol, #
      plotCentre = "line", xaxt = "n", xlab = xlab, ylab = ylab,
      ...
    )
    if (maxbee > 0) {
      ii <- Matrix::head(sample(length(x)), maxbee)
      beeswarm::beeswarm(x[ii] ~ y[ii], add = TRUE, pch = 20, cex = 0.6, col = "grey10")
    }
    yy <- sort(unique(y))
    graphics::text(
      x = 1:length(yy),
      y = graphics::par("usr")[3] - 0.03 * diff(range(x)),
      labels = yy,
      xpd = NA,
      srt = srt,
      adj = ifelse(srt == 0, 0.5, 0.965),
      cex = cex.lab
    )
  }
  if (plotlib == "ggplot") {
    d1 <- !is.null(maxbee) && maxbee > 0
    fig <- plot_ggviolin(y, x,
      add.dots = d1, xlab = xlab, ylab = ylab, srt = srt,
      main = main, cex = cex.main
    )
  }
  if (plotlib == "plotly") {
    df <- data.frame(x = x, y = y, group = 0)
    if (!is.null(group)) df$group <- group
    fig <- df %>%
      plotly::plot_ly(
        x = ~y,
        y = ~x,
        type = "violin",
        box = list(
          visible = TRUE
        ),
        meanline = list(
          visible = TRUE
        )
      ) %>%
      plotly::layout(
        font = list(size = 16 * cex.lab),
        xaxis = list(
          title = xlab
        ),
        yaxis = list(
          title = ylab,
          zeroline = FALSE
        )
      )
  }
  fig
}


#' @title Scatter Plot XY
#'
#' @description This function creates a scatter plot of two variables
#' using one of several available plotting libraries.
#'
#' @param ... Additional arguments passed to the selected plotting function.
#' @param plotlib A character string specifying the plotting library to use.
#'   Possible values are "base", "plotly", "ggplot", and "scatterD3".
#'
#' @details Depending on the value of the `plotlib` parameter, this function
#' calls one of several internal functions to create the scatter plot using the
#' specified plotting library. The available plotting libraries are:
#' - "base": The base R graphics system.
#' - "plotly": The plotly library for interactive plots.
#' - "ggplot": The ggplot2 library for static plots based on the Grammar of Graphics.
#' - "scatterD3": The scatterD3 library for interactive scatter plots using D3.js.
#'
#' @return A plot object created by the selected plotting library.
#'
#' @export
pgx.scatterPlotXY <- function(..., plotlib = "base") {
  if (plotlib == "plotly") {
    pgx.scatterPlotXY.PLOTLY(...)
  } else if (plotlib == "ggplot") {
    pgx.scatterPlotXY.GGPLOT(...)
  } else if (plotlib == "scatterD3") {
    pgx.scatterPlotXY.D3(...)
  } else {
    pgx.scatterPlotXY.BASE(...)
  }
}


#' Scatter plot with base graphics
#'
#' @param var Numeric vector of values to plot on x/y axes.
#' @param type Variable type, either "continuous" or "factor".
#' @param col Colors for points.
#' @param title Plot title.
#' @param zlim Value limits for coloring points by zvar.
#' @param zlog Log scale zvar colors?
#' @param zsym Symmetrize zvar colors?
#' @param softmax Softmax transform zvar colors?
#' @param pch Point shapes.
#' @param cex Point expansion factor.
#' @param cex.lab Label size.
#' @param cex.title Title size.
#' @param cex.legend Legend size.
#' @param zoom Zoom factor.
#' @param legend Show legend?
#' @param bty Legend box type.
#' @param legend.ysp Legend y-spacing.
#' @param legend.pos Legend position.
#' @param lab.pos Label positions, matrix with x, y.
#' @param repel Repel overlapping labels?
#' @param xlab,ylab Axis labels.
#' @param xlim,ylim Axis limits.
#' @param dlim Axis limit expansion fraction.
#' @param hilight2 Secondary highlight indices.
#' @param hilight.cex Size for highlight points.
#' @param lab.xpd Allow labels outside plot area?
#' @param hilight Indices to highlight.
#' @param hilight.col Color for highlighted points.
#' @param hilight.lwd Line width for highlighted points.
#' @param label.clusters Label clusters?
#' @param cex.clust Cluster label size.
#' @param tstep,rstep Label repel increments.
#' @param tooltip Tooltip text.
#' @param theme Theme parameters.
#' @param set.par Reset par?
#' @param axt,xaxs,yaxs Axis type, style, limits.
#' @param labels Point labels.
#' @param label.type Label type.
#' @param opacity Opacity for all elements.
#'
#' @return None. Plot is produced as a side-effect.
#'
#' @export
pgx.scatterPlotXY.BASE <- function(pos, var = NULL, type = NULL, col = NULL, title = "",
                                   zlim = NULL, zlog = FALSE, zsym = FALSE, softmax = FALSE, pch = 20,
                                   cex = NULL, cex.lab = 1, cex.title = 1.2, cex.legend = 1,
                                   zoom = 1, legend = TRUE, bty = "o", legend.ysp = 0.85,
                                   legend.pos = "bottomleft", lab.pos = NULL, repel = TRUE,
                                   xlab = NULL, ylab = NULL, xlim = NULL, ylim = NULL, dlim = 0.05,
                                   hilight2 = hilight, hilight.cex = NULL, lab.xpd = TRUE,
                                   hilight = NULL, hilight.col = NULL, hilight.lwd = 0.8,
                                   label.clusters = FALSE, cex.clust = 1.5,
                                   tstep = 0.1, rstep = 0.1,
                                   tooltip = NULL, theme = NULL, set.par = TRUE,
                                   axt = "s", xaxs = TRUE, yaxs = TRUE,
                                   labels = NULL, label.type = NULL, opacity = 1) {
  ## automatically set pointsize of dots
  if (is.null(cex)) {
    nr <- nrow(pos)
    i <- as.integer(cut(nr, breaks = c(0, 100, 500, 1000, 5000, Inf)))
    cex <- c(2, 1.4, 1, 0.7, 0.4)[i]
  }
  if (is.null(hilight.cex)) hilight.cex <- cex
  if (!is.null(var) && !is.null(ncol(var))) {
    var <- array(var[, 1], dimnames = list(rownames(var)))
  }
  if (!is.null(var) && length(var) == nrow(pos) && is.null(names(var))) {
    names(var) <- rownames(pos)
  }
  if (is.null(var)) {
    var <- as.character(rep("_", nrow(pos)))
    names(var) <- rownames(pos)
  }
  if (is.null(type)) {
    type <- c("numeric", "factor")[1 + class(var) %in% c("factor", "character")]
  }
  if (is.null(colnames(pos))) {
    colnames(pos) <- c("x", "y")
  }
  var <- var[match(rownames(pos), names(var))]

  ## normalize pos
  xlim0 <- range(pos[, 1])
  ylim0 <- range(pos[, 2])
  if (zoom != 1) {
    cx <- mean(range(pos[, 1]))
    cy <- mean(range(pos[, 2]))
    dx <- diff(range(pos[, 1]))
    dy <- diff(range(pos[, 2]))
    xlim0 <- cx + 0.5 * c(-1, 1.05) * dx / zoom
    ylim0 <- cy + 0.5 * c(-1, 1.05) * dy / zoom
  }

  if (length(dlim) == 1) dlim <- rep(dlim, 2)
  xlim0[1] <- xlim0[1] - dlim[1] * diff(xlim0)
  xlim0[2] <- xlim0[2] + dlim[1] * diff(xlim0)
  ylim0[1] <- ylim0[1] - dlim[2] * diff(ylim0)
  ylim0[2] <- ylim0[2] + dlim[2] * diff(ylim0)

  if (is.null(xlab)) xlab <- colnames(pos)[1]
  if (is.null(ylab)) ylab <- colnames(pos)[2]

  if (set.par) {
    par.save <- graphics::par()
    graphics::par(
      mar = c(2.6, 2.8, 1.9, 0.5), mgp = c(1.5, 0.4, 0),
      cex.axis = 1, cex.lab = 1, tcl = -0.3, las = 1
    )
  }

  if (is.null(labels)) {
    labels <- rownames(pos)
  }

  ## Plot the discrete variables
  if (type == "factor") {
    z1 <- factor(var)
    nz <- length(levels(z1))
    if (is.null(col) && nz > 2) {
      col1 <- c(
        RColorBrewer::brewer.pal(8, "Set1"),
        RColorBrewer::brewer.pal(8, "Set2"),
        RColorBrewer::brewer.pal(12, "Set3")
      ) # omics_pal_d("dark")(8))
    } else if (is.null(col) && nz == 2) {
      col1 <- rev(grDevices::grey.colors(2, end = 0.8))
      col1 <- c("#AAAAAA55", "#555555FF")
      col1 <- c("#00008855", "#AA0000FF") ## blue/red
      col1 <- c("#CCCCCC55", "#AA0000FF") ## grey/red
      col1 <- c("#AAAAAA55", "#AA0000FF") ## grey/red
    } else if (is.null(col) && nz == 1) {
      col1 <- c("#22222255")
    } else {
      col1 <- col
    }
    col1 <- Matrix::head(rep(col1, 99), nz)
    pt.col <- col1[z1]
    pt.col[is.na(pt.col)] <- "#DDDDDD33"
    pt.col0 <- pt.col
    if (opacity < 1) {
      pt.col <- add_opacity(pt.col, opacity)
      col1 <- add_opacity(col1, opacity**0.33)
    }

    jj <- order(-table(pt.col)[pt.col]) ## plot less frequent points last...
    if (length(cex) > 1) cex <- cex[jj]
    plot(pos[jj, , drop = FALSE],
      col = pt.col[jj], pch = 20, cex = cex,
      xlim = xlim0, ylim = ylim0,
      xlab = xlab, ylab = ylab,
      axes = FALSE,
      bty = "n"
    )
    if (bty != "n") graphics::box(lwd = 0.8, bty = bty, col = "black")
    graphics::Axis(side = 1, labels = xaxs)
    graphics::Axis(side = 2, labels = yaxs)
    graphics::grid(lwd = 0.8)

    ## label cluster
    if (label.clusters) {
      mpos <- apply(pos, 2, function(x) tapply(x, z1, stats::median))
      mlab <- rownames(mpos)

      graphics::text(mpos, labels = mlab, cex = cex.clust, lheight = 0.8)
    }

    ## discrete parameter legend
    nlev <- length(levels(z1))
    if (legend.pos != "none" && legend && nlev < 30) {
      cex1 <- ifelse(length(levels(z1)) >= 8, 0.85, 1)
      cex1 <- ifelse(length(levels(z1)) >= 15, 0.75, cex1)
      graphics::legend(legend.pos, levels(z1),
        bty = bty, fill = col1,
        ## cex=cex1, y.intersp=0.75, x.intersp=0.7
        cex = 0.85 * cex1 * cex.legend,
        inset = c(0.01, 0.02),
        y.intersp = legend.ysp, x.intersp = 0.75
      )
    }
  }

  ## Plot continous variable
  if (type == "numeric") {
    z <- var

    if (is.null(zlim)) {
      ## global zlim
      zlim <- range(z, na.rm = TRUE)
    }

    if (zsym) {
      zlim <- c(-1, 1) * max(abs(zlim), na.rm = TRUE)
    }

    ## z1 is normalized [0;1] for coloring
    z1 <- (z - min(zlim)) / diff(zlim)
    z1 <- pmin(pmax(z1, 0), 1) ## clip
    if (softmax) {
      z1 <- 0.5 * (tanh(4 * (z1 - 0.5)) + 1)
    }

    ## -------------- set colors

    cpal <- colorspace::diverge_hcl(64, c = 60, l = c(30, 100), power = 1)
    cpal <- grDevices::colorRampPalette(c("#313695", "#FFFFDF", "#A50026"))(64)
    if (!is.null(col)) {
      cpal <- grDevices::colorRampPalette(col)(64)
    } else {
      cpal <- grDevices::colorRampPalette(c("#3136B5", "#FFFFDF", "#B50026"))(64)
    }
    cpal <- sapply(1:length(cpal), function(i) add_opacity(cpal[i], 0.2 + 0.8 * abs(i - 32.5) / 32))

    pt.col <- cpal[1 + ceiling(z1 * (length(cpal) - 1))]


    pt.col0 <- pt.col
    if (opacity < 1) {
      pt.col <- add_opacity(pt.col, opacity)
      cpal <- add_opacity(cpal, opacity**0.33)
    }
    pt.col[is.na(pt.col)] <- "#DDDDDD33" ## missing values color

    jj <- 1:nrow(pos)
    jj <- order(abs(z), na.last = FALSE) ## higher values last??
    if (length(cex) > 1) cex <- cex[jj]
    plot(pos[jj, ],
      col = pt.col[jj],
      pch = 20, cex = cex,
      xlim = xlim0, ylim = ylim0,
      xlab = xlab, ylab = ylab,
      axes = FALSE,
      bty = "n"
    )
    if (bty != "n") graphics::box(lwd = 0.8, bty = bty, col = "black")
    graphics::Axis(side = 1, labels = xaxs)
    graphics::Axis(side = 2, labels = yaxs)
    graphics::grid(lwd = 0.8)

    ## colorscale bar
    if (legend.pos != "none" && legend) {
      zr <- range(z, na.rm = TRUE)
      if (!is.null(zlim)) zr <- zlim
      if (zsym) zr <- c(-1, 1) * max(abs(zr), na.rm = TRUE)
      if (zlog) zr <- round(10**zr - 1) ## ???
      zr <- 0.01 * c(ceiling(100 * zr[1]), floor(100 * zr[2])) ## round
      graphics::legend(legend.pos,
        cex = 0.8 * cex.legend, #
        y.intersp = 0.18, x.intersp = 0.5, border = NA, bty = bty,
        inset = c(0.01, 0.02),
        fill = rev(cpal[seq(from = 1, to = length(cpal), length.out = 11)]),
        legend = c(zr[2], rep(NA, 9), zr[1]),
      )
    }
  }

  if (!is.null(hilight) && length(hilight) > 0) {
    jj <- which(rownames(pos) %in% hilight)
    if (length(jj)) {
      hcol1 <- hilight.col
      if (is.null(hcol1)) hcol1 <- pt.col0[jj]
      hcex <- hilight.cex
      if (length(hcex) > 1) hcex <- hcex[jj]
      graphics::points(pos[jj, , drop = FALSE], pch = 20, col = hcol1, cex = 1.05 * hcex)
      graphics::points(pos[jj, , drop = FALSE], pch = 1, lwd = hilight.lwd, cex = 0.85 * hcex)
    }
  }

  if (!is.null(hilight2) && length(hilight2) > 0) {
    jj <- which(rownames(pos) %in% hilight2)
    if (length(jj)) {
      if (length(cex.lab) == 1) cex.lab <- rep(cex.lab, nrow(pos))
      df <- data.frame(x = pos[jj, 1], y = pos[jj, 2], z = labels[jj], cex = cex.lab[jj])
      if (is.null(lab.pos)) {
        ## repelling text using wordcloud package
        df2 <- rbind(df, df)
        df2$z[1:nrow(df)] <- "x"
        xlim1 <- ylim1 <- c(-Inf, Inf)
        if (!lab.xpd) {
          xlim1 <- xlim0
          ylim1 <- ylim0
        }
        cex.lab2 <- c(rep(1, nrow(df)), df$cex)
        if (repel) {
          nc <- repelwords(df2$x, df2$y, df2$z,
            xlim = xlim1, ylim = ylim1,
            tstep = tstep, rstep = rstep,
            cex = cex.lab2
          )
          nc <- Matrix::tail(nc, nrow(df))
          lab.pos <- data.frame(x = nc[, 1] + .5 * nc[, 3], y = nc[, 2] + .5 * nc[, 4])
        } else {
          lab.pos <- data.frame(x = pos[jj, 1], y = pos[jj, 2])
        }
        rownames(lab.pos) <- rownames(pos)[jj]
      } else {
        lab.pos <- lab.pos[match(rownames(df), rownames(lab.pos)), ]
      }
      graphics::segments(df$x, df$y, lab.pos$x, lab.pos$y, col = "#222222AA", lwd = 0.85)
      graphics::text(lab.pos$x, lab.pos$y, labels = df$z, cex = 0.7 * df$cex)
    }
  }

  ## parameter name
  if (!is.null(title) && title != "") {
    graphics::mtext(title, 3, adj = 0, padj = -0.35, cex = 0.9 * cex.title)
  }

  if (set.par) {

  }
  out <- list()
  out$lab.pos <- lab.pos
  invisible(out)
}


#' Scatter plot with ggplot2
#'
#' @param pos Data frame containing x and y coordinates.
#' @param var Grouping variable.
#' @param type Variable type, either "continuous" or "factor".
#' @param col Colors.
#' @param cex Point expansion factor.
#' @param cex.lab Label size factor.
#' @param cex.title Title size factor.
#' @param cex.clust Cluster label size factor.
#' @param cex.legend Legend text size factor.
#' @param cex.axis Axis text size factor.
#' @param gridcolor Grid line color.
#' @param bgcolor Background color.
#' @param zoom Zoom factor.
#' @param legend Show legend? Logical.
#' @param bty Legend box type.
#' @param hilight Indices of points to highlight.
#' @param zlim Color scale limits.
#' @param zlog Log scale z axis? Logical.
#' @param softmax Apply softmax to z axis? Logical.
#' @param zsym Symmetrize z axis? Logical.
#' @param xlab,ylab Axis labels.
#' @param cmin,cmax Min and max color values.
#' @param xlim,ylim Axis limits.
#' @param hilight2 Secondary highlight indices.
#' @param hilight.col Color for highlighted points.
#' @param hilight.lwd Line width for highlighted points.
#' @param hilight.cex Size for highlighted points.
#' @param opacity Opacity factor, between 0 and 1.
#' @param label.clusters Logical, label clusters?
#' @param labels Point labels.
#' @param legend.ysp,legend.pos Legend position controls.
#' @param tooltip Tooltip text.
#' @param theme Theme parameters.
#' @param set.par Reset par? Logical.
#' @param label.type Label type, "text" or "box".
#' @param base_size Base point size.
#' @param title Plot title.
#' @param barscale Bar width scaling for box labels.
#' @param axis,box,guide Axis, box, and legend controls.
#'
#' @return A ggplot2 scatterplot object.
#'
#' @examples
#' \dontrun{
#' x <- stats::rnorm(100)
#' y <- stats::rnorm(100)
#' df <- data.frame(x = x, y = y)
#' p <- pgx.scatterPlotXY.GGPLOT(df)
#' }
#' @export
pgx.scatterPlotXY.GGPLOT <- function(pos, var = NULL, type = NULL, col = NULL, cex = NULL,
                                     cex.lab = 0.8, cex.title = 1.2, cex.clust = 1.5,
                                     cex.legend = 1, cex.axis = 1, gridcolor = NULL, bgcolor = NULL,
                                     zoom = 1, legend = TRUE, bty = "n", hilight = NULL,
                                     zlim = NULL, zlog = FALSE, softmax = FALSE, zsym = FALSE,
                                     xlab = NULL, ylab = NULL, cmin = 0, cmax = 1, xlim = NULL, ylim = NULL,
                                     hilight2 = hilight, hilight.col = "black",
                                     hilight.lwd = 0.8, hilight.cex = NULL,
                                     opacity = 1, label.clusters = FALSE, labels = NULL,
                                     legend.ysp = 0.85, legend.pos = "bottomleft",
                                     tooltip = NULL, theme = NULL, set.par = TRUE,
                                     label.type = c("text", "box"), base_size = 11,
                                     title = NULL, barscale = 0.8, axis = TRUE, box = TRUE, guide = "legend") {
  if (!is.null(var) && !is.null(ncol(var))) {
    var <- var[, 1]
  }
  if (!is.null(var) && length(var) == nrow(pos) && is.null(names(var))) {
    names(var) <- rownames(pos)
  }
  if (is.null(var)) {
    var <- rep("_", nrow(pos))
    names(var) <- rownames(pos)
  }
  var <- var[match(rownames(pos), names(var))]
  names(var) <- rownames(pos)

  if (is.null(type)) {
    type <- c("numeric", "factor")[1 + class(var) %in% c("factor", "character")]
  }
  label.type <- label.type[1]
  if (is.null(colnames(pos))) {
    colnames(pos) <- c("x", "y")
  }

  ## automatically set pointsize of dots
  if (is.null(cex)) {
    nr <- nrow(pos)
    i <- as.integer(cut(nr, breaks = c(0, 100, 500, 1000, 5000, Inf)))
    cex <- c(2, 1.4, 1, 0.7, 0.4)[i]
  }
  if (is.null(hilight.cex)) {
    hilight.cex <- cex
  }

  ## normalize pos
  if (is.null(xlim)) xlim <- range(pos[, 1])
  if (is.null(ylim)) ylim <- range(pos[, 2])
  if (zoom != 1) {
    cx <- mean(range(pos[, 1]))
    cy <- mean(range(pos[, 2]))
    dx <- diff(range(pos[, 1]))
    dy <- diff(range(pos[, 2]))
    xlim <- cx + 0.5 * c(-1, 1.05) * dx / zoom
    ylim <- cy + 0.5 * c(-1, 1.05) * dy / zoom
  }

  ax <- list(
    title = "",
    zeroline = FALSE,
    showline = FALSE,
    showticklabels = FALSE,
    showgrid = FALSE
  )

  legend.justification <- NULL
  legend.position <- legend.pos
  if (legend.pos == "bottomright") {
    legend.justification <- c(1, 0)
    legend.position <- c(1.0, 0.0)
  } else if (legend.pos == "topleft") {
    legend.justification <- c(0, 1)
    legend.position <- c(.0, 1.0)
  } else if (legend.pos == "topright") {
    legend.justification <- c(1, 1)
    legend.position <- c(1.0, 1.0)
  } else if (legend.pos == "bottomleft") {
    legend.justification <- c(0, 0)
    legend.position <- c(0.0, 0.0)
  }

  if (is.null(xlab)) xlab <- colnames(pos)[1]
  if (is.null(ylab)) ylab <- colnames(pos)[2]

  plt <- NULL
  ## Plot the discrete variables
  if (type == "factor") {
    z1 <- var
    if (!inherits(z1, "factor")) z1 <- factor(as.character(z1))
    nz <- length(levels(z1))
    col1 <- NULL
    if (!is.null(col)) {
      col1 <- col
    } else if (nz == 2) {
      col1 <- c("#eeeeee", "#f23451")
    } else if (nz == 1) {
      col1 <- "#3b4252"
    } else {
      col1 <- c(
        RColorBrewer::brewer.pal(8, "Set1"),
        RColorBrewer::brewer.pal(8, "Set2"),
        RColorBrewer::brewer.pal(12, "Set3")
      )
    }
    col1 <- Matrix::head(rep(col1, 99), nz)
    pt.col <- col1[z1]
    pt.col[is.na(pt.col)] <- "#d8d8d8"
    if (opacity < 1) {
      pt.col <- add_opacity(pt.col, opacity**0.33)
      col1 <- add_opacity(col1, opacity**0.33)
    }


    tt <- ifelse(!is.null(title), title, "var")
    tt <- "value"
    tooltip <- rownames(pos)
    tooltip <- paste(rownames(pos), "<br>", tt, "=", z1)
    label1 <- rownames(pos)
    if (!is.null(labels) && length(labels) == nrow(pos)) label1 <- labels

    df <- data.frame(
      x = pos[, 1], y = pos[, 2], name = rownames(pos),
      text = tooltip, label = label1
    )
    jj <- order(-table(pt.col)[pt.col]) ## plot less frequent points last...
    df <- df[jj, ]
    pt.col <- pt.col[jj]
    cex1 <- ifelse(length(cex) > 1, cex[jj], cex)
    x <- y <- NULL
    plt <- ggplot2::ggplot(df, ggplot2::aes(x, y), legend = legend) +
      ggplot2::geom_point(
        shape = 21,
        alpha = opacity,
        size = 1.8 * cex1,
        fill = pt.col,
        color = "#444444",
        stroke = 0.2
      ) +
      ggplot2::scale_color_manual(
        values = col1,
        name = title,
        na.value = "#DDDDDD44"
      )

    if (!is.null(theme)) {
      plt <- plt + theme
    } else {
      plt <- plt + ggplot2::theme_bw(
        base_size = base_size
      )
    }

    ## label cluster
    if (label.clusters) {
      name <- NULL
      ## Put a cluster label at the median position of the group
      mpos <- apply(pos, 2, function(x) tapply(x, z1, stats::median))
      mlab <- rownames(mpos)
      df1 <- data.frame(x = mpos[, 1], y = mpos[, 2], name = rownames(mpos))
      if (label.type == "text") labelFUN <- ggrepel::geom_text_repel
      if (label.type == "box") labelFUN <- ggrepel::geom_label_repel
      plt <- plt +
        labelFUN(
          data = df1,
          ggplot2::aes(x = x, y = y, label = name),
          size = 3.0 * cex.clust,
          color = "black",
          label.size = 0.10,
          max.overlaps = 99,
          fill = scales::alpha(c("white"), 0.7),
          segment.color = "grey30",
          segment.size = 0.2,
          box.padding = grid::unit(0.4, "lines"),
          point.padding = grid::unit(0.0, "lines")
        )
    }

    nlev <- length(levels(z1))
    if (legend && nlev <= 10) {
      plt <- plt +
        ggplot2::theme(
          legend.title = ggplot2::element_blank(),
          legend.text = ggplot2::element_text(size = 9 * cex.legend),
          legend.key.size = grid::unit(legend.ysp * 0.8 * cex.legend, "lines"),
          legend.key.height = grid::unit(legend.ysp * 0.8 * cex.legend, "lines"),
          legend.key = element_rect(color = "transparent", fill = scales::alpha("white", 0.0)),
          legend.justification = legend.justification,
          legend.position = legend.position,
          legend.background = ggplot2::element_rect(fill = scales::alpha("white", 0.5)),
          legend.margin = margin(0, 4, 4, 4),
          legend.box.just = "right",
          legend.box.background = ggplot2::element_rect(color = "#888888", size = 0.25),
          legend.box.margin = margin(0.8, 1, 1, 1)
        ) +
        ggplot2::guides(color = ggplot2::guide_legend(override.aes = list(size = 2.8 * cex.legend)))
    } else {
      plt <- plt + ggplot2::theme(legend.position = "none")
    }
  }

  ## Plot the continous variables
  if (type == "numeric") {
    z <- as.numeric(var)
    cpal <- rev(viridis::viridis(11))
    cpal <- rev(RColorBrewer::brewer.pal(11, "RdYlBu")) ## default
    if (!is.null(col)) {
      cpal <- col
    }
    if (opacity < 1) {
      cpal <- add_opacity(cpal, opacity**0.33)
    }


    tt <- ifelse(!is.null(title), title, "var")
    tt <- "value"
    tooltip <- paste(rownames(pos), "<br>", tt, "=", round(z, digits = 4))
    label1 <- rownames(pos)
    if (!is.null(labels) && length(labels) == nrow(pos)) label1 <- labels
    df <- data.frame(
      x = pos[, 1], y = pos[, 2], name = rownames(pos),
      variable = z, text = tooltip, label = label1
    )
    jj <- order(abs(z), na.last = FALSE)
    df <- df[jj, ] ## strongest last??
    cex1 <- ifelse(length(cex) > 1, cex[jj], cex)

    ## determine range for colorbar
    zr <- range(z)
    if (zsym && min(zr, na.rm = TRUE) < 0) zr <- c(-1, 1) * max(abs(zr), na.rm = TRUE)
    zz <- round(c(zr[1], zr[2]), digits = 2)
    variable <- NULL
    plt <- ggplot2::ggplot(df, ggplot2::aes(x, y, fill = variable)) +
      ggplot2::geom_point(
        shape = 21,
        alpha = opacity,
        size = 1.8 * cex1,
        color = "#444444",
        stroke = 0.2
      ) +
      ggplot2::scale_fill_gradientn(
        colors = cpal,
        limits = c(cmin, cmax),
        guide = guide,
        breaks = zz,
        labels = c(zz[1], zz[2]),
        na.value = "#DDDDDD44"
      ) +
      ggplot2::expand_limits(color = zr + c(-0.01, 0.01))


    ## colorscale bar
    if (legend) {
      xmax <- round(max(z, na.rm = TRUE), 2)
      xmin <- round(min(z, na.rm = TRUE), 2)
      plt <- plt +
        ggplot2::guides(
          colour = ggplot2::guide_colourbar(
            barwidth  = 0.5 * barscale,
            barheight = 2.2 * barscale
          )
        ) +
        ggplot2::theme(
          legend.title = ggplot2::element_blank(),
          legend.text = ggplot2::element_text(size = 9 * cex.legend),
          legend.justification = legend.justification,
          legend.position = legend.position,
          legend.background = ggplot2::element_blank(),
          legend.key = ggplot2::element_blank()
        )
    } else {
      plt <- plt + theme(legend.position = "none")
    }
  }

  if (!is.null(hilight)) {
    ## this hilights some points (with color and size)  at certain positions
    sel <- which(df$name %in% hilight)
    if (is.null(hilight.col)) hilight.col <- "transparent"
    plt <- plt +
      ggplot2::geom_point(
        data = df[sel, ],
        mapping = ggplot2::aes(x, y),
        size = 2.0 * hilight.cex,
        shape = 21,
        stroke = 0.5 * hilight.lwd,
        fill = hilight.col,
        color = "grey20"
      )
  }

  if (!is.null(hilight2)) {
    ## this put text labels at certain positions
    if (label.type == "text") labelFUN <- ggrepel::geom_text_repel
    if (label.type == "box") labelFUN <- ggrepel::geom_label_repel
    ## geom_text_repel(
    plt <- plt + labelFUN(
      data = subset(df, name %in% hilight2),
      ggplot2::aes(label = label),
      size = 3.0 * cex.lab,
      color = "black",
      label.size = 0.08,
      max.overlaps = 99,
      fill = scales::alpha(c("white"), 0.6),
      segment.color = "grey20",
      segment.size = 0.5,
      box.padding = grid::unit(0.25, "lines"),
      point.padding = grid::unit(0.2, "lines")
    )
  }


  if (!is.null(bgcolor)) {
    plt <- plt + ggplot2::theme(
      panel.background = ggplot2::element_rect(fill = bgcolor)
    )
  }

  if (!is.null(gridcolor)) {
    plt <- plt + ggplot2::theme(
      panel.grid.major = ggplot2::element_line(
        size = 0.4,
        linetype = "solid",
        colour = gridcolor
      ),
      panel.grid.minor = ggplot2::element_line(
        size = 0.15,
        linetype = "solid",
        colour = gridcolor
      )
    )
  }

  if (box) {
    plt <- plt +
      ggplot2::theme(
        panel.border = ggplot2::element_rect(fill = NA, color = "grey20", size = 0.15)
      )
  }

  ## additional theme
  plt <- plt +
    ggplot2::xlim(xlim[1], xlim[2]) +
    ggplot2::ylim(ylim[1], ylim[2]) +
    ggplot2::xlab(xlab) + ggplot2::ylab(ylab) + ggplot2::ggtitle(title) +
    ggplot2::theme(
      plot.title = ggplot2::element_text(size = 22 * cex.title, hjust = 0, vjust = -1),
      axis.text.x = ggplot2::element_text(size = 18 * cex.axis),
      axis.text.y = ggplot2::element_text(size = 18 * cex.axis),
      axis.title.x = ggplot2::element_text(size = 22 * cex.axis, vjust = +2),
      axis.title.y = ggplot2::element_text(size = 22 * cex.axis, vjust = +0),
      plot.margin = ggplot2::margin(1, 1, 1, 1, "mm") ## ??
    )

  if (axis == FALSE) {
    plt <- plt +
      ggplot2::theme(
        axis.title.x = ggplot2::element_blank(),
        axis.text.x = ggplot2::element_blank(),
        axis.ticks.x = ggplot2::element_blank(),
        axis.title.y = ggplot2::element_blank(),
        axis.text.y = ggplot2::element_blank(),
        axis.ticks.y = ggplot2::element_blank()
      )
  }

  plt
}


#' Interactive scatter plot using plotly
#'
#' @param pos Data frame containing x and y coordinates
#' @param var Grouping variable
#' @param type Variable type, either "continuous" or "factor"
#' @param col Colors
#' @param cex Point expansion factor
#' @param cex.lab Label size factor
#' @param cex.title Title size factor
#' @param cex.clust Cluster label size factor
#' @param cex.legend Legend text size factor
#' @param cex.axis Axis text size factor
#' @param xlab,ylab Axis labels
#' @param xlim,ylim Axis limits
#' @param axis Show axis? Logical
#' @param zoom Zoom factor
#' @param legend Show legend? Logical
#' @param bty Legend box type
#' @param hilight Indices of points to highlight
#' @param hilight2 Secondary highlight indices
#' @param hilight.col Color for highlighted points
#' @param hilight.cex Size for highlighted points
#' @param hilight.lwd Line width for highlighted points
#' @param zlim Color scale limits
#' @param zlog Log scale z axis? Logical
#' @param zsym Symmetrize z axis? Logical
#' @param softmax Apply softmax to z axis? Logical
#' @param opacity Opacity factor, between 0 and 1
#' @param bgcolor Background color
#' @param box Draw box around plot? Logical
#' @param label.clusters Logical, label clusters?
#' @param labels Point labels
#' @param label.type Label type, "text" or "box"
#' @param tooltip Tooltip text
#' @param theme Theme parameters
#' @param set.par Reset par? Logical
#' @param title Plot title
#' @param title.y Title position
#' @param gridcolor Grid line color
#' @param source Character label for plot source
#' @param key Color key specification
#' @param displayModeBar Show plotly modebar? Logical
#'
#' @return A plotly interactive scatterplot object
#'
#' @export
pgx.scatterPlotXY.PLOTLY <- function(pos,
                                     var = NULL, type = NULL, col = NULL,
                                     cex = NULL, cex.lab = 0.8, cex.title = 1.2,
                                     cex.clust = 1.5, cex.legend = 1, cex.axis = 1,
                                     xlab = NULL, ylab = NULL, xlim = NULL, ylim = NULL,
                                     axis = TRUE, zoom = 1, legend = TRUE, bty = "n",
                                     hilight = NULL, hilight2 = hilight, hilight.col = NULL,
                                     hilight.cex = NULL, hilight.lwd = 0.8, opc.low = 1,
                                     zlim = NULL, zlog = FALSE, zsym = FALSE, softmax = FALSE,
                                     opacity = 1, bgcolor = NULL, box = TRUE,
                                     label.clusters = FALSE, labels = NULL, label.type = NULL,
                                     tooltip = NULL, theme = NULL, set.par = TRUE,
                                     title = "", title.y = 1, gridcolor = NULL,
                                     source = NULL, key = NULL,
                                     displayModeBar = FALSE) {
  if (!is.null(var) && NCOL(var) > 1) {
    var <- stats::setNames(var[, 1], rownames(var))
  }
  if (!is.null(var) && length(var) == nrow(pos) && is.null(names(var))) {
    names(var) <- rownames(pos)
  }
  if (is.null(var)) {
    var <- rep("_", nrow(pos))
    names(var) <- rownames(pos)
  }

  var <- var[match(rownames(pos), names(var))]
  names(var) <- rownames(pos)

  if (is.null(type)) {
    type <- c("numeric", "factor")[1 + class(var) %in% c("factor", "character")]
  }

  ## automatically set pointsize of dots
  if (is.null(cex)) {
    nr <- nrow(pos)
    i <- as.integer(cut(nr, breaks = c(0, 100, 500, 1000, 5000, Inf)))
    cex <- c(2, 1.4, 1, 0.7, 0.4)[i]
  }
  if (is.null(colnames(pos))) {
    colnames(pos) <- c("x", "y")
  }
  if (is.null(hilight.cex)) hilight.cex <- cex

  ## normalize pos
  xlim0 <- range(pos[, 1])
  ylim0 <- range(pos[, 2])
  if (zoom != 1) {
    cx <- mean(range(pos[, 1]))
    cy <- mean(range(pos[, 2]))
    dx <- diff(range(pos[, 1]))
    dy <- diff(range(pos[, 2]))
    xlim0 <- cx + 0.5 * c(-1, 1.05) * dx / zoom
    ylim0 <- cy + 0.5 * c(-1, 1.05) * dy / zoom
  }
  if (is.null(xlab)) xlab <- colnames(pos)[1]
  if (is.null(ylab)) ylab <- colnames(pos)[2]

  if (type == "numeric") var <- round(var, digits = 4)
  hoverinfo <- "text"
  tooltip1 <- paste0(
    rownames(pos),
    "<br>value = ", var,
    "<br>x = ", round(pos[, 1], 2), "; y = ", round(pos[, 2], 2)
  )
  if (!is.null(tooltip) && length(tooltip) == length(var)) {
    tooltip1 <- paste0(tooltip1, "<br>", tooltip)
  }
  if (!is.null(tooltip) && tooltip == FALSE) {
    tooltip1 <- NA
    hoverinfo <- "none"
  }

  label1 <- rownames(pos)
  if (!is.null(labels) && labels[1] != FALSE) label1 <- labels
  label1 <- gsub("[)(]", "", label1) ## HTML labels do not like it...
  label1 <- gsub("[_]", " ", label1) ## HTML labels do not like it...
  label1 <- sapply(label1, function(s) paste(strwrap(s, 50), collapse = "<br>"))

  plt <- NULL
  ## Plot the discrete variables
  if (type == "factor") {
    z1 <- factor(var)
    nz <- length(levels(z1))
    cpal <- NULL
    if (!is.null(col)) {
      cpal <- col
    } else if (nz == 2) {
      cpal <- rev(grDevices::grey.colors(2, end = 0.8))
      cpal <- c("#AAAAAA55", "#555555FF")
      cpal <- c("#00008855", "#AA0000FF")
      cpal <- c("#CCCCCC55", "#AA0000FF")
    } else if (nz == 1) {
      cpal <- c("#22222255")
    } else {
      cpal <- c(
        RColorBrewer::brewer.pal(8, "Set1"),
        RColorBrewer::brewer.pal(8, "Set2"),
        RColorBrewer::brewer.pal(12, "Set3")
      )
    }
    cpal <- Matrix::head(rep(cpal, 99), nz)

    if (opacity < 1) {
      cpal <- add_opacity(cpal, opacity**0.33)
    }

    ## prepare dataframe
    df <- data.frame(
      x = pos[, 1],
      y = pos[, 2],
      name = rownames(pos),
      value = z1,
      size = 5 * cex,
      text = tooltip1,
      label = label1
    )

    ## plot less frequent points first... (NEED RETHINK)
    jj <- order(-table(z1)[z1])
    df <- df[jj, ]
  }

  ## Plot the continous variables
  if (type == "numeric") {
    z <- as.numeric(var)
    z1 <- NULL
    if (is.null(col)) {
      cpal <- rev(RColorBrewer::brewer.pal(11, "RdYlBu"))
    } else {
      cpal <- col
    }
    if (opacity < 1) {
      cpal <- add_opacity(cpal, opacity**0.33)
    }

    df <- data.frame(
      x = pos[, 1],
      y = pos[, 2],
      name = rownames(pos),
      value = z,
      size = 5 * cex,
      text = tooltip1,
      label = label1
    )
    rownames(df) <- rownames(pos)
    ## plot low values first
    df <- df[order(abs(z)), , drop = FALSE]

    cmin <- min(df$value, na.rm = TRUE)
    cmax <- max(df$value, na.rm = TRUE)
    if (zsym) {
      cmax <- max(abs(df$value), na.rm = TRUE)
      cmin <- -cmax
    }
  }

  ## ---------------- call PLOTLY -----------
  if (is.null(source)) source <- paste0(sample(LETTERS, 10), collapse = "")
  ## plt <- plotly::plot_ly(df,
  plt <- plotly::plot_ly(
    source = source,
    showlegend = FALSE
  )

  ## plot NA values as light grey
  any(is.na(df$value))
  if (any(is.na(df$value))) {
    jj <- which(is.na(df$value))
    plt <- plt %>%
      plotly::add_markers(
        data = df[jj, , drop = FALSE],
        x = ~x,
        y = ~y,
        colors = cpal,
        text = ~text,
        hoverinfo = hoverinfo,
        marker = list(
          size = ~size,
          opacity = opacity,
          color = "#DDDDDD44",
          line = list(
            color = "#AAAAAA44",
            width = 0.2
          )
        ),
        showlegend = FALSE,
        key = ~name,
        mode = "markers",
        type = "scattergl"
      )
  }
  ## plot not missing values
  jj <- which(!is.na(df$value))
  pt.opacity <- 1
  if (!is.null(hilight)) {
    jj <- which(!is.na(df$value) & !rownames(df) %in% hilight)
    pt.opacity <- opc.low
  }
  plt <- plt %>%
    plotly::add_markers(
      data = df[jj, , drop = FALSE],
      x = ~x,
      y = ~y,
      color = ~value,
      colors = cpal,
      text = ~text,
      hoverinfo = hoverinfo,
      marker = list(
        size = ~size,
        opacity = opacity * pt.opacity,
        line = list(
          color = "#444444",
          width = 0.2
        )
      ),
      showlegend = FALSE,
      key = ~name,
      mode = "markers",
      type = "scattergl"
    )

  ## plot hilighted points
  if (!is.null(hilight)) {
    jj <- which(rownames(df) %in% hilight)
    col1 <- "transparent"
    if (!is.null(hilight.col)) col1 <- hilight.col
    plt <- plt %>%
      ## add_trace(
      plotly::add_markers(
        data = df[jj, ],
        x = ~x, y = ~y,
        color = ~value,
        colors = cpal,
        color = NULL,
        key = ~name,
        mode = "markers",
        type = "scattergl", #
        text = ~text,
        hoverinfo = hoverinfo,
        marker = list(
          ## color = col1,
          opacity = 1,
          size = 5 * hilight.cex,
          showlegend = FALSE,
          showscale = FALSE,
          line = list(
            color = "#000000",
            width = 1.0 * hilight.lwd
          )
        )
      )
  }

  ## plot hilighted points with label
  if (!is.null(hilight2)) {
    jj <- which(rownames(df) %in% hilight2)
    plt <- plt %>%
      plotly::add_annotations(
        data = df[jj, , drop = FALSE],
        x = ~x,
        y = ~y,
        text = ~label,
        yanchor = "bottom",
        xanchor = "center", ## left,center,right
        showarrow = FALSE,
        showlegend = FALSE,
        font = list(size = 12 * cex.lab),
        xref = "x", yref = "y"
      )
  }

  ## cluster labels
  if (label.clusters) {
    mpos <- apply(pos, 2, function(x) tapply(x, z1, stats::median))
    # If there is only one cluster
    if (length(unique(z1)) == 1) {
      mpos <- data.frame(mpos[1], mpos[2])
      mlab <- unique(z1)
    } else {
      mlab <- rownames(mpos)
    }

    plt <- plt %>%
      plotly::add_annotations(
        x = mpos[, 1],
        y = mpos[, 2],
        showarrow = FALSE,
        text = paste0("<b>", mlab, "</b>"),
        font = list(size = 16 * cex.clust),
        xref = "x", yref = "y"
      )
  }

  if (!legend) {
    plt <- plt %>%
      plotly::hide_colorbar() %>%
      plotly::hide_legend() %>%
      plotly::layout(showlegend = FALSE)
  }

  if (legend && type == "numeric") {
    plt <- plt %>%
      plotly::colorbar(
        limits = c(cmin, cmax),
        len = 0.15,
        thickness = 9,
        x = 0.01,
        y = 0.1,
        title = "",
        tickfont = list(size = 9)
      )
  }

  if (axis == FALSE) {
    no.axis <- list(
      title = "",
      zeroline = FALSE,
      showline = FALSE,
      showticklabels = FALSE
    )
    plt <- plt %>% plotly::layout(
      xaxis = no.axis,
      yaxis = no.axis
    )
  }

  if (!is.null(gridcolor)) {
    plt <- plt %>% plotly::layout(
      xaxis = list(gridcolor = gridcolor),
      yaxis = list(gridcolor = gridcolor)
    )
  }

  if (!is.null(bgcolor)) {
    plt <- plt %>% plotly::layout(
      plot_bgcolor = bgcolor
    )
  }

  if (box == TRUE) {
    plt <- plt %>%
      plotly::layout(
        shapes = list(
          list(
            type = "rect",
            line = list(
              color = "#666",
              width = 0.1
            ),
            xref = "paper",
            yref = "paper",
            y0 = -0.0, y1 = 1.0,
            x0 = -0.0, x1 = 1.0
          )
        )
      )
  }


  ## add legend and title
  plt <- plt %>%
    plotly::layout(
      showlegend = legend,
      xaxis = list(
        title = xlab,
        titlefont = list(size = 12 * cex.axis)
      ),
      yaxis = list(
        title = ylab,
        titlefont = list(size = 12 * cex.axis)
      )
    )

  if (!is.null(title) && title != "") {
    plt <- plt %>%
      plotly::layout(
        annotations = list(
          text = title,
          font = list(size = 14 * cex.title),
          xref = "paper",
          yref = "paper",
          yanchor = "bottom",
          xanchor = "left",
          align = "right",
          x = 0,
          y = title.y,
          showarrow = FALSE
        ),
        ## add top margin??
        margin = list(
          l = 10,
          r = 10,
          b = 10,
          t = 10
        )
      )
  } else {
    ## symmetric margin
    plt <- plt %>%
      plotly::layout(
        margin = list(l = 10, r = 10, b = 10, t = 10)
      ) 
  }
  plt
}


#' @title Scatter Plot XY using scatterD3
#'
#' @description This function creates a scatter plot of two variables
#' using the scatterD3 library for interactive scatter plots.
#'
#' @param pos A data frame or matrix containing the x and y coordinates of the points to be plotted.
#' @param var An optional numeric vector specifying the value of a third variable to be used for coloring the points.
#' @param type Not used.
#' @param col Not used.
#' @param cex A numeric value specifying the size of the points.
#' @param cex.lab Not used.
#' @param cex.title Not used.
#' @param cex.clust Not used.
#' @param cex.legend Not used.
#' @param zoom Not used.
#' @param legend Not used.
#' @param bty Not used.
#' @param hilight Not used.
#' @param zlim Not used.
#' @param zlog Not used.
#' @param softmax Not used.
#' @param xlab A character string specifying the label for the x-axis.
#' @param ylab A character string specifying the label for the y-axis.
#' @param hilight2 Not used.
#' @param opacity Not used.
#' @param label.clusters Not used.
#' @param labels Not used.
#' @param legend.ysp Not used.
#' @param legend.pos Not used.
#' @param tooltip Not used.
#' @param theme Not used.
#' @param set.par Not used.
#' @param title Not used.
#' @param barscale Not used.
#'
#' @export
pgx.scatterPlotXY.D3 <- function(pos, var = NULL, type = NULL, col = NULL, cex = 1,
                                 cex.lab = 0.8, cex.title = 1.2, cex.clust = 1.5, cex.legend = 1,
                                 zoom = 1, legend = TRUE, bty = "n", hilight = NULL,
                                 zlim = NULL, zlog = FALSE, softmax = FALSE,
                                 xlab = NULL, ylab = NULL, hilight2 = hilight,
                                 opacity = 1, label.clusters = FALSE, labels = NULL,
                                 legend.ysp = 0.85, legend.pos = "bottomleft",
                                 tooltip = NULL, theme = NULL, set.par = TRUE,
                                 title = NULL, barscale = 0.8) {
  if (is.null(colnames(pos))) {
    colnames(pos) <- c("x", "y")
  }
  if (is.null(xlab)) {
    xlab <- colnames(pos)[1]
  }
  if (is.null(ylab)) {
    ylab <- colnames(pos)[2]
  }
  x <- y <- z <- NULL # Init vars to prevent warning
  df <- data.frame(x = pos[, 1], y = pos[, 2], z = var, names = rownames(pos))
  if (!is.null(var)) {
    plt <- scatterD3::scatterD3(
      data = df, x = x, y = y,
      col_var = z,
      xlab = xlab, ylab = ylab,
      point_size = 32 * cex,
      legend_width = 70,
      col_lab = "value"
    )
  } else {
    plt <- scatterD3::scatterD3(
      data = df, x = x, y = y, #
      xlab = xlab, ylab = ylab,
      point_size = 32 * cex,
      col_lab = "value"
    )
  }
  plt
}




#' Stacked barplot
#'
#' @param x Numeric data matrix. Rows are stacked, columns are groups.
#' @param showlegend Logical indicating if legend should be displayed.
#' @param ylab Character string for y-axis label. Default NULL.
#' @param xlab Character string for x-axis label. Default NULL.
#' @param horiz Logical indicating if bars should be horizontal. Default FALSE.
#'
#' @return A plotly stacked barplot object.
#'
#' @details This function takes a numeric data matrix and generates an interactive
#' stacked barplot using plotly. Rows of the input matrix are stacked, and columns
#' represent groups. Set horiz=TRUE to generate horizontal stacked bars.
#'
#' @examples
#' \dontrun{
#' x <- matrix(rnorm(100), ncol = 5)
#' pgx.stackedBarplot(x)
#' }
#' @export
pgx.stackedBarplot <- function(x,
                               showlegend,
                               ylab = NULL,
                               xlab = NULL,
                               horiz = FALSE) {
  x_plot <- cbind(data.frame(groups = rownames(x)), x)
  x_plot <- data.table::melt(x_plot, id.vars = "groups", value.name = "Effect")

  if (horiz == FALSE) {
    x_plot$groups <- factor(x_plot$groups, levels = rownames(x))
  } else {
    c1 <- which(colnames(x_plot) == "variable")
    c2 <- which(colnames(x_plot) == "Effect")
    c3 <- which(colnames(x_plot) == "groups")
    colnames(x_plot)[c1] <- "Effect"
    colnames(x_plot)[c2] <- "groups"
    colnames(x_plot)[c3] <- "variable"
  }

  plotly::plot_ly(
    x_plot,
    x = ~groups,
    y = ~Effect,
    type = "bar",
    name = ~variable,
    color = ~variable
  ) %>%
    plotly::layout(
      showlegend = showlegend,
      barmode = "stack",
      yaxis = list(title = ylab),
      xaxis = list(title = xlab)
    )
}


#' @title Dark Mode Theme
#'
#' @description
#' Changes the theme of a plotly plot to a dark mode style.
#'
#' @param p A plotly plot object
#' @param dim The number of dimensions for the plot (2 or 3)
#'
#' @details
#' This function modifies a plotly plot to use a dark theme style.
#' It changes the colors of the background, axes, text, etc to darker colors.
#'
#' The \code{p} argument is a plotly plot object.
#' The \code{dim} argument specifies whether it is a 2D or 3D plot.
#'
#' It sets the plot and paper background colors to dark greys.
#' The font and axis colors are changed to light greys.
#' For 3D plots the z-axis is also styled.
#'
#' @return
#' The modified plotly plot object with a dark theme.
#'
#' @export
darkmode <- function(p, dim = 2) {
  font.par <- list(
    color = "#AAA"
  )
  axis.par <- list(
    color = "#AAA",
    linecolor = "#AAA",
    tickcolor = "#AAA",
    zerolinecolor = "#AAA"
  )
  p <- plotly::layout(p,
    plot_bgcolor = "rgb(10,20,40)",
    paper_bgcolor = "rgb(10,20,40)",
    xaxis = axis.par,
    yaxis = axis.par,
    title = font.par
  )
  if (dim == 3) {
    p <- plotly::layout(p,
      zaxis = axis.par
    )
  }
  return(p)
}

#' Interactive MA plot using plotly
#'
#' @param x Numeric vector of average expression values (log2 CPM)
#' @param y Numeric vector of effect sizes (log2 fold change)
#' @param names Vector of gene or feature names
#' @param source Character label for plot source. Default "plot1".
#' @param group.names Character vector of group names for legend.
#' @param xlab Label for x-axis. Default "average expression (log2.CPM)".
#' @param ylab Label for y-axis. Default "effect size (log2.FC)".
#' @param lfc Cutoff for absolute log fold change. Default 1.
#' @param psig Cutoff for adjusted p-value. Default 0.05.
#' @param showlegend Show legend? Logical. Default TRUE.
#' @param highlight Vector of genes to highlight. Default NULL.
#' @param marker.size Marker size. Default 5.
#' @param label Vector of labels for highlighted genes. Default NULL.
#' @param label.cex Text size for labels. Default 1.
#' @param marker.type Marker type (scatter, line, etc). Default "scatter".
#' @param displayModeBar Show plotly modebar? Logical. Default TRUE.
#'
#' @return A plotly interactive MA plot object.
#'
#' @export
plotlyMA <- function(x, y, names, source = "plot1",
                     group.names = c("group1", "group2"),
                     xlab = "average expression (log2.CPM)",
                     ylab = "effect size (log2.FC)",
                     lfc = 1, psig = 0.05, showlegend = TRUE, highlight = NULL,
                     marker.size = 5, label = NULL, label.cex = 1,
                     marker.type = "scatter", displayModeBar = TRUE) {
  if (is.null(highlight)) highlight <- names
  i0 <- which(!names %in% highlight)
  i1 <- which(names %in% highlight)

  p <- plotly::plot_ly()

  p <- p %>%
    plotly::event_register("plotly_hover") %>%
    plotly::event_register("plotly_selected")

  if (length(i0)) {
    p <- p %>%
      plotly::add_trace(
        x = x[i0],
        y = y[i0],
        text = names[i0],
        type = marker.type, 
        mode = "markers",
        marker = list(
          size = marker.size,
          color = "#ccc"
        ),
        showlegend = showlegend
      )
  }

  if (length(i1)) {
    p <- p %>%
      plotly::add_trace(
        x = x[i1],
        y = y[i1],
        text = names[i1],
        type = marker.type, 
        mode = "markers",
        marker = list(
          size = marker.size,
          color = "#1f77b4"
        ),
        showlegend = showlegend
      )
  }

  if (!is.null(label) && length(label) > 0) {
    i2 <- which(names %in% label)
    p <- p %>%
      plotly::add_annotations(
        x = x[i2],
        y = y[i2],
        text = names[i2],
        font = list(
          size = 12 * label.cex,
          color = "#1f77b4"
        ),
        showarrow = FALSE,
        yanchor = "bottom",
        yshift = 2,
        textposition = "top"
      )
  }

  x1 <- 1.05 * max(x)
  yy <- 1.05 * max(abs(y))
  abline1 <- list(
    type = "line", y0 = -lfc, y1 = -lfc, x0 = 0, x1 = x1,
    line = list(dash = "dot", width = 1, color = "grey")
  )
  abline2 <- list(
    type = "line", y0 = +lfc, y1 = +lfc, x0 = 0, x1 = x1,
    line = list(dash = "dot", width = 1, color = "grey")
  )

  xrange <- c(0, 1) * max(abs(x)) * 1.05
  xrange <- range(x, na.rm = TRUE)
  yrange <- c(-1, 1) * max(abs(y), na.rm = TRUE) * 1.05
  xaxis <- list(title = xlab, range = xrange, gridwidth = 0.2, showgrid = FALSE)
  yaxis <- list(title = ylab, range = yrange, gridwidth = 0.2, showgrid = FALSE)

  p <- p %>%
    plotly::layout(
      shapes = list(abline1, abline2),
      xaxis = xaxis, yaxis = yaxis,
      showlegend = showlegend,
      hovermode = "closest",
      dragmode = "select"
    ) %>%
    plotly::config(displayModeBar = displayModeBar)

  xann <- c(1, 1) * 0.95
  yann <- c(0, 0.99)
  ann.text <- paste("UP in", group.names[c(2, 1)])

  p <- p %>%
    plotly::add_annotations(
      x = xann,
      y = yann,
      text = ann.text,
      font = list(size = 10),
      xanchor = c("right", "right"),
      align = c("right", "right"),
      showarrow = FALSE,
      xref = "paper",
      yref = "paper",
      borderpad = 3,
      bordercolor = "black",
      borderwidth = 0.6
    ) %>%
    plotly_build_light(.)

  return(p)
}


#' Interactive volcano plot using plotly
#'
#' @param x Numeric vector of effect sizes (log fold changes)
#' @param y Numeric vector of p-values (-log10 transformed)
#' @param names Vector of gene or feature names
#' @param source Character label for plot source. Default "plot1".
#' @param group.names Character vector of group names for legend.
#' @param xlab Label for x-axis. Default "effect size (logFC)".
#' @param ylab Label for y-axis. Default "significance (-log10p)".
#' @param lfc Cutoff for absolute log fold change. Default 1.
#' @param psig Cutoff for adjusted p-value. Default 0.05.
#' @param showlegend Show legend? Logical. Default TRUE.
#' @param highlight Vector of genes to highlight. Default NULL.
#' @param marker.size Marker size. Default 5.
#' @param label Vector of labels for highlighted genes. Default NULL.
#' @param label.cex Text size for labels. Default 1.
#' @param marker.type Marker type (scatter, line, etc). Default "scatter".
#' @param displayModeBar Show plotly modebar? Logical. Default TRUE.
#'
#' @return A plotly interactive volcano plot object.
#'
#' @export
plotlyVolcano <- function(x, y, names, source = "plot1", group.names = c("group1", "group2"),
                          xlab = "effect size (logFC)", ylab = "significance (-log10p)",
                          lfc = 1, psig = 0.05, showlegend = TRUE, highlight = NULL,
                          marker.size = 5, label = NULL, label.cex = 1,
                          marker.type = "scatter", displayModeBar = TRUE, max.absy = NULL) {
  if (is.null(highlight)) highlight <- names
  i0 <- which(!names %in% highlight)
  i1 <- which(names %in% highlight)
  p <- plotly::plot_ly(source = source)
  p <- p %>%
    plotly::event_register("plotly_hover") %>%
    plotly::event_register("plotly_selected")

  if (length(i0)) {
    p <- p %>%
      plotly::add_trace(
        x = x[i0],
        y = y[i0],
        text = names[i0],
        type = marker.type, 
        mode = "markers",
        marker = list(
          size = marker.size,
          color = "#cccccc"
        ),
        showlegend = showlegend
      )
  }
  if (length(i1)) {
    p <- p %>%
      plotly::add_trace(
        x = x[i1],
        y = y[i1],
        text = names[i1],
        type = marker.type, 
        mode = "markers",
        marker = list(
          size = marker.size,
          color = "#1f77b4"
        ),
        showlegend = showlegend
      )
  }
  if (!is.null(label) && length(label) > 0) {
    i2 <- which(names %in% label)
    p <- p %>%
      plotly::add_annotations(
        x = x[i2],
        y = y[i2],
        text = names[i2],
        font = list(
          size = 12 * label.cex,
          color = "#1f77b4"
        ),
        showarrow = FALSE,
        yanchor = "bottom",
        yshift = 2,
        textposition = "top"
      )
  }
  y0 <- -log10(psig)
  y1 <- 1.05 * max(y)
  xx <- 1.05 * max(abs(x))
  abline1 <- list(
    type = "line", x0 = -lfc, x1 = -lfc, y0 = 0, y1 = y1,
    line = list(dash = "dot", width = 1, color = "grey")
  )
  abline2 <- list(
    type = "line", x0 = +lfc, x1 = +lfc, y0 = 0, y1 = y1,
    line = list(dash = "dot", width = 1, color = "grey")
  )
  abline3 <- list(
    type = "line", x0 = -xx, x1 = +xx, y0 = y0, y1 = y0,
    line = list(dash = "dot", width = 1, color = "grey")
  )
  max.absx <- max(max(abs(x), na.rm = TRUE), lfc * 1.2)

  if (is.null(max.absy)) {
    max.absy <- max(max(abs(y), na.rm = TRUE), y0 * 1.2)
  } 
  xrange <- c(-1, 1) * max.absx * 1.05
  if (min(x) >= 0) xrange <- c(0, 1) * max.absx * 1.05
  yrange <- c(0, 1) * max.absy * 1.05
  xaxis <- list(title = xlab, range = xrange, showgrid = FALSE) # titlefont = list(size = 12))
  yaxis <- list(title = list(text = ylab, standoff = 20L), range = yrange, showgrid = FALSE) # titlefont = list(size = 12))

  p <- p %>%
    plotly::layout(
      shapes = list(abline1, abline2, abline3),
      xaxis = xaxis, yaxis = yaxis,
      showlegend = showlegend,
      hovermode = "closest",
      dragmode = "select"
    ) %>%
    plotly_modal_default() %>%
    plotly::layout(
      margin = list(l = 0, b = 1, t = 10, r = 10),
      font = list(size = 12),
      legend = list(
        font = list(size = 12)
      )
    ) %>%
    plotly_build_light(.)
  return(p)
}


#' @export
plotlyVolcano_multi <- function(FC, 
                                Q, 
                                names = NULL, 
                                by_sig = TRUE,
                                fdr = 0.05, 
                                lfc = 0, 
                                gset = NULL,
                                label = NULL,
                                share_axis = FALSE, 
                                title_y =  "significance (-log10q)", 
                                title_x = "effect size (log2FC)", 
                                cex = 3, 
                                yrange = 0.5, 
                                n_rows = 2, 
                                margin_l = 50, 
                                margin_b = 50, 
                                title_y_offset = -0.025,
                                title_x_offset = -0.1,
                                interplot_margin = c(0.01, 0.0, 0.05, 0.1),
                                annotation_args = list(),
                                layout_args = list(),
                                ...) {

  ## Get tables and genes
  fc <- as.matrix(FC)
  qv <- as.matrix(Q)
  if (is.null(names)) {
    all_genes <- rownames(FC)
  }
  titles <- colnames(fc)

  # Prepare collection list
  nplots <- min(24, length(titles))
  sub_plots <- vector("list", length = length(nplots))  
  for (i in 1:nplots) {

    # Input variables
    fx <- fc[, i, drop = FALSE]
    qval <- qv[, i, drop = FALSE]
    title_i <- titles[i]

    # Set marker colour group
    if (by_sig) {
      is.sig <- (qval <= fdr & abs(fx) >= lfc)
      sig.genes <- all_genes[is.sig]
    } else if (!is.null(gset)) {
      sig.genes <- all_genes[all_genes %in% gset]
    } else {
      stop("Please provide a gene set or set by_sig = TRUE")
    }

    # Take -log and add 1e-12 to remove 0, and avoid Infs
    qval <- -log10(qval + 1e-12)

    # Set labels
    if (!is.null(label) && is.matrix(label)) {
      label <- label[, i]
    }

    # Set title
    if (share_axis) {
      title_loc <- -log10(min(qv + 1e-12, na.rm = TRUE))
      title_loc <- title_loc - title_loc *(yrange/10) 
    } else {
      title_loc <- max(qval, na.rm = TRUE) - max(qval, na.rm = TRUE) *(yrange/10) 
    }
    # Call volcano plot
    sub_plots[[i]] <- plotlyVolcano(
      x = fx,
      y = qval,
      names = all_genes,
      marker.type = "scattergl",
      highlight = sig.genes,
      label = label,
      group.names = c("group1", "group0"),
      psig = fdr,
      lfc = lfc,
      marker.size = cex,
      max.absy = title_loc + title_loc *(yrange/10),
      showlegend = FALSE,
      ...
      # Add plot title
    ) %>% plotly::add_annotations(
        text = paste("<b>", title_i, "</b>"),
        font = list(size = 15),
        showarrow = FALSE,
        xanchor = "centre",
        yanchor = "bottom",
        x = 0,
        y = title_loc
    ) %>% plotly_build_light(.)
  }

  # Pass argument scale_per_plot to subplot
  shareY <- shareX <- ifelse(share_axis, TRUE, FALSE)
  
  # Arrange subplots
  if (nplots <= 5 && n_rows  > 1) {
    n_rows <- n_rows - 1
  }
  if (nplots == 1) {
    n_rows <- 1
  }
  suppressWarnings(
  all_plts <- plotly::subplot(sub_plots, nrows = n_rows , margin = interplot_margin, 
  titleY = FALSE, titleX = FALSE, shareX = shareX, shareY = shareY) %>%
  
  # Add common axis titles
  plotly::layout(
            annotations = modifyList(list(
            list(x = title_y_offset, y = 0.5, text = title_y,
                  font = list(size = 13),
                  textangle = 270,
                  showarrow = FALSE, xref='paper', yref='paper'),
            list(x = 0.5, y = title_x_offset, text = title_x,
                  font = list(size = 13),
                  showarrow = FALSE, xref='paper', yref='paper')
            ), annotation_args),
              margin = modifyList(list(l = margin_l, b = margin_b), 
                                  layout_args)
    )
  )

  return(all_plts)
}


#' Build \code{plotly} data with low computation cost
#'
#' @description
#' Before illustrating data using \code{plotly}, it must be built
#' (\code{figure$x$data} are need to be made using \code{figure$x$attrs}).
#' However, because a lot of procedures are necessary,
#' the computation cost is relatively high.
#' With this function, the data is built in quite short time by omitting
#' several procedures for high-frequency data.
#' Note that this function is not universally applicable to all \code{plotly}
#' objects but made for high-frequency scatter data.
#' \code{plotly::plotly_build} function may return better results in
#' specific cases although it takes more time.
#' @param fig \code{plotly} object.
#' Note that \code{fig$x$attrs} is not \code{NULL} and
#' each \code{fig$x$attrs} element has an element named \code{x}.
#' This function generates \code{fig$x$data} using \code{fig$x$attrs}.
#' @param vars_hf Character, optional.
#' Variable names where high frequency data is included.
#' It must include \code{x}.
#' @return built \code{plotly} object
#' @examples
#' data(noise_fluct)
#' plotly_build_light(
#'   plotly::plot_ly(
#'     x = noise_fluct$time,
#'     y = noise_fluct$f500,
#'     name = "level",
#'     type = "scatter"
#'   )
#' )
#'
#' plotly_build_light(
#'   plotly::plot_ly(
#'     data = noise_fluct,
#'     x = ~time,
#'     y = ~f500,
#'     name = "level",
#'     type = "scatter"
#'   )
#' )
#' @export
plotly_build_light <- function(
    fig, vars_hf = c("x", "y", "text", "hovertext")
  ) {

  # check_arguments
  stopifnot(inherits(fig, "plotly"))
  stopifnot(inherits(fig$x$attrs, "list"))
  stopifnot(!is.null(names(fig$x$attrs)))

  # just do plotly_build if the data is not large
  n_x <- fig$x$attrs %>%
    purrr::discard(~is.null(.x$type) || is.na(.x$type)) %>%
    purrr::map_int(~length(.x$x)) %>%
    max()

  if (n_x > 1e3) {

    # evaluate the trace, if necessary
    traces_div <- fig$x$attrs %>%
      purrr::discard(~is.null(.x$type) || is.na(.x$type)) %>%
      purrr::imodify(
        function(trace, uid) {
          trace_eval <- purrr::modify_if(
            trace,
            lazyeval::is_formula,
            ~lazyeval::f_eval(.x, plotly::plotly_data(fig, uid))
          )

          attrs_length <- purrr::map_int(trace_eval, length)

          vars_long <- names(trace_eval[attrs_length == attrs_length["x"]])

          data_long <- trace_eval[vars_long] %>%
            data.table::setDT() %>%
            .[,lapply(.SD, list), by = setdiff(vars_long, vars_hf)]

          trace_data <- purrr::pmap(
            data_long,
            function(...) {
              c(trace[setdiff(names(trace), vars_long)], list(...))
            }
          )

          return(trace_data)
        }
      ) %>%
      unlist(recursive = FALSE)

    # replace attributes with the ones without high frequency data
    # then build it
    fig$x$attrs <- purrr::map(
      traces_div,
      ~.x[setdiff(names(.x), vars_hf)]
    )
    fig_built <- plotly::plotly_build(fig)

    # directly input the high frequency data to the plotly data
    fig_built$x$data <- purrr::map2(
      fig_built$x$data, traces_div,
      ~c(.x, .y[intersect(names(.y), vars_hf)])
    )
  } else {
    fig_built <- plotly::plotly_build(fig)
  }

  return(fig_built)
}

#' Interactive cytoPlot using plotly
#'
#' @param pgx Expression data matrix
#' @param gene1 First gene for x-axis
#' @param gene2 Second gene for y-axis
#' @param samples Samples to include
#' @param nbinsx Number of bins for x-axis
#' @param nbinsy Number of bins for y-axis
#' @param lab.unit Units for axis labels. Default "(log2CPM)".
#' @param reversescale Reverse color scale? Default TRUE.
#' @param marker.size Size of scatter markers. Default 5.
#' @param contour.coloring Add density shading? "none", "color", or
#' "black". Default "none".
#' @param marker.color Color of markers. Default "black".
#' @param showgrid Show grid lines? Logical. Default TRUE.
#'
#' @return A plotly interactive cytoPlot object
#'
#' @details This function generates an interactive cytoPlot using the plotly package.
#' Expression values for two genes are binned and plotted with one gene on each axis.
#' Samples to include and graphical parameters like color scale, marker size, etc. can be adjusted.
#'
#' @export
plotlyCytoplot <- function(pgx,
                           gene1,
                           gene2,
                           samples,
                           nbinsx,
                           nbinsy,
                           lab.unit = "(log2CPM)",
                           reversescale = TRUE,
                           marker.size = 5,
                           contour.coloring = "none",
                           marker.color = "black",
                           showgrid = TRUE) {
  samples <- samples
  if (is.null(samples)) {
    samples <- colnames(pgx$X)
  }

  samples <- intersect(samples, colnames(pgx$X))

  x1 <- pgx$X[gene1, samples]
  x2 <- pgx$X[gene2, samples]

  names(x1) <- samples
  names(x2) <- samples

  m1 <- mean(x1)
  m2 <- mean(x2)

  ## select samples in different quadrants
  j1 <- length(samples[which(x1 < m1 & x2 > m2)])
  j2 <- length(samples[which(x1 > m1 & x2 < m2)])
  j3 <- length(samples[which(x1 > m1 & x2 > m2)])
  j4 <- length(samples[which(x1 < m1 & x2 < m2)])

  xlab1 <- paste(gene1, lab.unit, collapse = "  ")
  ylab1 <- paste(gene2, lab.unit, collapse = "  ")

  xaxis <- list(title = xlab1, range = range(x1), gridwidth = 0.2, showgrid = TRUE, showline = TRUE, autorange = TRUE)
  yaxis <- list(title = ylab1, range = range(x2), gridwidth = 0.2, showgrid = TRUE, showline = TRUE, autorange = TRUE)


  p <- plotly::plot_ly(
    x = x1,
    y = x2,
    marker = list(size = marker.size),
    showlegend = TRUE
  ) %>%
    plotly::add_trace(
      x = x1,
      y = x2,
      type = "histogram2dcontour",
      contours = list(coloring = contour.coloring),
      nbinsx = nbinsx,
      nbinsy = nbinsy
    ) %>%
    plotly::add_trace(
      x = x1,
      y = x2,
      text = names(x1),
      hoverinfo = "text",
      marker = list(size = marker.size, color = "black")
    ) %>%
    plotly::layout(
      shapes = list(list(
        type = "line",
        x0 = 0,
        x1 = 1,
        xref = "paper",
        y0 = mean(x1),
        y1 = mean(x1),
        line = list(color = "#bebebe", dash = "dot")
      ), list(
        type = "line",
        y0 = 0,
        y1 = 1,
        yref = "paper",
        x0 = mean(x2),
        x1 = mean(x2),
        line = list(color = "#bebebe", dash = "dot")
      )),
      xaxis = xaxis,
      yaxis = yaxis
    )


  N <- length(x1)

  quadrants <- c(j3, j1, j2, j4)

  positions <- matrix(c(1, 1, 0, 1, 1, 0, 0, 0), ncol = 2, byrow = TRUE)

  for (i in 1:4) {
    p <- p %>% plotly::add_annotations(
      x = positions[, 1][i], y = positions[, 2][i],
      text = paste(round(100 * quadrants[i] / N, 2), "%"),
      showarrow = FALSE,
      font = list(size = 15),
      xref = "paper",
      yref = "paper",
      showlegend = FALSE
    )
  }

  if (!is.null(pgx$deconv) && length(pgx$deconv) > 0) {
    inferred.celltype <- pgx$deconv[[1]][["meta"]]
    lab1 <- Matrix::head(names(sort(-Matrix::colSums(inferred.celltype[j1, , drop = FALSE]))), 3)
    pos1 <- apply(cbind(x1, x2)[j1, , drop = FALSE], 2, stats::median)
    p <- p %>% plotly::add_annotations(
      x = pos1[1], y = pos1[2],
      text = paste(lab1, collapse = "\n"),
      showarrow = FALSE,
      font = list(size = 15)
    )

    lab2 <- Matrix::head(names(sort(-Matrix::colSums(inferred.celltype[j2, , drop = FALSE]))), 3)
    pos2 <- apply(cbind(x1, x2)[j2, , drop = FALSE], 2, stats::median)
    p <- p %>% plotly::add_annotations(
      x = pos2[1], y = pos2[2],
      text = paste(lab2, collapse = "\n"),
      showarrow = FALSE,
      font = list(size = 15)
    )

    lab3 <- Matrix::head(names(sort(-Matrix::colSums(inferred.celltype[j3, , drop = FALSE]))), 3)
    pos3 <- apply(cbind(x1, x2)[j3, , drop = FALSE], 2, stats::median)
    p <- p %>% plotly::add_annotations(
      x = pos3[1], y = pos3[2],
      text = paste(lab3, collapse = "\n"),
      showarrow = FALSE,
      font = list(size = 15)
    )
  }
  return(p)
}


#' Correlation-based Clustering
#'
#' @title Correlation-based Clustering
#'
#' @description This function performs hierarchical clustering on a
#' dataset using a correlation-based distance metric.
#'
#' @param x A numeric matrix or data frame containing the data to be clustered.
#'
#' @details The function first calculates the pairwise correlation between
#' the columns of the input data using the `cor` function from the `stats`
#' package. The correlation matrix is then transformed into a distance matrix by
#' subtracting it from 1. The resulting distance matrix is used as input to the
#' `hclust` function from the `fastcluster` package, which performs hierarchical
#' clustering using Ward's method.
#'
#' @return An object of class `hclust` representing the hierarchical clustering
#' of the input data.
#'
#' @examples
#' \dontrun{
#' # Generate some example data
#' set.seed(123)
#' x <- matrix(rnorm(1000), ncol = 10)
#'
#' # Perform correlation-based clustering
#' hc <- corclust(x)
#'
#' # Plot the resulting dendrogram
#' plot(hc)
#' }
#'
#' @export
corclust <- function(x) {
  dd <- stats::as.dist(1 - stats::cor(t(x), use = "pairwise"))
  hc <- fastcluster::hclust(dd, method = "ward.D2")
  hc
}

## Override add_col_annotation to be able to suppress titles
##
##
# setMethod(add_col_annotation,

iheatmapr.add_col_annotation <- function(p,
                                         annotation,
                                         colors = NULL,
                                         side = c("top", "bottom"),
                                         size = 0.05,
                                         buffer = 0.015,
                                         inner_buffer = buffer / 2,
                                         show_title = TRUE,
                                         show_legend = TRUE,
                                         layout = list()) {
  side <- match.arg(side)
  # Convert to data.frame
  x <- as.data.frame(annotation)

  for (i in seq_len(ncol(x))) {
    if (is.character(x[, i]) || is.factor(x[, i]) || is.logical(x[, i])) {
      if (!is.null(colors) && colnames(x)[i] %in% names(colors)) {
        tmp_colors <- colors[[colnames(x)[i]]]
      } else {
        tmp_colors <- iheatmapr:::pick_discrete_colors(as.factor(x[, i]), p)
      }
      p <- iheatmapr::add_col_groups(p,
        x[, i],
        name = colnames(x)[i],
        title = colnames(x)[i],
        colors = tmp_colors,
        show_colorbar = show_legend,
        side = side,
        size = size,
        buffer = if (i == 1) {
          buffer
        } else {
          inner_buffer
        },
        layout = layout,
        show_title = show_title
      )
    } else if (is.numeric(x[, i])) {
      if (!is.null(colors) && colnames(x)[i] %in% names(colors)) {
        tmp_colors <- colors[[colnames(x)[i]]]
      } else {
        tmp_colors <- pick_continuous_colors(
          zmid = 0,
          zmin = min(x[, i]),
          zmax = max(x[, i]), p
        )
      }
      p <- iheatmapr::add_col_signal(p,
        x[, i],
        name = colnames(x)[i],
        colors = tmp_colors,
        side = side,
        size = size,
        buffer = if (i == 1) {
          buffer
        } else {
          inner_buffer
        },
        layout = layout,
        show_title = show_title
      )
    } else {
      stop("Input should be character, factor, logical, or numeric")
    }
  }
  return(p)
}


#' Split heatmap from matrix
#'
#' @param X Numeric data matrix
#' @param annot Data frame with row and column annotations
#' @param idx Rows to highlight
#' @param splitx Columns to split heatmap
#' @param xtips Custom column tooltips
#' @param ytips Custom row tooltips
#' @param row_clust Cluster rows? Default is TRUE.
#' @param row_annot_width Width for row annotations. Default is 0.03.
#' @param scale Scaling for data. Default is "row.center".
#' @param colors Vector of colors to use. Default is RColorBrewer Set1.
#' @param lmar Label margin parameter. Default is 60.
#' @param rowcex Row text size scaling. Default is 1.
#' @param colcex Column text size scaling. Default is 1.
#' @param show_legend Show color legend? Default is TRUE.
#'
#' @return A plotly split heatmap object
#'
#' @details This function generates an interactive split heatmap from a data matrix.
#' Rows and/or columns can be split according to the input annotations.
#' Data is scaled and clustered using hierarchical clustering by default.
#' Various graphical parameters like colors, labels, text sizes can be adjusted.
#'
#' @export
pgx.splitHeatmapFromMatrix <- function(X, annot, idx = NULL, splitx = NULL,
                                       xtips = NULL, ytips = NULL, row_clust = TRUE,
                                       row_annot_width = 0.03, scale = "row.center",
                                       colors = NULL, lmar = 60,
                                       rowcex = 1, colcex = 1, show_legend = TRUE) {
  ## constants
  col_annot_height <- 0.021
  if (!is.null(idx)) idx <- as.character(idx)
  if (!is.null(splitx)) splitx <- as.character(splitx)

  ## --------- defaults
  if (is.null(xtips)) xtips <- colnames(X)
  if (is.null(ytips)) ytips <- rownames(X)
  if (is.null(names(xtips))) names(xtips) <- colnames(X)
  if (is.null(names(ytips))) names(ytips) <- rownames(X)

  PLOTLY_COLORS <- c(
    "#1f77b4", "#ff7f0e", "#2ca02c", "#d62728", "#9467bd",
    "#8c564b", "#e377c2", "#7f7f7f", "#bcbd22", "#17becf"
  )

  ## --------- scaling
  if ("row.center" %in% scale) X <- X - rowMeans(X, na.rm = TRUE)
  if ("row" %in% scale) X <- t(scale(t(X)))
  if ("col.center" %in% scale) X <- t(t(X) - colMeans(X, na.rm = TRUE))
  if ("col" %in% scale) X <- scale(X)
  if ("row.bmc" %in% scale) {
    if (is.null(splitx)) {
      X <- X - rowMeans(X, na.rm = TRUE)
    } else {
      for (ux in unique(splitx)) {
        jj <- which(splitx == ux)
        X[, jj] <- X[, jj, drop = FALSE] - rowMeans(X[, jj, drop = FALSE], na.rm = TRUE)
      }
    }
  }

  ## ------ split Y-axis (genes) by factor
  hc.order <- function(x) {
    suppressWarnings(dd <- stats::as.dist(1 - stats::cor(t(x), use = "pairwise")))
    if (sum(is.na(dd))) dd[is.na(dd)] <- 1
    hc <- fastcluster::hclust(dd, method = "ward.D2")
    rownames(x)[hc$order]
  }
  if (!is.null(idx)) {
    if (row_clust) {
      kk <- tapply(rownames(X), idx, function(k) c(hc.order(X[k, ]), "   "))
    } else {
      kk <- tapply(rownames(X), idx, function(k) c(k, "   "))
    }
    idx <- tapply(idx, idx, function(k) c(k, NA))
    idx <- as.vector(unlist(idx))
    kk <- unlist(kk)
    kk <- kk[1:(length(kk) - 1)] ## remove trailing spacer
    idx <- idx[1:(length(idx) - 1)]
    X <- rbind(X, "   " = 0)[kk, ]

    ## invert
    X <- X[nrow(X):1, ]
    idx <- rev(idx)
  } else {
    if (row_clust) {
      kk <- hc.order(X[, ])
      X <- X[kk, ]
    }
  }

  ## ------ split X-axis by some group factor
  if (!is.null(splitx)) {
    xx <- tapply(colnames(X), splitx, function(i) X[, i, drop = FALSE])
  } else {
    xx <- list("Samples" = X)
  }

  ## ------- set colors
  if (!is.null(annot)) {
    colors0 <- rep("Set2", ncol(annot))
    names(colors0) <- colnames(annot)
    if (!is.null(colors) && any(names(colors) %in% names(colors0))) {
      for (v in intersect(names(colors), names(colors0))) colors0[[v]] <- colors[[v]]
    }

    ## ------- annot need to be factor
    annotF <- data.frame(as.list(annot), stringsAsFactors = TRUE)
    rownames(annotF) <- rownames(annot)
  } else {
    colors0 <- NULL
  }

  grid_params <- iheatmapr::setup_colorbar_grid(
    nrows = 5,
    y_length = 0.16,
    y_spacing = 0.18,
    x_spacing = 0.2,
    x_start = 1.1,
    y_start = 0.85
  )

  ## maximize plot area
  mar <- list(l = 50, r = 50, b = 100, t = 100, pad = 4)
  mar <- list(l = lmar, r = 0, b = 5, t = 0, pad = 3)
  ex <- ncol(X) / ncol(xx[[1]]) ## expansion factor
  hc <- NULL
  if (NCOL(xx[[1]]) > 1) {
    hc <- fastcluster::hclust(stats::as.dist(1 - stats::cor(xx[[1]], use = "pairwise")))
  }
  dd <- 0.08 * ex ## left dendrogram width

  hovertemplate <- "Row: %{y} <br>Column: %{x}<br>Value: %{z}<extra> </extra>"
  tooltip <- iheatmapr::setup_tooltip_options(
    prepend_row = "Row: ", prepend_col = "Column: ",
    prepend_value = "Value: "
  )

  x1 <- xx[[1]]


  plt <- iheatmapr::main_heatmap(
    x1,
    name = "expression",
    colorbar_grid = grid_params,
    x = xtips[colnames(x1)],
    y = ytips[rownames(x1)],
    tooltip = tooltip,
    layout = list(margin = mar)
  )

  if (!is.null(hc)) {
    plt <- plt %>% iheatmapr::add_col_dendro(hc, size = 0.06)
  }

  if (length(xx) > 1) {
    plt <- plt %>% iheatmapr::add_col_title(names(xx)[1], side = "top")
  }

  if (!is.null(annot)) {
    plt <- plt %>%
      iheatmapr.add_col_annotation(
        annotation = annotF[colnames(xx[[1]]), , drop = FALSE],
        size = col_annot_height,
        buffer = 0.005, side = "bottom",
        show_legend = show_legend, show_title = TRUE,
        colors = colors0
      )
  }

  if (ncol(X) < 100 && colcex > 0) {
    plt <- plt %>% iheatmapr::add_col_labels(
      side = "bottom",
      size = 0.15 * colcex,
      font = list(size = 11 * colcex)
    )
  }

  if (length(xx) > 1) {
    sizes <- sapply(xx, ncol) / ncol(xx[[1]])
    sizes
    i <- 5
    i <- 2
    for (i in 2:length(xx)) {
      x1 <- xx[[i]]


      hc <- NULL
      if (NCOL(x1) > 1) {
        hc <- fastcluster::hclust(stats::as.dist(1 - stats::cor(x1, use = "pairwise")))
      }

      plt <- plt %>%
        iheatmapr::add_main_heatmap(
          x1, ,
          name = "expression",
          x = xtips[colnames(x1)],
          y = ytips[rownames(x1)],
          tooltip = tooltip,
          size = sizes[i],
          buffer = 0.007 * ex
        )

      if (!is.null(hc)) {
        plt <- plt %>%
          iheatmapr::add_col_dendro(hc, size = 0.06)
        ## add_col_clustering() %>%
      }

      plt <- plt %>%
        iheatmapr::add_col_title(names(xx)[i], side = "top") %>%
        iheatmapr.add_col_annotation(
          annotation = data.frame(annotF[colnames(x1), , drop = FALSE]),
          size = col_annot_height,
          buffer = 0.005, side = "bottom",
          show_title = FALSE, show_legend = show_legend,
          colors = colors0
        )

      if (ncol(X) < 100 && colcex > 0) {
        plt <- plt %>%
          iheatmapr::add_col_labels(
            side = "bottom",
            size = 0.15 * colcex,
            font = list(size = 11 * colcex)
          )
      }
    }
  }

  ## ----------- row annotation (i.e. gene groups)
  if (!is.null(idx) && !is.null(row_annot_width) && row_annot_width > 0) {
    plt <- iheatmapr::add_row_annotation(
      plt, data.frame("gene.module" = as.factor(idx)),
      size = row_annot_width * ex,
      colors = list("gene.module" = c(omics_pal_d("muted_light")(nlevels(as.factor(idx))))),
      show_colorbar = show_legend
    )
  }

  ## ----------- add gene/geneset names
  if (rowcex > 0) {
    gnames <- rownames(X)
    gnames <- gsub("[&].*[;]", "", gnames) ## HTML special garbage...
    gnames <- gsub("^.*:", "", gnames) ## strip prefix
    gnames <- shortstring(gnames, 25) ## shorten
    gnames <- sub("   ", "-", gnames)

    maxlen <- max(sapply(gnames, nchar))
    w <- ifelse(maxlen >= 20, 0.45, 0.20)
    s1 <- ifelse(maxlen >= 20, 9, 11) * rowcex
    plt <- iheatmapr::add_row_labels(
      plt,
      side = "right", ticktext = gnames,
      size = w * ex, font = list(size = s1)
    )
  }

  return(plt)
}


#' Box plot using plotly
#'
#' @param data Data frame to plot.
#' @param x Column in data to use for x-axis grouping. Default NULL.
#' @param y Column in data to use for y-axis values. Default NULL.
#' @param title Plot title text. Default NULL.
#' @param color Box fill color. Default "#3181de".
#' @param fillcolor Box inside fill color. Default "#2fb5e3".
#' @param linecolor Box border color. Default "#3181de".
#' @param hoverinfo Determines hover label info. Default "y".
#' @param hoverformat Format for hover labels. Default ".2f".
#' @param yaxistitle Show y-axis title? Logical. Default FALSE.
#' @param xaxistitle Show x-axis title? Logical. Default FALSE.
#' @param font_family Font family for text. Default "Lato".
#' @param margin Plot margins. Default c(10,10,10,10).
#'
#' @return A plotly boxplot object.
#'
#' @export
pgx.boxplot.PLOTLY <- function(
    data,
    x = NULL,
    y = NULL,
    title = NULL,
    color = "#3181de",
    fillcolor = "#2fb5e3",
    linecolor = "#3181de",
    hoverinfo = "y",
    hoverformat = ".2f",
    yaxistitle = FALSE,
    xaxistitle = FALSE,
    font_family = "Lato",
    margin = list(l = 10, r = 10, b = 10, t = 10)) {
  plotly::plot_ly(
    data = data,
    x = ~ get(x),
    y = ~ get(y),
    type = "box",
    marker = list(
      color = color,
      fillcolor = fillcolor
    ),
    line = list(color = linecolor),
    hoverinfo = hoverinfo
  ) %>%
    plotly::layout(
      title = title,
      yaxis = list(
        title = yaxistitle,
        hoverformat = hoverformat
      ),
      xaxis = list(title = xaxistitle),
      font = list(family = font_family),
      margin = margin
    )
}


#' Bar plot using plotly
#'
#' @param data Data frame to plot
#' @param x Column in data to use for x-axis. Default NULL.
#' @param y Column in data to use for y-axis. Default NULL.
#' @param title Plot title. Default NULL.
#' @param color Bar color. Default "#3181de".
#' @param fillcolor Bar fill color. Default "#2fb5e3".
#' @param linecolor Bar border color. Default "#3181de".
#' @param titlecolor Title text color. Default "#1f77b4".
#' @param hoverinfo Determines hover label info. Default "y".
#' @param hoverformat Format for hover labels. Default ".2f".
#' @param yaxistitle Show y-axis title? Default FALSE.
#' @param xaxistitle Show x-axis title? Default FALSE.
#' @param xlen Length of x-axis. Default NULL for automatic.
#' @param yrange Limits for y-axis. Default NULL for automatic.
#' @param font_family Font family for text. Default "Lato".
#' @param margin Plot margins. Default c(0,0,0,0).
#' @param grouped Calculate mean and SD across groups? Default TRUE.
#' @param annotations Additional plot annotations. Default NULL.
#'
#' @return A plotly bar plot object
#'
#' @export
pgx.barplot.PLOTLY <- function(
    data,
    x = NULL,
    y = NULL,
    title = NULL,
    color = "#3181de",
    fillcolor = "#2fb5e3",
    linecolor = "#3181de",
    titlecolor = "#1f77b4",
    hoverinfo = "y",
    hoverformat = ".2f",
    yaxistitle = FALSE,
    xaxistitle = FALSE,
    xlen = NULL,
    yrange = NULL,
    barmode = "relative",
    font_family = "Lato",
    margin = list(l = 0, r = 0, b = 0, t = 0),
    grouped = TRUE, # true will calculate mean +/- (sd) across groups
    annotations = NULL) {
  if (is.null(x)) x <- 1
  if (is.null(y)) y <- 2

  # calculate error bars
  # calculate summary statistics for groups
  if (grouped) {
    data <- do.call(
      data.frame,
      stats::aggregate(
        data[y],
        list(data[[x]]),
        function(val) {
          c(mean = mean(val), sd = stats::sd(val))
        }
      )
    )
    colnames(data) <- c(x, y, "sd")
  }

  ngroups <- length(unique(data[[x]]))
  bargap <- ifelse(ngroups == 2, 0.5, NA)

  error_y <- NULL
  if (grouped) {
    error_y <- list(
      array = data[["sd"]],
      thickness = 1,
      color = "#000000"
    )
  }

  data[["short.x"]] <- data[[x]]
  if (!is.null(xlen)) {
    sx <- shortstring(data[[x]], xlen)
    i <- 1
    ## make unique: sometimes shortened names gets duplicated
    while (sum(duplicated(sx)) && i < 1000) {
      sx[which(duplicated(sx))] <- paste0(sx[which(duplicated(sx))], " ")
      i <- i + 1
    }
    data[["short.x"]] <- factor(sx, levels = sx)
  }

  if (is.null(fillcolor)) {
    fillcolor <- RColorBrewer::brewer.pal(9, "Set1")
  }
  if (length(fillcolor) == 1) {
    fillcolor <- rep(fillcolor, length(y))
  }


<<<<<<< HEAD
  p <- plotly::plot_ly() 
=======
<<<<<<< HEAD
  p <- plotly::plot_ly() 
  show_legend <- ifelse(length(y) > 1, TRUE, FALSE)
  for (i in y) {

=======
  p <- plotly::plot_ly()
>>>>>>> d3d3d28a
  show_legend <- ifelse(length(y) > 1, TRUE, FALSE)
  for (i in y) {
>>>>>>> main
    p <- p %>% plotly::add_trace(
      type = "bar",
      x = data[[x]],
      y = data[, i],
      marker = list(color = fillcolor[which(i == y)]),
      name = gsub("y.", "", i),
      error_y = error_y,
      hovertext = data[[x]],
      textposition = "none",
      cliponaxis = FALSE,
      hoverinfo = hoverinfo,
      hovertemplate = paste0(
        "<b>%{hovertext}</b><br>",
        "%{yaxis.title.text}: %{y:", hoverformat, "}<br>",
<<<<<<< HEAD
        "<extra></extra>",x
      ),
      showlegend = show_legend
    ) 
  
  }
  
=======
        "<extra></extra>", x
      ),
      showlegend = show_legend
    )
  }

>>>>>>> main
  p <- p %>%
    plotly::layout(
      title = list(
        text = title,
        font = list(color = titlecolor)
      ),
      yaxis = list(
        title = yaxistitle,
        hoverformat = hoverformat,
        range = yrange
      ),
      xaxis = list(
        title = xaxistitle
      ),
      font = list(
        family = font_family
      ),
      margin = margin,
      bargap = bargap,
      annotations = annotations
    )
  
  if (length(y) > 1) {
    p <- p %>%
      plotly::layout(
        barmode = barmode,
        legend = list(orientation = 'h', bgcolor = "transparent", y = 1.2)
      )
  }

  if (length(y) > 1) {
    p <- p %>%
      plotly::layout(
        barmode = barmode,
        legend = list(orientation = "h", bgcolor = "transparent", y = 1.2)
      )
  }

  return(p)
}<|MERGE_RESOLUTION|>--- conflicted
+++ resolved
@@ -5169,20 +5169,9 @@
   }
 
 
-<<<<<<< HEAD
-  p <- plotly::plot_ly() 
-=======
-<<<<<<< HEAD
   p <- plotly::plot_ly() 
   show_legend <- ifelse(length(y) > 1, TRUE, FALSE)
   for (i in y) {
-
-=======
-  p <- plotly::plot_ly()
->>>>>>> d3d3d28a
-  show_legend <- ifelse(length(y) > 1, TRUE, FALSE)
-  for (i in y) {
->>>>>>> main
     p <- p %>% plotly::add_trace(
       type = "bar",
       x = data[[x]],
@@ -5197,22 +5186,12 @@
       hovertemplate = paste0(
         "<b>%{hovertext}</b><br>",
         "%{yaxis.title.text}: %{y:", hoverformat, "}<br>",
-<<<<<<< HEAD
         "<extra></extra>",x
       ),
       showlegend = show_legend
     ) 
   
   }
-  
-=======
-        "<extra></extra>", x
-      ),
-      showlegend = show_legend
-    )
-  }
-
->>>>>>> main
   p <- p %>%
     plotly::layout(
       title = list(
