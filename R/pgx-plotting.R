##
## This file is part of the Omics Playground project.
## Copyright (c) 2018-2023 BigOmics Analytics SA. All rights reserved.
##

########################################################################
## Plotting functions
########################################################################


#' @title heatmapWithAnnot
#'
#' @param F Numeric data matrix to visualize as a heatmap
#' @param anno.type Type of annotation to show - "boxplot" or "barplot"
#' @param bar.height Height of the annotation barplot in cm
#' @param map.height Height of the heatmap in cm
#' @param row_fontsize Fontsize for row labels
#' @param column_fontsize Fontsize for column labels
#' @param inset Inset margins for annotation
#' @param mar Heatmap margins
#' @param legend Show legend for annotation colors
#' @param ... Other arguments passed to heatmap functions
#'
#' @return A heatmap grob object
#'
#' @description Creates a heatmap visualization with side annotation bars.
#'
#' @details This function generates a heatmap from the input data matrix F.
#' Side annotation bars can be added, either as boxplots or barplots.
#' The annotation height, heatmap height, font sizes, margins, and other
#' heatmap parameters can be customized.
#'
#' @export
heatmapWithAnnot <- function(F, anno.type = c("boxplot", "barplot"),
                             bar.height = NULL, map.height = NULL,
                             row_fontsize = 9, column_fontsize = 9,
                             inset = c(-0.025, -0.1),
                             mar = c(0, 0, 0, 0), legend = TRUE,
                             ...) {
  col1 <- 1:ncol(F)
  anno.type <- anno.type[1]
  if (!is.null(map.height)) map.height <- grid::unit(map.height, "cm")
  if (!is.null(bar.height)) bar.height <- grid::unit(bar.height, "cm")

  if (anno.type == "barplot") {
    ha <- ComplexHeatmap::HeatmapAnnotation(
      up = ComplexHeatmap::anno_barplot(pmax(F, 0.01), gp = gpar(fill = col1)),
      down = ComplexHeatmap::anno_barplot(pmin(F, -0.01), gp = gpar(fill = col1)),
      annotation_height = c(0.5, 0.5) * bar.height,
      annotation_label = c("", "")
    )
  } else {
    ha <- ComplexHeatmap::HeatmapAnnotation(
      up = ComplexHeatmap::anno_boxplot(
        t(F),
        gp = gpar(fill = "grey80"),
        outline = TRUE, size = grid::unit(1, "mm"),
        box_width = 0.75
      ),
      annotation_height = bar.height,
      annotation_label = c("")
    )
  }

  ht <- ComplexHeatmap::Heatmap(
    t(F),
    name = "logFC",
    top_annotation = ha,
    row_names_gp = grid::gpar(fontsize = row_fontsize),
    column_names_gp = grid::gpar(fontsize = column_fontsize),
    height = map.height,
    heatmap_legend_param = list(
      legend_height = grid::unit(8, "mm")
    ),
    ...
  )

  ComplexHeatmap::draw(ht,
    padding = grid::unit(mar, "cm"),
    heatmap_legend_side = "left"
  )

  if (anno.type == "boxplot") {
    ComplexHeatmap::decorate_annotation("up", {
      grid::grid.text("logFC",
        x = grid::unit(0, "npc") - grid::unit(7, "mm"),
        y = grid::unit(0.5, "npc") - grid::unit(0, "mm"),
        gp = grid::gpar(fontsize = 10),
        rot = 90, hjust = "center"
      )
    })
  }
  if (anno.type == "barplot") {
    ComplexHeatmap::decorate_annotation("up", {
      grid::grid.text("cumulative logFC",
        x = grid::unit(0, "npc") - grid::unit(7, "mm"),
        y = grid::unit(0, "npc") - grid::unit(0, "mm"),
        gp = grid::gpar(fontsize = 10),
        rot = 90, hjust = "center"
      )
    })
  }
  if (anno.type == "barplot" && legend) {
    graphics::legend("topright", colnames(F),
      fill = col1,
      cex = 0.63, y.intersp = 0.8,
      inset = inset, xpd = TRUE
    )
  }
}


#' @title Repel overlapping text labels
#'
#' @param x Numeric vector of x coordinates for text labels
#' @param y Numeric vector of y coordinates for text labels
#' @param words Character vector of words/labels to plot
#' @param cex Size multiplier for text labels
#' @param rotate90 Rotate labels by 90 degrees
#' @param xlim x-axis limits
#' @param ylim y-axis limits
#' @param tstep Translation step size
#' @param rstep Rotation step size
#' @param maxiter Maximum number of iterations
#' @param ... Additional graphics parameters to graphics::text()
#'
#' @return The adjusted coordinates, rotated labels, and plotting parameters
#'
#' @description Repels overlapping text labels by iteratively adjusting positions.
#'
#' @details This function takes a set of text labels defined by x,y coordinates and words.
#' It iteratively adjusts the positions to repel overlapping labels. Rotation by 90 degrees
#' and size scaling can also be applied.
#'
#' The algorithm translates or rotates labels in small steps to minimize overlap.
#' The step sizes and maximum number of iterations can be controlled.
#'
#' Useful for scatterplots, word clouds, and other graphics where label overlap is a problem.
#'
#' @export
repelwords <- function(x, y, words, cex = 1, rotate90 = FALSE,
                       xlim = c(-Inf, Inf), ylim = c(-Inf, Inf),
                       tstep = 0.1, rstep = 0.1, maxiter = 2000, ...) {
  ## From wordcloud::wordlayout
  tails <- "g|j|p|q|y"
  n <- length(words)
  sdx <- stats::sd(x, na.rm = TRUE)
  sdy <- stats::sd(y, na.rm = TRUE)
  if (sdx == 0) {
    sdx <- 1
  }
  if (sdy == 0) {
    sdy <- 1
  }
  if (length(cex) == 1) {
    cex <- rep(cex, n)
  }
  if (length(rotate90) == 1) {
    rotate90 <- rep(rotate90, n)
  }
  boxes <- list()

  theta <- 0
  for (i in 1:length(words)) {
    rotWord <- rotate90[i]
    r <- 0
    x1 <- xo <- x[i]
    y1 <- yo <- y[i]


    wid <- graphics::strwidth(words[i], cex = cex[i])
    ht <- graphics::strheight(words[i], cex = cex[i])
    if (grepl(tails, words[i])) {
      ht <- ht + ht * 0.2
    }
    if (rotWord) {
      tmp <- ht
      ht <- wid
      wid <- tmp
    }
    isOverlapped <- TRUE
    iter <- 1

    while (isOverlapped && iter < maxiter) {
      if (!wordcloud:::is_overlap(
        x1 - 0.5 * wid, y1 - 0.5 * ht, wid,
        ht, boxes
      ) &&
        x1 - 0.5 * wid > xlim[1] &&
        y1 - 0.5 * ht > ylim[1] &&
        x1 + 0.5 * wid < xlim[2] &&
        y1 + 0.5 * ht < ylim[2]) {
        boxes[[length(boxes) + 1]] <-
          c(x1 - 0.5 * wid, y1 - 0.5 * ht, wid, ht)
        isOverlapped <- FALSE
      } else {
        theta <- theta + tstep
        r <- r + rstep * tstep / (2 * pi)

        x1 <- xo + sdx * r * cos(theta)
        y1 <- yo + sdy * r * sin(theta)
      }
      iter <- iter + 1
    }
    if (isOverlapped && iter == maxiter) {
      message("[repelwords] WARNING maximum iterations reached: iter = ", iter)
      boxes[[length(boxes) + 1]] <-
        c(x1 - 0.5 * wid, y1 - 0.5 * ht, wid, ht)
    } else {

    }
  }
  result <- do.call(rbind, boxes)

  colnames(result) <- c("x", "y", "width", "ht")
  rownames(result) <- words
  result
}

## =================================================================================
## PGX level plotting API
## =================================================================================


#' @export
pgx.plotEnrichmentDotPlot <- function(pgx, contrast,
<<<<<<< HEAD
                                      ntop = 10, filter=NULL, dir = "both",
                                      main = "Enrichment Analysis") {
  gs <- pgx$gset.meta$meta[[contrast]]
  df <- data.frame(pathway=rownames(gs), fx = gs$meta.fx,
                   pval=gs$meta.q, size = abs(gs$meta.fx))
  df <- df[order(-df$fx),]

  if(!is.null(filter)) {
    sel <- grep(filter, df$pathway,ignore.case=TRUE)
    df$pathway <- gsub(filter,"",df$pathway)
  }

  if( dir == "up") {
    sel <- head(sel, ntop)
  } else if( dir == "down") {
    sel <- tail(sel, ntop)
  } else {
    ## both
    sel <- c(head(sel, ntop/2), tail(sel, ntop/2))
  }
  df  <- df[unique(sel),]

  ## cleaning...
  df$pathway <- sub(".Homo.sapiens","",df$pathway)
  df$pathway <- substring(df$pathway, 1, 60)
  df$pathway <- factor(df$pathway, levels=rev(df$pathway))

  
  ggplot2::ggplot(df, ggplot2::aes(x=fx, y=pathway)) + 
    ggplot2::geom_point( ggplot2::aes(color=pval, size=size)) +
      ggplot2::scale_size_area(max_size = 12) +
      ggplot2::scale_color_gradient(low = "red", high = "blue") +  
      ggplot2::labs(x='Enrichment score', y=NULL, color='P-value', size='Score' ) +
      ggplot2::ggtitle(main) +
      ggplot2::theme(
        axis.title = ggplot2::element_text(size=30),
        axis.text = ggplot2::element_text(size=30),
        title = ggplot2::element_text(size=36),
        legend.title = ggplot2::element_text(size=20),
        legend.text = ggplot2::element_text(size=14)                 
      )
  
=======
                                      ntop = 10, filter = NULL, dir = "both",
                                      main = "Enrichment Analysis") {
  gs <- pgx$gset.meta$meta[[contrast]]
  df <- data.frame(
    pathway = rownames(gs), fx = gs$meta.fx,
    pval = gs$meta.q, size = abs(gs$meta.fx)
  )
  df <- df[order(-df$fx), ]

  if (!is.null(filter)) {
    sel <- grep(filter, df$pathway, ignore.case = TRUE)
    df$pathway <- gsub(filter, "", df$pathway)
  }

  if (dir == "up") {
    sel <- head(sel, ntop)
  } else if (dir == "down") {
    sel <- tail(sel, ntop)
  } else {
    ## both
    sel <- c(head(sel, ntop / 2), tail(sel, ntop / 2))
  }
  df <- df[unique(sel), ]

  ## cleaning...
  df$pathway <- sub(".Homo.sapiens", "", df$pathway)
  df$pathway <- substring(df$pathway, 1, 60)
  df$pathway <- factor(df$pathway, levels = rev(df$pathway))


  ggplot2::ggplot(df, ggplot2::aes(x = fx, y = pathway)) +
    ggplot2::geom_point(ggplot2::aes(color = pval, size = size)) +
    ggplot2::scale_size_area(max_size = 12) +
    ggplot2::scale_color_gradient(low = "red", high = "blue") +
    ggplot2::labs(x = "Enrichment score", y = NULL, color = "P-value", size = "Score") +
    ggplot2::ggtitle(main) +
    ggplot2::theme(
      axis.title = ggplot2::element_text(size = 30),
      axis.text = ggplot2::element_text(size = 30),
      title = ggplot2::element_text(size = 36),
      legend.title = ggplot2::element_text(size = 20),
      legend.text = ggplot2::element_text(size = 14)
    )
>>>>>>> 05003711
}

#' @export
pgx.dimPlot <- function(X, y, method = c("tsne", "pca", "umap", "pacmap"), nb = NULL, ...) {
  ## method=c('tsne','pca','umap','pacmap')
  jj <- head(order(-matrixStats::rowSds(X)), 1000)
  X1 <- X[jj, ]
  X1 <- X1 - rowMeans(X1, na.rm = TRUE)
  if (ncol(X1) < 20) {
    X1 <- cbind(X1, X1, X1)
  }
  if (is.null(nb)) nb <- ceiling(min(15, dim(X) / 8))
  message("[pgx.dimPlot] nb = ", nb)

  for (m in method) {
    if (m == "umap") pos <- try(uwot::umap(t(X1), n_neighbors = max(2, nb)))
    if (m == "tsne") {
      pos <- try(Rtsne::Rtsne(t(X1),
        perplexity = 2 * nb,
        check_duplicates = FALSE
      )$Y)
    }
    if (m == "pca") pos <- try(irlba::irlba(X1, nv = 2, nu = 0)$v)
    if (m == "pacmap") pos <- try(pacmap(t(X1)))
    if (!"try-errror" %in% class(pos)) {
      pos <- pos[1:ncol(X), ]
      rownames(pos) <- colnames(X)
      pgx.scatterPlotXY(pos, var = y, title = m, ...)
    }
  }
}

#' @title Scatter plot for PGX object
#'
#' @param pgx PGX object with results
#' @param pheno Phenotype data.frame or vector
#' @param gene Gene name to color by expression
#' @param contrast Contrast name to color by correlation
#' @param level Data level to use ("gene", "geneset")
#' @param plotlib Plotting library ("base", "plotly")
#' @param pos Positions for points (if level="geneset")
#' @param ... Other arguments passed to plotting functions
#'
#' @return A scatter plot grob or plotly object
#'
#' @description Generates a scatter plot from a PGX object.
#'
#' @details Samples or genes can be plotted, colored by phenotype,
#' gene expression, or correlation with a contrast. For gene sets,
#' positions need to be provided. Interactive plotly plots or
#' static ggplot2 plots can be generated.
#'
#' Useful for exploring sample relationships and associations.
#'
#' @export
pgx.scatterPlot <- function(pgx, pheno = NULL, gene = NULL,
                            contrast = NULL, level = "gene",
                            plotlib = "base", pos = NULL, ...) {
  ## Scatter t-SNE plot samples (or genes) colored on phenotype,
  ## gene expression, geneset expresssion or (correlation with)
  ## contrast.
  ##
  if (level == "geneset" && is.null(pos)) {
    stop("FATAL:: geneset scatter needs position vector")
  }

  if (level == "geneset") {
    X <- pgx$gsetX
  } else {
    X <- pgx$X
  }

  plt <- NULL

  if (!is.null(gene)) {
    if (is.null(pos) && level == "gene") pos <- pgx$tsne2d
    var <- X[gene, rownames(pos)]
    title <- gene
    plt <- pgx.scatterPlotXY(
      pos, var,
      plotlib = plotlib, #
      xlab = colnames(pos)[1], ylab = colnames(pos)[2],
      type = "numeric", ...
    )
  }
  if (!is.null(pheno)) {
    if (is.null(pos) && level == "gene") pos <- pgx$tsne2d
    var <- pgx$samples[rownames(pos), pheno]
    title <- pheno
    plt <- pgx.scatterPlotXY(
      pos, var,
      plotlib = plotlib, #
      xlab = colnames(pos)[1], ylab = colnames(pos)[2],
      ...
    )
  }
  if (!is.null(contrast)) {
    if (is.null(pos) && "cluster.genes" %in% names(pgx)) {
      pos <- pgx$cluster.genes$pos[[1]][, 1:2]
    }
    if (is.null(pos)) {
      stop("must supply positions for gene contrasts")
    }
    if (level == "gene") {
      var <- pgx$gx.meta$meta[[contrast]]$meta.fx
      names(var) <- rownames(pgx$gx.meta$meta[[contrast]])
      var <- var[rownames(pos)]
      tooltip <- probe2symbol(rownames(counts), ngs$genes)
    }
    if (level == "geneset") {
      var <- pgx$gset.meta$meta[[contrast]]$meta.fx
      names(var) <- rownames(pgx$gset.meta$meta[[contrast]])
      var <- var[rownames(pos)]
      tooltip <- rownames(pos)
    }

    plt <- pgx.scatterPlotXY(
      pos, var,
      plotlib = plotlib, #
      xlab = colnames(pos)[1], ylab = colnames(pos)[2],
      tooltip = tooltip,
      ...
    )
  }

  if (plotlib == "base") {
    return(NULL)
  }
  plt
}


#' @title Plot a Scatterplot Matrix
#'
#' @description
#' Creates a scatterplot matrix visualization comparing multiple datasets.
#'
#' @param F Numeric matrix with samples in columns.
#' @param F2 Optional second numeric matrix to compare against F.
#' @param hilight Vector of sample names to highlight.
#' @param cex Point size in scatterplots.
#' @param cex.axis Axis text size.
#' @param cex.space Spacing between scatterplots.
#'
#' @details
#' This function generates a scatterplot matrix comparing all columns of
#' the input matrix \code{F} against each other. If a second matrix \code{F2} is
#' provided, columns of \code{F} are compared against matching columns in \code{F2}.
#'
#' Samples specified in \code{hilight} are colored differently to stand out.
#' The \code{cex}, \code{cex.axis}, and \code{cex.space} parameters control graphical
#' element sizes.
#'
#' @return
#' A scatterplot matrix is generated comparing datasets. No value is returned.
#'
#' @export
plot_SPLOM <- function(F, F2 = NULL, hilight = NULL, cex = 0.5, cex.axis = 1, cex.space = 0.2) {
  if (is.null(F2)) F2 <- F
  symm <- all(colnames(F) == colnames(F2))
  gg <- intersect(rownames(F), rownames(F2))
  F <- F[gg, , drop = FALSE]
  F2 <- F2[gg, , drop = FALSE]

  x0 <- range(as.vector(apply(F, 2, stats::quantile, probs = c(0.001, 0.999))))
  x1 <- range(as.vector(apply(F2, 2, stats::quantile, probs = c(0.001, 0.999))))
  x0 <- range(as.vector(F))
  x1 <- range(as.vector(F2))
  x0 <- x0 + c(-1, 1) * diff(x0) * 0.05
  x1 <- x1 + c(-1, 1) * diff(x1) * 0.05

  nr <- 3
  nc <- 4
  nr <- ncol(F2)
  nc <- ncol(F)
  graphics::par(
    mfrow = c(nr, nc), mar = c(1, 1, 1, 1) * cex.space, oma = c(4, 4, 0, 0),
    bty = "o", xpd = FALSE
  )
  i <- 1
  for (j in ncol(F2):1) {
    for (i in 1:ncol(F)) {
      plot(F[, i], F2[, j],
        pch = 20, col = "grey70",
        cex = cex, cex.axis = 0.95 * cex.axis, cex.lab = cex.axis,
        xaxt = ifelse(j == 1, "s", "n"),
        yaxt = ifelse(i == 1, "s", "n"),
        xlab = "", ylab = "",
        xlim = x0, ylim = x1
      )
      graphics::abline(v = 0, h = 0, lty = 3, lwd = 0.6)
      if (j == 1) graphics::mtext(colnames(F)[i], 1, line = 2.7, cex = 0.9 * cex.axis)
      if (i == 1) graphics::mtext(colnames(F2)[j], 2, line = 2.7, cex = 0.9 * cex.axis)

      if (!is.null(hilight) && length(hilight) > 0) {
        hilight <- intersect(hilight, rownames(F))
        ii <- match(hilight, rownames(F))
        graphics::points(F[ii, i], F2[ii, j], pch = 20, col = "red3")
        graphics::text(F[ii, i], F2[ii, j], labels = hilight, cex = 0.85, pos = 3, col = "black")
      }

      ## write correlation value
      rho <- stats::cor(F[, i], F2[, j], use = "pairwise")
      rr <- paste("r =", round(rho, digits = 3))
      graphics::legend("topleft", legend = rr, bty = "n", cex = 1)
    }
  }
}


#' @title Create a sankey diagram from a list of matrices
#'
#' @param matlist A list of matrices to compare
#' @param contrast Optional contrast name
#'
#' @return A plotly sankey diagram object
#'
#' @description
#' Generates a sankey diagram comparing matrices in a list
#'
#' @details
#' This function takes a list of matrices as input matlist.
#' It standardizes each matrix, calculates cross-tables between matrices,
#' and generates a sankey diagram showing the relationships.
#'
#' The contrast parameter can optionally be used to weight the edges.
#'
#' Useful for visualizing relationships and flows between data matrices.
#'
#' @export
pgx.SankeyFromMatrixList.PLOTLY <- function(matlist, contrast = NULL) {
  ## ------------------------------------------------------------------------
  ## Prepare matrices
  ## ------------------------------------------------------------------------
  X <- list()
  for (i in 1:length(matlist)) {
    X[[i]] <- matlist[[i]] - rowMeans(matlist[[i]])
    X[[i]] <- X[[i]] / apply(X[[i]], 1, stats::sd)
  }

  ## Counts cross-table between matrices
  M <- list()
  i <- 1
  for (i in 1:(length(X) - 1)) {
    mm <- pmax(X[[i]], 0) %*% t(pmax(X[[i + 1]], 0))
    mm <- mm**4
    mm <- mm / mean(mm)

    M[[i]] <- mm
  }

  ## Correlation
  R <- list()
  for (i in 1:(length(X) - 1)) {
    r1 <- stats::cor(t(X[[i]]), t(X[[i + 1]]))
    R[[i]] <- pmax(r1, 0)
  }

  ## Edge value (i.e. capacity) : rho * contrast/FC
  cty.mode <- 1
  F <- R
  if (!is.null(contrast)) {
    fc <- lapply(X, function(m) stats::cor(t(m), contrast)[, 1])
    i <- 1
    for (i in 1:length(R)) {
      if (cty.mode == 1) node.wt <- outer(pmax(fc[[i]], 0), pmax(fc[[i + 1]], 0))
      if (cty.mode == 3) node.wt <- abs(outer(fc[[i]], fc[[i + 1]]))
      if (cty.mode == 2) node.wt <- pmax(outer(fc[[i]], fc[[i + 1]]), 0)
      ww <- R[[i]] * node.wt
      ww <- ww / max(ww) ## normalize??
      F[[i]] <- ww
    }
  }
  fill0 <- FALSE
  fill0 <- !is.null(contrast)
  pgx.SankeyFromMRF.PLOTLY(M = M, R = R, F = F, fill = fill0, labels = NULL)
}


#' @title Create a sankey diagram from multiple matrices
#'
#' @param M A list of matrices
#' @param R A list of correlation matrices
#' @param F A list of flow matrices
#' @param fill Logical, whether to color edges by flow
#' @param labels Optional edge labels
#'
#' @return A plotly sankey diagram object
#'
#' @description
#' Generates a sankey diagram by combining multiple matrices.
#'
#' @details
#' This function takes a list of matrices \code{M}, correlation matrices \code{R},
#' and flow matrices \code{F}. It converts each matrix pair \code{M[[i]]} and
#' \code{R[[i]]} into a graph, merges the graphs, and creates a sankey diagram
#' to show relationships and flows between matrices.
#'
#' If \code{fill=TRUE}, edge colors are determined by the flow values \code{F[[i]]}.
#' Optional \code{labels} can be provided to label the edges.
#'
#' Useful for visualizing relationships and flows between multiple data matrices.
#'
#' @export
pgx.SankeyFromMRF.PLOTLY <- function(M, R, F, fill = TRUE, labels = NULL) {
  rho2graph <- function(A, min.rho = 0) {
    idx <- which(A > min.rho, arr.ind = TRUE)
    ee <- cbind(rownames(A)[idx[, 1]], colnames(A)[idx[, 2]])
    gr <- igraph::graph_from_edgelist(ee, directed = TRUE)
    gr
  }

  gr.list <- list()
  i <- 1
  for (i in 1:length(M)) {
    gr <- rho2graph(M[[i]], min.rho = 0)
    ee <- igraph::get.edgelist(gr)
    pct <- M[[i]] / sum(M[[i]], na.rm = TRUE) * 100
    igraph::E(gr)$count <- pct[ee]
    igraph::E(gr)$rho <- R[[i]][ee]
    igraph::E(gr)$weight <- F[[i]][ee]
    gr.list[[i]] <- gr
  }

  ## merge graphs
  gr <- gr.list[[1]]
  if (length(gr.list) > 1) {
    i <- 2
    for (i in 2:length(gr.list)) {
      gr <- igraph::union(gr, gr.list[[i]])
      igraph::E(gr)$count <- rowSums(cbind(igraph::E(gr)$count_1, igraph::E(gr)$count_2), na.rm = TRUE)
      igraph::E(gr)$weight <- rowSums(cbind(igraph::E(gr)$weight_1, igraph::E(gr)$weight_2), na.rm = TRUE)
      igraph::E(gr)$rho <- rowSums(cbind(igraph::E(gr)$rho_1, igraph::E(gr)$rho_2), na.rm = TRUE)
    }
    gr <- igraph::delete_edge_attr(gr, "weight_1")
    gr <- igraph::delete_edge_attr(gr, "weight_2")
    gr <- igraph::delete_edge_attr(gr, "rho_1")
    gr <- igraph::delete_edge_attr(gr, "rho_2")
    gr <- igraph::delete_edge_attr(gr, "count_1")
    gr <- igraph::delete_edge_attr(gr, "count_2")
  }

  matnames <- c(list(rownames(M[[1]])), lapply(M, colnames))
  vlevel <- sapply(igraph::V(gr)$name, grep, matnames)

  ## create Sankey plot
  nv <- length(igraph::V(gr))
  col1 <- rep(RColorBrewer::brewer.pal(12, "Set3"), 100)[1:nv]
  ee <- igraph::get.edges(gr, igraph::E(gr)) - 1

  ee.label <- paste(
    "rho=", round(igraph::E(gr)$rho, 2),
    "<br>count=", round(igraph::E(gr)$count, 2), "%",
    "<br>weight=", round(igraph::E(gr)$weight, 2)
  )

  nodes <- data.frame(label = igraph::V(gr)$name, color = col1)
  nodes$info <- paste(igraph::V(gr)$name, unlist(labels)[igraph::V(gr)$name])
  nodes$label <- sub(".*[:]", "", nodes$label)
  nodes$x <- (vlevel - 1) / max(vlevel - 1)

  if (fill) {
    wt <- igraph::E(gr)$weight
    ev2 <- 0.05 + 0.55 * (wt / max(wt))
    col2 <- paste("rgba(80,80,120,", ev2, ")")
  } else {
    col2 <- paste("rgba(80,80,120,0.2)")
  }

  links <- data.frame(
    source = ee[, 1],
    target = ee[, 2],
    count = igraph::E(gr)$count,
    label = ee.label,
    weight = igraph::E(gr)$weight,
    color = col2
  )

  fig <- plotly::plot_ly(
    type = "sankey",
    domain = list(
      x =  c(0, 1),
      y =  c(0, 1)
    ),
    orientation = "h",
    valueformat = ".2f",
    valuesuffix = "",
    arrangement = "snap",
    node = list(
      label = nodes$label,
      x = nodes$x,
      y = 0.01 * (1:length(nodes$x)),
      color = nodes$color,
      pad = 15,
      thickness = 15,
      line = list(
        color = "black",
        width = 0.5
      )
    ),
    link = list(
      source = links$source,
      target = links$target,
      value =  links$count,
      label =  links$label,
      color =  links$color
    )
  )
  fig
}


#' @title Create a sankey diagram from phenotypes
#'
#' @param pgx PGX object with results
#' @param phenotypes Data frame of sample phenotypes
#' @param mat The results matrix to use, default is pgx$MAT
#' @param fill Whether to color edges by matrix values
#' @param nmin Minimum sample size for phenotype levels
#' @param title Plot title
#'
#' @return A plotly sankey diagram object
#'
#' @description
#' Generates a sankey diagram from sample phenotypes
#'
#' @details This function takes a PGX object and sample phenotype data frame.
#' It aggregates the results matrix mat by phenotypes, filters low count levels,
#' calculates a cross-table, and visualizes the relationships between phenotypes
#' as a sankey diagram.
#'
#' Useful for exploring sample relationships and phenotype flows.
#'
#' @export
pgx.SankeyFromPhenotypes.PLOTLY <- function(pgx, phenotypes, mat = NULL,
                                            fill = NULL, nmin = 1, title = "") {
  prefix1 <- "from"
  prefix2 <- "to"
  table2graph <- function(tab, prefix1, prefix2) {
    rownames(tab) <- paste0(prefix1, ":", rownames(tab))
    colnames(tab) <- paste0(prefix2, ":", colnames(tab))
    n <- nrow(tab) + ncol(tab)
    A <- matrix(0, nrow = n, ncol = n)
    rownames(A) <- colnames(A) <- c(rownames(tab), colnames(tab))
    A[rownames(tab), colnames(tab)] <- tab
    gr <- igraph::graph_from_adjacency_matrix(A, mode = "directed", diag = FALSE, weighted = TRUE)

    gr
  }

  if (is.null(mat)) {
    phenotypes <- intersect(phenotypes, colnames(pgx$samples))
    A <- pgx$samples[, phenotypes]
  }
  if (!is.null(mat)) {
    A <- mat
    phenotypes <- colnames(mat)
  }

  gr.list <- list()
  for (i in 1:(ncol(A) - 1)) {
    p1 <- A[, phenotypes[i]]
    p2 <- A[, phenotypes[i + 1]]
    P <- table(p1, p2)
    P[which(P < nmin, arr.ind = TRUE)] <- 0
    gr.list[[i]] <- table2graph(P, phenotypes[i], phenotypes[i + 1])
  }

  gr <- gr.list[[1]]
  if (length(gr.list) > 1) {
    i <- 2
    for (i in 2:length(gr.list)) {
      gr <- igraph::union(gr, gr.list[[i]])
      igraph::E(gr)$weight <- rowSums(cbind(igraph::E(gr)$weight_1, igraph::E(gr)$weight_2), na.rm = TRUE)
    }
    gr <- igraph::delete_edge_attr(gr, "weight_1")
    gr <- igraph::delete_edge_attr(gr, "weight_2")
  }

  ## create Sankey plot
  nv <- length(igraph::V(gr))
  col1 <- rep(RColorBrewer::brewer.pal(12, "Set3"), 100)[1:nv]
  ee <- igraph::ends(gr, igraph::E(gr))
  ee <- apply(ee, 2, function(v) match(v, igraph::V(gr)$name) - 1)

  nodes <- data.frame(label = igraph::V(gr)$name, color = col1)
  nodes$label <- sub(".*[:]", "", nodes$label)
  links <- data.frame(
    source = ee[, 1],
    target = ee[, 2],
    value = igraph::E(gr)$weight,
    label = ""
  )

  fig <- plotly::plot_ly(
    type = "sankey",
    domain = list(
      x =  c(0, 1),
      y =  c(0, 1)
    ),
    orientation = "h",
    valueformat = ".0f",
    valuesuffix = "cells",
    node = list(
      label = nodes$label,
      color = nodes$color,
      pad = 15,
      thickness = 15,
      line = list(
        color = "black",
        width = 0.5
      )
    ),
    link = list(
      source = links$source,
      target = links$target,
      value = links$value,
      label = links$label,
      color = "rgba(80,80,120,0.15)"
    )
  )
  fig
}


#' @describeIn pgx.SankeyFromPhenotypes.PLOTLY pgx.SankeyFromPhenotypes.GGPLOT (ggplot2 version)
#' @export
pgx.SankeyFromPhenotypes.GGPLOT <- function(pgx, phenotypes, mat = NULL, fill = NULL,
                                            sort = FALSE, nmin = 1, title = "") {
  if (is.null(mat)) {
    phenotypes <- intersect(phenotypes, colnames(pgx$samples))
    phenotypes <- Matrix::head(phenotypes, 5)
    pp <- intersect(c(phenotypes, fill), colnames(pgx$samples))
    A <- pgx$samples[, pp]
  }
  if (!is.null(mat)) {
    A <- mat
    phenotypes <- colnames(mat)
  }

  pt <- apply(A, 1, paste, collapse = ":")
  N <- table(pt)
  df <- do.call(rbind, strsplit(names(N), split = ":"))
  colnames(df) <- phenotypes
  zap.tiny <- (N < nmin)
  if (sum(zap.tiny) > 0) {
    n0 <- sum(N[zap.tiny])
    df <- df[!zap.tiny, ]
    N <- N[!zap.tiny]
  }
  df <- data.frame(df)
  df$Frequency <- N

  if (sort) {
    relevelBig2small <- function(idx) factor(idx, levels = names(sort(table(idx))))
    df[, phenotypes] <- data.frame(lapply(df[, phenotypes], relevelBig2small))
  }

  v <- sapply(phenotypes, function(s) {
    # The f sym likely comes from x package, but better confirm
    a <- sym(s)
    # The f enquo likely comes from rlang, but better confirm
    enquo(a)
  })
  if (length(phenotypes) == 2) {
    p <- ggplot2::ggplot(df, ggplot2::aes(y = Frequency, axis1 = !!v[[1]], axis2 = !!v[[2]]))
  }
  if (length(phenotypes) == 3) {
    p <- ggplot2::ggplot(df, ggplot2::aes(
      y = Frequency, axis1 = !!v[[1]], axis2 = !!v[[2]],
      axis3 = !!v[[3]]
    ))
  }
  if (length(phenotypes) == 4) {
    p <- ggplot2::ggplot(df, ggplot2::aes(
      y = Frequency, axis1 = !!v[[1]], axis2 = !!v[[2]],
      axis3 = !!v[[3]], axis4 = !!v[[4]]
    ))
  }
  if (length(phenotypes) == 5) {
    p <- ggplot2::ggplot(df, ggplot2::aes(
      y = Frequency, axis1 = !!v[[1]], axis2 = !!v[[2]],
      axis3 = !!v[[3]], axis4 = !!v[[4]], axis5 = !!v[[5]]
    ))
  }
  if (length(phenotypes) == 6) {
    p <- ggplot2::ggplot(df, ggplot2::aes(
      y = Frequency, axis1 = !!v[[1]], axis2 = !!v[[2]],
      axis3 = !!v[[3]], axis4 = !!v[[4]], axis5 = !!v[[5]],
      axis6 = !!v[[6]]
    ))
  }
  if (!is.null(fill)) {
    a <- ggplot2::sym(fill)
    vf <- ggplot2::enquo(a)
    p <- p + geom_alluvium(ggplot2::aes(fill = !!vf, color = !!vf), width = 1 / 12, alpha = 0.4)
  } else {
    p <- p + geom_alluvium(width = 1 / 12, alpha = 0.4)
  }
  p <- p +
    geom_stratum(width = 1 / 3, fill = "grey", color = "grey50") +
    ggplot2::geom_label(stat = "stratum", ggplot2::aes(label = ggplot2::after_stat(stratum))) +
    ggplot2::scale_x_discrete(limits = phenotypes, expand = c(.05, .05)) +
    ggplot2::scale_fill_brewer(type = "qual", palette = "Set1", direction = -1) +
    ggplot2::scale_color_brewer(type = "qual", palette = "Set1", direction = -1) +
    ggplot2::ggtitle(title) + ggplot2::theme_minimal() +
    ggplot2::theme(
      axis.text.x = ggplot2::element_text(size = 13, vjust = +7)
    )
  p
}




#' @title Plot contrasts from a PGX analysis
#'
#' @description Generate plots for contrasts from a pharmacogenomic (PGX) analysis.
#'
#' @param pgx A PGX object containing the analysis results.
#' @param contrast Character vector of contrast names to plot. Default plots all.
#' @param type Type of plot. Options are "scatter", "volcano", "MA", "UMAP".
#' @param set.par Logical to set graphical parameters before plotting. Default is TRUE.
#' @param par.sq Logical to set square plotting layout. Default is FALSE.
#' @param ... Additional parameters passed to plotting functions.
#'
#' @details This function generates plots to visualize contrasts from a PGX analysis.
#' The \code{pgx} object should contain results for the specified contrasts.
#'
#' The \code{type} parameter determines the type of plot. Options are:
#' - "scatter": Default scatter plot of log2 fold-changes vs. p-values.
#' - "volcano": Volcano plot of log2 fold-changes vs. -log10 p-values.
#' - "MA": Meta-analysis plots showing the contribution of each study.
#' - "UMAP": UMAP projection plot colored by log2 fold-change.
#'
#' If \code{set.par=TRUE}, graphical parameters are set before plotting.
#' If \code{par.sq=TRUE}, a square layout is used.
#' Additional parameters can be passed to the plotting functions via \code{...}.
#'
#' @return
#' A grid of plots visualizing the specified contrasts is generated.
#' The return value is a list of plot grob objects.
#'
#' @export
pgx.plotContrast <- function(pgx, contrast = NULL, type = "scatter",
                             set.par = TRUE, par.sq = FALSE, ...) {
  if (is.null(contrast)) {
    contrast <- colnames(pgx$model.parameters$exp.matrix)
  }

  if (set.par) {
    nc <- ceiling(sqrt(length(contrast)))
    nr <- ceiling(length(contrast) / nc)
    if (par.sq) nr <- nc
    graphics::par(mfrow = c(nr, nc))
  }

  plist <- list()
  for (i in 1:length(contrast)) {
    ct <- contrast[i]

    if (type == "volcano") {
      p <- pgx.Volcano(pgx, contrast = ct, ...)
    } else if (type == "MA") {
      p <- pgx.plotMA(pgx, contrast = ct, ...)
    } else if (type == "UMAP") {
      p <- pgx.plotGeneUMAP(pgx, contrast = ct, set.par = FALSE, ...)
    } else {
      ## scatter
      p <- pgx.contrastScatter(pgx, contrast = ct, ...)
    }
    plist[[i]] <- p
  }

  if (length(plist) == 1) plist <- plist[[1]]
  plist
}


#' @describeIn pgx.plotContrast Create a volcano plot from a PGX object
#'
#' @param pgx A PGX object containing differential expression results.
#' @param contrast The contrast name to extract results for.
#' @param level The data level to extract ("gene", "exon", etc). Default "gene".
#' @param methods The meta-analysis methods to include. Default "meta".
#' @param psig P-value cutoff for significance. Default 0.05.
#' @param fc Fold change cutoff. Default 1.
#' @param cex Point size. Default 1.
#' @param cex.lab Label size. Default 1.
#' @param ntop Number of top genes to highlight. Default 20.
#' @param p.min Minimum p-value for y-axis. Default NULL.
#' @param fc.max Maximum fold change for x-axis. Default NULL.
#' @param hilight Vector of genes to highlight. Default NULL.
#' @param cpal Color palette. Default c("grey60", "red3").
#' @param title Plot title. Default NULL.
#' @param plotlib Plotting library to use. Default "base".
#'
#' @export
pgx.Volcano <- function(pgx, contrast, level = "gene", methods = "meta",
                        psig = 0.05, fc = 1, cex = 1, cex.lab = 1, ntop = 20,
                        p.min = NULL, fc.max = NULL, hilight = NULL, #
                        cpal = c("grey60", "red3"), title = NULL,
                        plotlib = "base", data = FALSE) {
  if (is.integer(contrast)) contrast <- names(pgx$gx.meta$meta)[contrast]
  res <- NULL
  if (level == "gene") {
    res <- pgx.getMetaMatrix(pgx, methods, level = "gene")
  } else if (level == "geneset") {
    res <- pgx.getMetaMatrix(pgx, methods, level = "geneset")
  } else {
    stop("FATAL:: invalid level=", level)
  }
  f <- res$fc[, contrast]
  q <- res$qv[, contrast]

  sig <- (q <= psig & abs(f) >= fc)
  xy <- cbind(fc = f, y = -log10(q))



  if (is.null(hilight)) {
    wt <- rowSums(scale(xy, center = FALSE)**2)
    hilight <- rownames(xy)[order(-wt)]
    hilight <- intersect(hilight, names(sig[sig == TRUE]))
  }
  hilight <- Matrix::head(hilight, ntop) ## label

  xlim <- ylim <- NULL
  if (!is.null(fc.max)) {
    xlim <- c(-1.1, 1.1) * fc.max
  }
  if (!is.null(p.min)) {
    ylim <- c(0, -log10(p.min))
  }

  if (data) {
    return(xy)
  }

  if (is.null(title)) title <- contrast
  p <- pgx.scatterPlotXY(
    xy,
    var = sig,
    type = "factor",
    title = title,
    xlab = "differential expression (log2FC)",
    ylab = "significance (-log10q)",
    hilight = hilight, #
    cex = cex,
    cex.lab = cex.lab,
    cex.title = 1.0,
    xlim = xlim,
    ylim = ylim,
    legend = FALSE,
    col = cpal,
    opacity = 1,
    plotlib = plotlib
  )

  p
}


#' @describeIn pgx.plotContrast Meta-analysis plots for PGX results
#' @param pgx PGX object containing results
#' @param contrast Contrast name to plot
#' @param level Data level to extract ("gene", "exon", etc)
#' @param psig P-value cutoff for significance
#' @param fc Fold change cutoff
#' @param cex Point size
#' @param cex.lab Label size
#' @param hilight Vector of genes to highlight
#' @param ntop Number of top genes to label
#' @param plotlib Plotting library to use
#' @export
pgx.plotMA <- function(pgx, contrast, level = "gene", psig = 0.05, fc = 1,
                       cex = 1, cex.lab = 0.8, hilight = NULL, ntop = 20,
                       plotlib = "base", data = FALSE) {
  if (is.integer(contrast)) contrast <- names(pgx$gx.meta$meta)[contrast]

  if (level == "gene") {
    f <- pgx$gx.meta$meta[[contrast]]$meta.fx
    q <- pgx$gx.meta$meta[[contrast]]$meta.q
    gg <- rownames(pgx$gx.meta$meta[[contrast]])
    names(f) <- names(q) <- gg
    m <- rowMeans(pgx$X[gg, ])
  } else if (level == "geneset") {
    f <- pgx$gset.meta$meta[[contrast]]$meta.fx
    q <- pgx$gset.meta$meta[[contrast]]$meta.q
    gg <- rownames(pgx$gset.meta$meta[[contrast]])
    names(f) <- names(q) <- gg
    m <- rowMeans(pgx$gsetX[gg, ])
  } else {
    stop("FATAL:: invalid level=", level)
  }

  sig <- (q <= psig & abs(f) >= fc)
  xy <- cbind(x = m, y = f)
  # <- gg
  cpal <- c("grey60", "red3")
  if (is.null(hilight)) {
    wt <- rowSums(scale(cbind(xy, m), center = FALSE)**2)
    hilight <- rownames(xy)[order(-wt)]
    hilight <- intersect(hilight, names(sig[sig == TRUE]))
  }
  hilight <- Matrix::head(hilight, ntop)

  if (data) {
    return(xy)
  }

  p <- pgx.scatterPlotXY(
    xy,
    var = sig, type = "factor", title = contrast,
    xlab = "average expression  (log2)",
    ylab = "differential expression  (log2FC)",
    hilight = hilight, cex = 0.9 * cex,
    cex.lab = cex.lab, cex.title = 1.0,
    legend = FALSE, col = c("grey70", "red3"), opacity = 1,
    plotlib = plotlib
  )

  p
}


#' @describeIn pgx.plotContrast Scatter plot of contrast results
#' @param pgx PGX object with analysis results
#' @param contrast Contrast name to plot
#' @param hilight Vector of genes to highlight
#' @param cex Point size
#' @param cex.lab Label size
#' @param psig P-value cutoff for significance
#' @param fc Fold change cutoff
#' @param level Data level to extract ("gene", "exon", etc)
#' @param ntop Number of top genes to label
#' @param dir Direction to sort results (0 for p-value, 1 for logFC)
#' @param plotlib Plotting library ("base", "plotly")
#'
#' @export
pgx.contrastScatter <- function(pgx, contrast, hilight = NULL,
                                cex = 1, cex.lab = 0.8,
                                psig = 0.05, fc = 1, level = "gene",
                                ntop = 20, dir = 0, plotlib = "base",
                                data = FALSE) {
  if (is.numeric(contrast)) contrast <- names(pgx$gx.meta$meta)[contrast]
  exp.matrix <- pgx$model.parameters$exp.matrix
  ct <- exp.matrix[, contrast]
  ii <- which(ct < 0)
  jj <- which(ct > 0)
  if (level == "gene") {
    x0 <- rowMeans(pgx$X[, ii, drop = FALSE])
    x1 <- rowMeans(pgx$X[, jj, drop = FALSE])
    xy <- cbind(x0, x1)
    gg <- rownames(pgx$gx.meta$meta[[contrast]])
    fx <- pgx$gx.meta$meta[[contrast]]$meta.fx
    q <- pgx$gx.meta$meta[[contrast]]$meta.q
    names(fx) <- names(q) <- gg
  } else if (level == "gene") {
    x0 <- rowMeans(pgx$gsetX[, ii, drop = FALSE])
    x1 <- rowMeans(pgx$gsetX[, jj, drop = FALSE])
    xy <- cbind(x0, x1)
    gg <- rownames(pgx$gset.meta$meta[[contrast]])
    fx <- pgx$gset.meta$meta[[contrast]]$meta.fx
    q <- pgx$gset.meta$meta[[contrast]]$meta.q
    names(fx) <- names(q) <- gg
  } else {
    stop("FATAL:: invalid level=", level)
  }

  colnames(xy) <- c("", " ")
  grp1 <- gsub(".*[:]|_vs_.*", "", contrast)
  grp0 <- gsub(".*_vs_", "", contrast)
  xlab <- paste("expression", grp0, "  (logCPM)")
  ylab <- paste("expression", grp1, "  (logCPM)")

  if (is.null(hilight)) {
    top.gg <- c(
      Matrix::head(names(sort(fx)), ntop / 2),
      Matrix::tail(names(sort(fx)), ntop / 2)
    )
    if (dir > 0) {
      top.gg <- Matrix::tail(names(sort(fx)), ntop)
    }
    if (dir < 0) {
      top.gg <- Matrix::head(names(sort(fx)), ntop)
    }
    hilight <- top.gg
  }
  hilight <- Matrix::head(hilight, ntop)

  sig <- 1 * (q < psig & abs(fx) > fc)
  names(sig) <- gg


  tt <- contrast

  if (data) {
    return(xy)
  }

  pgx.scatterPlotXY(
    xy,
    var = sig, type = "factor", title = tt,
    xlab = xlab, ylab = ylab,
    hilight = hilight, cex = 0.9 * cex,
    cex.lab = cex.lab, cex.title = 1.0,
    legend = FALSE, col = c("grey70", "red3"), opacity = 1,
    plotlib = plotlib
  )
}


#' @describeIn pgx.plotContrast Plot gene expression on UMAP projection
#'
#' @param pgx PGX object with results
#' @param contrast Contrast name to extract expression
#' @param value Gene name or ID to plot
#' @param pos Dataframe of UMAP coordinates
#' @param ntop Number of top genes to label
#' @param cex Point size
#' @param cex.lab Label size
#' @param hilight Vector of genes to highlight
#' @param title Plot title
#' @param zfix Fix color scale between genes
#' @param set.par Set graphical parameters before plotting
#' @param par.sq Use square plotting layout
#' @param level Data level to extract ("gene", "exon", etc)
#' @param plotlib Plotting library ("base", "ggplot")
#'
#' @export
pgx.plotGeneUMAP <- function(pgx, contrast = NULL, value = NULL,
                             pos = NULL, ntop = 20, cex = 1, cex.lab = 0.8,
                             hilight = NULL, title = NULL, zfix = FALSE,
                             set.par = TRUE, par.sq = FALSE,
                             level = "gene", plotlib = "ggplot",
                             data = FALSE) {
  if (!is.null(contrast)) {
    if (is.numeric(contrast)) contrast <- names(pgx$gx.meta$meta)[contrast]
    res <- NULL
    if (level == "gene") {
      res <- pgx.getMetaMatrix(pgx, level = "gene")
    } else if (level == "geneset") {
      res <- pgx.getMetaMatrix(pgx, level = "geneset")
    } else {
      stop("FATAL:: invalid level=", level)
    }
    F <- res$fc[, contrast, drop = FALSE]
  }

  if (!is.null(value)) {
    F <- cbind(value)
  }

  if (!is.null(pos)) {
    xy <- pos
  } else if ("cluster.genes" %in% names(pgx)) {
    xy <- pgx$cluster.genes$pos[["umap2d"]]
  } else {
    message("[WARNING] no cluster.genes in object. please supply positions")
    return(NULL)
  }

  F <- F[match(rownames(xy), rownames(F)), , drop = FALSE]

  rownames(F) <- rownames(xy)

  if (set.par) {
    nc <- ceiling(sqrt(ncol(F)))
    nr <- ceiling(ncol(F) / nc)
    if (par.sq) nr <- nc
    graphics::par(mfrow = c(nr, nc))
  }

  ## z-scale
  zlim <- NULL
  if (zfix) {
    zlim <- stats::quantile(F, probs = c(0.01, 0.99), na.rm = TRUE)
    zlim <- stats::quantile(F, probs = c(0.002, 0.998), na.rm = TRUE)
    zlim
  }

  plist <- list()
  i <- 1
  for (i in 1:ncol(F)) {
    title1 <- contrast[i]
    if (is.null(title)) title1 <- paste(title, contrast[i])

    f1 <- F[, i]

    hilight1 <- hilight
    if (is.null(hilight)) {
      hilight1 <- names(sort(-abs(f1)))
    }
    hilight1 <- Matrix::head(hilight1, ntop) ## label
    opacity <- ifelse(length(hilight1) > 0, 0.66, 1)

    if (data) {
      return(
        cbind(xy, f1)
      )
    }

    p1 <- pgx.scatterPlotXY(
      xy,
      var = f1, type = "numeric",
      xlab = "UMAP-x  (genes)",
      ylab = "UMAP-y  (genes)",
      hilight = hilight1,
      zlim = zlim, zsym = TRUE, softmax = 1,
      cex = cex, cex.lab = cex.lab,
      title = title1, cex.title = 1.0,
      legend = TRUE,
      opacity = 0.5,
      plotlib = plotlib
    )

    plist[[i]] <- p1
  }
  if (plotlib == "base") {
    return()
  }

  if (length(plist) == 1) plist <- plist[[1]]
  return(plist)
}


#' @title Plot expression for a gene
#'
#' @param pgx PGX object with expression data
#' @param probe Gene name or ID to plot
#' @param comp Sample grouping variable
#' @param logscale Log2 transform expression values
#' @param level Data level to extract ("gene", "exon", etc)
#' @param grouped Group samples
#' @param srt Label rotation angle
#' @param cex Point size
#' @param collapse.others Collapse non-highlighted samples
#' @param showothers Show non-highlighted samples
#' @param max.points Maximum number of points to plot
#' @param group.names Group names for legend
#' @param main Plot title
#' @param xlab X axis label
#' @param ylab Y axis label
#' @param names Show sample names
#' @param plotly.annotations Plotly annotations
#' @param plotly.margin Plotly margins
#' @param plotlib Plotting library
#'
#' @return A gene expression plot
#'
#' @description
#' Generate a gene expression plot from a PGX object.
#'
#' @details
#' This function extracts the expression for a given \code{probe}
#' from the \code{pgx} object at the specified \code{level}.
#' It generates a dot plot with samples grouped on the x-axis.
#' Use \code{comp} to specify grouping.
#'
#' Options to collapse non-highlighted samples, log-transform values,
#' show sample names, set axis labels, etc.
#'
#' @export
pgx.plotExpression <- function(pgx, probe, comp, logscale = TRUE,
                               level = "gene", grouped = FALSE, srt = NULL, cex = 1,
                               collapse.others = TRUE, showothers = TRUE,
                               max.points = 200, group.names = NULL,
                               main = NULL, xlab = NULL, ylab = NULL, names = TRUE,
                               plotly.annotations = NULL,
                               plotly.margin = NULL,
                               plotlib = "base") {
  if (is.null(probe)) {
    return(NULL)
  }
  if (is.na(probe)) {
    return(NULL)
  }

  if (level == "geneset" && !probe %in% rownames(pgx$gsetX)) {
    graphics::frame() ## emtpy image
    return(NULL)
  }

  ## ------------- determine groups
  expmat <- pgx$model.parameters$exp.matrix
  cntrmat <- pgx$model.parameters$contr.matrix
  expmat <- expmat[rownames(pgx$samples), , drop = FALSE]

  if (inherits(comp, "numeric")) comp <- colnames(expmat)[comp]
  if (!is.null(group.names) && length(group.names) != 2) stop("group.names must be length=2")
  if (is.null(main)) main <- probe
  comp

  if (!is.null(group.names)) {
    message("[pgx.plotExpression] using group names from argument")
  }

  ## if a named contrast table is available it is safer
  if (is.null(group.names) && "contrasts" %in% names(pgx)) {
    message("[pgx.plotExpression] parsing group names from pgx$contrast labels")
    contr.labels <- pgx$contrasts[, comp]
    contr.idx <- expmat[, comp]
    group1 <- names(which.max(table(contr.labels[contr.idx > 0])))
    group0 <- names(which.max(table(contr.labels[contr.idx < 0])))
    group.names <- c(group0, group1)
  }
  group.names

  ## Otherwise we guess from the contrast title but this is dangerous
  if (is.null(group.names) && grepl("_vs_|_VS_", comp)) {
    message("[pgx.plotExpression] parsing group names contrast name (warning!)")
    comp1 <- sub(".*:", "", comp) ## remove prefix
    group.names <- strsplit(comp1, split = "_vs_|_VS_")[[1]]
    group.names <- rev(group.names) ## first is main group
    ## !!!!!!!! NEED RETHINK !!!!!!!! which one is reference
    ## class???  determine if notation is A_vs_B or B_vs_A (some
    ## people do different) and in sample-based contrasts we don't
    ## know group names.
    if (!is.POSvsNEG(pgx)) {
      ## A_vs_B or B_vs_A notation !!!
      message("[pgx.plotExpression] WARNING! A_vs_B reversed?")
      group.names <- rev(group.names) ## reversed!!
    }
    group.names <- gsub("@.*", "", group.names) ## strip postfix
  }
  group.names

  ## label rotation
  if (is.null(srt)) {
    srt <- 0
    if (max(nchar(group.names)) >= 7) srt <- 45
  }

  ## create groups
  ct <- expmat[, comp]
  names(ct) <- rownames(expmat)
  samples <- rownames(expmat)[which(ct != 0)]
  grp0.name <- grp1.name <- NULL
  if (!is.null(group.names)) {
    grp0.name <- group.names[1]
    grp1.name <- group.names[2]
  } else {
    grp1.name <- comp
    grp0.name <- "REF"
  }

  xgroup <- c("other", grp0.name, grp1.name)[1 + 1 * (ct < 0) + 2 * (ct > 0)]
  names(xgroup) <- rownames(pgx$samples)
  jj <- which(!(xgroup %in% xgroup[samples]))

  if (length(jj) > 0 && collapse.others) {
    xgroup <- as.character(xgroup)
    xgroup[jj] <- "other"
  }
  names(xgroup) <- rownames(expmat)

  if (inherits(xgroup, "character")) {
    xgroup <- as.character(xgroup)

    levels0 <- group.names
    if ("other" %in% xgroup) levels0 <- c(levels0, "other")
    xgroup <- factor(xgroup, levels = levels0)
  }

  ## ------------- set color of samples
  ngrp <- length(group.names)
  grp.klr <- rep(RColorBrewer::brewer.pal(12, "Paired"), 99)[1:ngrp]
  names(grp.klr) <- group.names

  if (any(grepl("other", xgroup))) {
    grp.klr <- c("other" = "#d9d9d9", grp.klr)
  }

  ## -------------- get expression value
  if (level == "geneset") {
    gx <- pgx$gsetX[probe, rownames(pgx$samples)]
  } else {
    gx <- pgx$X[rownames(pgx$X) == probe, rownames(pgx$samples)]
  }

  if (!logscale) {
    gx <- 2**(gx)
  }

  ## -------------- remove others
  if (showothers == FALSE && any(grepl("other", xgroup))) {
    jj <- grep("other", xgroup, invert = TRUE)
    xgroup <- factor(xgroup[jj], levels = setdiff(levels(xgroup), "other"))
    gx <- gx[jj]
  }

  ## -------------- plot grouped or ungrouped
  if (is.null(main)) main <- probe
  ## if(ncol(X) <= 20) {
  if (!grouped) {
    ## NOT GROUPED BARPLOTS
    nx <- length(gx)
    if (is.null(ylab)) {
      ylab <- "expression (log2CPM)"
      if (!logscale) ylab <- "expression (CPM)"
    }
    klr <- grp.klr[as.character(xgroup)]
    klr[is.na(klr)] <- "#e5e5e5"

    if (plotlib == "plotly") {
      fig <- playbase::pgx.barplot.PLOTLY(
        data = data.frame(
          gx = gx,
          xgroup = factor(names(gx), levels = names(gx))
        ),
        x = "xgroup",
        y = "gx",
        grouped = FALSE,
        title = main,
        yaxistitle = ylab,
        xaxistitle = xlab,
        annotations = plotly.annotations,
        margin = plotly.margin
      )
      if (nx > 20 || names == FALSE) { # remove x axis to labels if condition is met
        fig <- plotly::layout(p = fig, xaxis = list(showticklabels = FALSE))
      }
      return(fig)
    } else {
      ## plot using base graphics
      gx.min <- 0
      if (min(gx) < 0) gx.min <- min(gx)
      ylim <- c(gx.min, 1.3 * max(gx))
      bx <- graphics::barplot(gx[],
        col = klr[], ylim = ylim,
        ## offset = 0, ylim=c(gx.min,max(gx)),
        las = 3, ylab = ylab, names.arg = NA, border = NA
      )
    }
  } else {
    ## GROUPED PLOTS
    if (is.null(ylab)) {
      ylab <- "expression (log2CPM)"
      if (!logscale) ylab <- "expression (CPM)"
    }
    bee.cex <- c(0.3, 0.1, 0.05)[cut(length(gx), c(0, 100, 500, 99999))]

    xlevels <- levels(xgroup)
    grp.klr1 <- grp.klr[as.character(xlevels)]
    grp.klr1[is.na(grp.klr1)] <- "e5e5e5"
    names(grp.klr1) <- as.character(xlevels)


    if (plotlib == "plotly") {
      ## plot using plotly
      fig <- playbase::pgx.barplot.PLOTLY(
        data = data.frame(
          gx = gx,
          xgroup = xgroup
        ),
        x = "xgroup",
        y = "gx",
        grouped = TRUE,
        fillcolor = grp.klr1,
        title = main,
        yaxistitle = ylab,
        xaxistitle = xlab,
        annotations = plotly.annotations,
        margin = plotly.margin
      )
      return(fig)
    } else {
      ## plot using base graphics
      gx.b3plot(gx, xgroup, #
        first = xlevels[1],
        col = grp.klr1, ylab = ylab, bee.cex = bee.cex,
        max.points = max.points, xlab = xlab, names = names,
        ## sig.stars=TRUE, max.stars=5,
        las = 3, names.cex = cex, srt = srt
      )
      graphics::title(main, cex.main = 1.0, line = 0)
      return()
    }
  }
}


#' @title Visualize phenotype matrix as a heatmap
#'
#' @param annot Phenotype matrix with samples as rows and variables as columns.
#'
#' @return A heatmap visualization of the phenotype matrix.
#'
#' @description
#' Generates a heatmap to visualize a phenotype matrix.
#'
#' @details
#' This function takes a phenotype matrix \code{annot} with samples as rows and phenotype
#' variables as columns. It converts the columns to factors and visualizes the matrix
#' as a heatmap, with samples in rows and variables in columns.
#'
#' Useful for exploring sample metadata.
#'
#' @export
pgx.plotPhenotypeMatrix <- function(annot) {
  ## ------- set colors
  colors0 <- rep("Set2", ncol(annot))
  names(colors0) <- colnames(annot)

  grid_params <- iheatmapr::setup_colorbar_grid(
    nrows = 3,
    y_length = 0.32,
    y_spacing = 0.39,
    x_spacing = 0.17,
    x_start = 1.1,
    y_start = 0.96
  )

  ## maximize plot area
  mar <- list(l = 150, r = 0, b = 5, t = 0, pad = 3)


  plt <- NULL
  empty.X <- matrix(NA, nrow = 1, ncol = nrow(annot))
  colnames(empty.X) <- rownames(annot)
  plt <- iheatmapr::main_heatmap(
    empty.X,
    name = "phenotype data",
    show_colorbar = FALSE,
    colorbar_grid = grid_params,
    layout = list(margin = mar)
  )

  ## ------- annot need to be factor
  annotF <- data.frame(as.list(annot), stringsAsFactors = TRUE)
  rownames(annotF) <- rownames(annot)
  cvar <- which(sapply(annotF, is.factor))
  annotX <- annotF
  annotX[, cvar] <- data.frame(lapply(annotF[, cvar], as.integer))
  annotX[, ] <- data.frame(lapply(annotX[, ], as.numeric))
  hc <- fastcluster::hclust(stats::dist(annotX))
  plt <- plt %>% iheatmapr::add_col_dendro(hc, size = 20 * ncol(annot) / 6)

  col_annot_height <- 11
  plt <- plt %>%
    iheatmapr::add_col_annotation(
      annotation = annotF[, ],
      size = col_annot_height,
      buffer = 0.005, side = "bottom",
      colors = colors0
    )
  colcex <- 1
  if (nrow(annot) < 100 && colcex > 0) {
    plt <- plt %>% iheatmapr::add_col_labels(
      side = "bottom",
      size = 20 * ncol(annot) / 6,
      font = list(size = 11 * colcex)
    )
  }

  return(plt)
}


#' @title Visualize phenotype matrix as a heatmap
#'
#' @param annot Phenotype matrix with samples as rows and variables as columns.
#' @param annot.ht Height of annotation labels in mm. Default is 5.
#' @param cluster.samples Logical, cluster samples before plotting. Default is TRUE.
#'
#' @return A heatmap visualization of the phenotype matrix.
#'
#' @description
#' Generates a heatmap to visualize a phenotype matrix.
#'
#' @details
#' This function takes a phenotype matrix \code{annot} with samples as rows and phenotype
#' variables as columns. It converts the columns to factors and visualizes the matrix
#' as a heatmap, with samples in rows and variables in columns.
#'
#' Samples are clustered before plotting if \code{cluster.samples=TRUE}.
#' The annotation label height is set by \code{annot.ht}.
#'
#' Usef
#' @export
pgx.plotPhenotypeMatrix0 <- function(annot, annot.ht = 5, cluster.samples = TRUE) {
  cvar <- pgx.getCategoricalPhenotypes(
    annot,
    min.ncat = 2, max.ncat = 10, remove.dup = FALSE
  )
  fvar <- pgx.getNumericalPhenotypes(annot)
  annot.cvar <- annot[, cvar, drop = FALSE]
  annot.fvar <- annot[, fvar, drop = FALSE]
  annot.df <- cbind(annot.fvar, annot.cvar)
  colnames(annot.df) <- paste(colnames(annot.df), "        ")

  if (cluster.samples) {
    annotx <- expandAnnotationMatrix(annot.df)
    hc <- fastcluster::hclust(stats::dist(annotx)) ## cluster samples
    annot.df <- annot.df[hc$order, ]
  }

  npar <- apply(annot.df, 2, function(x) length(setdiff(unique(x), NA)))
  isnum <- c(rep(1, ncol(annot.fvar)), rep(0, ncol(annot.cvar)))
  is.binary <- apply(annot.df, 2, function(x) length(setdiff(unique(x), NA)) == 2)
  is.binary <- apply(annot.df, 2, function(x) all(x %in% c(0, 1, NA, TRUE, FALSE, "T", "F", "NA")))

  ## set colorscale for each annotation parameter
  ann.colors <- list()
  for (i in 1:length(npar)) {
    prm <- colnames(annot.df)[i]
    klrs <- rev(grDevices::grey.colors(npar[i], start = 0.4, end = 0.85)) ## continous scale
    if (npar[i] == 1) klrs <- "#d8d8d8"
    if (npar[i] > 3 && !isnum[i]) klrs <- rep(RColorBrewer::brewer.pal(8, "Set2"), 99)[1:npar[i]]


    names(klrs) <- sort(unique(annot.df[, i]))
    klrs <- klrs[!is.na(names(klrs))]
    ann.colors[[prm]] <- klrs
  }

  show.legend <- (!is.binary & npar <= 10)

  ha <- ComplexHeatmap::HeatmapAnnotation(
    df = annot.df,
    col = ann.colors,
    na_col = "#3b4252",
    simple_anno_size = grid::unit(annot.ht, "mm"), ## BioC 3.8!!
    show_legend = show.legend
  )

  show_colnames <- TRUE
  show_colnames <- (nrow(annot.df) < 100)
  nullmat <- matrix(0, 0, nrow(annot.df))
  colnames(nullmat) <- rownames(annot.df)
  colnames(nullmat) <- paste(colnames(nullmat), "     ")
  h <- ComplexHeatmap::Heatmap(nullmat,
    top_annotation = ha,
    show_column_names = show_colnames
  )

  ## some space between heatmap and annotation
  nullmat2 <- matrix(0, 0, nrow(annot.df) * 0.15)
  h2 <- ComplexHeatmap::Heatmap(nullmat2)

  ComplexHeatmap::draw(h + h2,
    padding = grid::unit(c(1, 10, 1, 10), "mm"),
    adjust_annotation_extension = TRUE
  )
}


#' @title Split heatmap from PGX object
#'
#' @param ngs PGX object containing expression data
#' @param splitx Sample groups to split heatmap columns
#' @param top.mode Method for selecting top rows ("specific", "sd", "pca")
#' @param annot.pheno Dataframe of sample annotations
#' @param row_annot_width Width of row annotation labels
#' @param scale Scaling method for expression data ("row.center", "row.zscore", etc)
#' @param ntop Number of top rows to include
#' @param colors Vector of colors to use for heatmap
#' @param rowcex Row text size scaling factor
#' @param colcex Column text size scaling factor
#'
#' @return A split heatmap grob object
#'
#' @description
#' Generates an interactive split heatmap visualization from a PGX object.
#'
#' @details
#' This function takes a PGX object and generates a split heatmap using the ComplexHeatmap package.
#' The heatmap can be split into groups by a sample metadata variable in \code{splitx}.
#'
#' The top \code{ntop} most variable rows are selected based on \code{top.mode}, which can be "specific", "sd", or "pca".
#' Additional sample annotations can be provided in \code{annot.pheno}.
#'
#' Various graphical parameters like colors, scaling, text sizes can be customized.
#' The output is a ComplexHeatmap grob object containing the split heatmap plot.
#'
#' @export
pgx.splitHeatmap <- function(ngs, splitx = NULL, top.mode = "specific",
                             annot.pheno = NULL, row_annot_width = 0.03,
                             scale = "row.center", ntop = 50, colors = NULL,
                             rowcex = rowcex, colcex = colcex) {
  X0 <- log2(1 + ngs$counts)
  X0[is.na(X0)] <- 0

  if (!is.null(splitx) && splitx[1] %in% colnames(ngs$samples)) {
    splitx <- ngs$samples[, splitx]
  } else {
    top.mode <- "sd"
    splitx <- NULL
  }

  if (top.mode == "pca") {
    cX <- X0 - rowMeans(X0, na.rm = TRUE)
    dr <- svd(cX, nu = 5)$u
    ntop1 <- ceiling(ntop / ncol(dr))
    jj <- as.vector(apply(dr, 2, function(x) Matrix::head(order(-abs(x)), ntop1)))

    X1 <- X0[jj, ]
    idx <- paste0("PC", as.vector(mapply(rep, 1:ncol(dr), ntop1)))
  } else if (top.mode == "specific") {
    grpX <- tapply(colnames(X0), splitx, function(k) rowMeans(X0[, k, drop = FALSE], na.rm = TRUE))
    grpX <- do.call(cbind, grpX)
    cat("dim(grpX)=", dim(grpX), "\n")
    cat("ntop=", ntop, "\n")
    ntop1 <- ceiling(ntop / ncol(grpX))
    grpX <- grpX - rowMeans(grpX, na.rm = TRUE) ## relative to others
    jj <- as.vector(apply(grpX, 2, function(x) Matrix::head(order(-x), ntop1)))
    X1 <- X0[jj, ]
    idx <- paste0("M", as.vector(mapply(rep, 1:ncol(grpX), ntop1)))
  } else {
    X1 <- Matrix::head(X0[order(-apply(X0, 1, stats::sd)), ], ntop)
    hc <- fastcluster::hclust(stats::as.dist(1 - stats::cor(t(X1), use = "pairwise")), method = "ward.D2")
    idx <- paste0("S", stats::cutree(hc, 5))
  }

  ## ----- Get valid phenotype variables
  if (is.null(annot.pheno)) {
    annot.pheno <- grep("^sample|id$|replicate|ratio|year|month|day",
      tolower(colnames(ngs$samples)),
      invert = TRUE
    )
    annot.pheno <- pgx.getCategoricalPhenotypes(ngs$samples, max.ncat = 12, min.ncat = 2)
  }
  annot.pheno <- intersect(annot.pheno, colnames(ngs$samples))
  Y <- ngs$samples[, annot.pheno, drop = FALSE]
  Y <- data.frame(apply(Y, 2, as.character))
  rownames(Y) <- rownames(ngs$samples)

  sampletips <- colnames(X1)
  genetips <- rownames(X1)

  ## ----- call plotting function
  plt <- pgx.splitHeatmapFromMatrix(
    X = X1, annot = Y,
    xtips = genetips, ytips = sampletips,
    idx = idx, splitx = splitx,
    row_annot_width = row_annot_width,
    scale = scale, colors = colors,
    rowcex = rowcex, colcex = colcex
  )
  return(plt)
}

## =================================================================================
## Lower level R level plotting functions
## =================================================================================




#' Convert a plotly plot to a ggplot object
#'
#' @param plot The plotly plot object to convert
#' @param width The width of the resulting ggplot, in pixels. Default NULL.
#' @param height The height of the resulting ggplot, in pixels. Default NULL.
#' @param scale The scaling factor to apply. Default 1.
#' @param hjust The horizontal adjustment to apply. Default 0.
#' @param vjust The vertical adjustment to apply. Default 0.
#'
#' @return A ggplot object representing the converted plotly plot.
#'
#' @details This function takes a plotly plot object and converts it to a ggplot object.
#' The plotly plot is rendered to a temporary PNG file using the orca() function. This PNG
#' is then read in and added as an annotation to a blank ggplot. Optional parameters allow
#' adjusting the width, height, scaling, and justification of the resulting ggplot.
#'
#' @export
plotly2ggplot <- function(plot, width = NULL, height = NULL, scale = 1, hjust = 0, vjust = 0) {
  tmpfile <- tempfile()
  tmpfile <- "tmp.png"
  unlink(tmpfile)
  unlink("tmp.png")
  unlink("tmp_1.png")
  try(plotly::orca(plot, file = tmpfile, width = width, height = height, scale = 2))
  img <- png::readPNG("tmp_1.png")
  img.grob <- grid::rasterGrob(img, interpolate = TRUE)
  ymin <- xmin <- 1 - scale
  xmax <- ymax <- scale
  message("converting to ggplot...")
  gg <- ggplot2::ggplot(data.frame(x = 0:1, y = 0:1), ggplot2::aes_(x = ~x, y = ~y)) +
    ggplot2::geom_blank() +
    ggplot2::scale_x_continuous(limits = c(0, 1), expand = c(
      0,
      0
    )) +
    ggplot2::scale_y_continuous(limits = c(0, 1), expand = c(
      0,
      0
    )) +
    ggplot2::annotation_custom(img.grob, xmin = xmin +
      hjust, xmax = xmax + hjust, ymin = ymin + vjust, ymax = ymax +
      vjust) +
    ggplot2::theme_void()
  return(gg)
}


#' @title GSEA Enrichment Plot
#'
#' @description Creates an enrichment plot visualization for gene set enrichment analysis.
#'
#' @param fc A numeric vector of gene-level stats (e.g. log2 fold changes) ordered by decreasing statistic.
#' @param gset A character vector of gene ids in the gene set.
#' @param cex The magnification to be used for points and text.
#' @param main The plot title.
#' @param xlab The x-axis label.
#' @param ticklen Length of the tick marks as a fraction of the height of a line of text.
#' @param ylab The y-axis label.
#' @param yth The length of the y-axis tick marks.
#' @param tooltips An optional vector of tooltips to display for each point.
#' @param cex.text The magnification to be used for point labels.
#' @param cex.title The magnification to be used for the title.
#' @param cbar.width The width of the color bar.
#'
#' @details This function takes a ranked list of gene-level stats and a gene set, and produces an enrichment plot visualization using ggplot2.
#' It computes a running enrichment score and plots it against the ranked list. The goal is to visualize if the gene set is enriched at either end of the ranked list.
#'
#' @return A ggplot object containing the enrichment plot.
#'
#' @export
gsea.enplotly <- function(fc, gset, cex = 1, main = NULL, xlab = NULL, ticklen = 0.25,
                          ylab = NULL, yth = 1, tooltips = NULL, cex.text = 1, cex.title = 1.4,
                          cbar.width = 32) {
  if (is.null(xlab)) {
    xlab <- "Rank in ordered dataset"
  }
  if (is.null(ylab)) {
    ylab <- "Ranked list metric"
  }
  if (is.null(main)) {
    main <- "Enrichment plot"
  }

  ## compute running metrix
  fc <- sort(fc, decreasing = TRUE)




  ## weighted cumulative random walk
  x0 <- 1 * (names(fc) %in% gset)
  x0 <- x0 * abs(fc)
  n0 <- sum(!(names(fc) %in% gset))
  n1 <- sum(names(fc) %in% gset)
  r0 <- cumsum(x0 == 0) / sum(x0 == 0)
  r1 <- cumsum(x0) / (1e-4 + sum(x0))

  rnk.trace <- (r1 - r0)
  rnk.trace <- rnk.trace / max(abs(rnk.trace)) * 0.8

  qq <- range(fc)
  y1 <- qq[2]
  y0 <- 0.8 * qq[1]
  dy <- ticklen * (y1 - y0)
  if (max(rnk.trace) >= abs(min(rnk.trace))) rnk.trace <- rnk.trace * abs(y1)
  if (max(rnk.trace) < abs(min(rnk.trace))) rnk.trace <- rnk.trace * abs(y0)

  cc <- sign(fc) * rank(abs(fc))
  df <- data.frame(x = rank(-fc), y = fc, trace = rnk.trace, cc = cc)

  ## downsample
  ii <- which(rownames(df) %in% gset)
  ii <- unique(c(ii, seq(1, nrow(df), round(nrow(df) / 1000))))
  df <- df[ii, ]
  df <- df[order(-df$y), ]

  cpal <- colorspace::diverge_hcl(64, c = 60, l = c(30, 100), power = 1)
  cpal <- colorspace::diverge_hcl(64)

  ## colorbar segments
  db <- nrow(df) / 11
  bb <- round(seq(1, nrow(df), db))
  cbar.x <- df$x[bb]
  cbar.xend <- df$x[c(bb[-1], nrow(df))]

  fx <- df$y[bb + round(0.5 * db)]

  r1 <- (fx / max(abs(fx), na.rm = TRUE))
  r1 <- abs(r1)**0.66 * sign(r1)
  suppressWarnings(
    cc <- gplots::colorpanel(21, "royalblue3", "grey90", "indianred3")
  )
  irnk <- 1 + round((length(cc) - 1) * (1 + r1) * 0.5)

  cbar <- data.frame(x = cbar.x, xend = cbar.xend, color = cc[irnk])

  df$text <- rownames(df)
  jj <- which(rownames(df) %in% gset)
  tooltips2 <- rownames(df)[jj]
  if (!is.null(tooltips)) {
    sel.tt <- match(tooltips2, names(tooltips))
    tooltips2 <- paste0("<b>", tooltips2, "</b><br>", tooltips[sel.tt])
  }

  ii <- seq(1, nrow(df), round(nrow(df) / 200))
  fig <- plotly::plot_ly() %>%
    plotly::add_trace(
      ## -------- grey ordered line
      x = ~ df$x[ii],
      y = ~ df$y[ii],
      type = "scatter",
      mode = "lines",
      fill = "tozeroy",
      fillcolor = "#BBBBBB",
      line = list(color = "#BBBBBB", width = 0),
      hoverinfo = "skip",
      mode = "none"
    ) %>%
    plotly::add_trace(
      ## -------- green score line
      x = ~ df$x, y = ~ df$trace,
      type = "scatter",
      mode = "lines",
      hoverinfo = "skip",
      line = list(
        color = "#00EE00",
        width = cex * 4
      )
    ) %>%
    plotly::add_trace(
      ## -------- black points of (geneset genes)
      x = ~ df$x[jj],
      y = ~ df$y[jj],
      type = "scatter",
      mode = "markers",
      marker = list(
        color = "#444444",
        size = cex * 4
      ),
      text = tooltips2,
      hoveron = "points",
      hoverinfo = "text"
    ) %>%
    plotly::add_segments(
      ## -------- black segments1 (geneset genes)
      x = df$x[jj],
      xend = df$x[jj],
      y = y0 - 0.98 * dy,
      yend = y0,
      type = "scatter",
      mode = "lines",
      line = list(color = "#444444", width = 1.5 * cex),
      text = rownames(df)[jj],
      hoveron = "points",
      hoverinfo = "text"
    )

  ## colorbar/color scale
  for (i in 1:nrow(cbar)) {
    fig <- fig %>%
      plotly::add_segments(
        x = cbar$x[i],
        xend = cbar$xend[i],
        y = y0 - 0.95 * dy,
        yend = y0 - 0.95 * dy,
        ## type = 'scatter', mode='lines',
        line = list(color = cbar$color[i], width = cbar.width)
      )
  }

  if (!is.null(yth) && yth >= 0) {
    ## static labels
    jj2 <- jj[which(abs(df$y[jj]) >= yth)]
    if (length(jj2)) {
      fig <- fig %>%
        plotly::add_annotations(
          x = df$x[jj2],
          y = df$y[jj2],
          text = rownames(df)[jj2],
          xref = "x",
          yref = "y",
          xanchor = "left",
          xshift = 4,
          yshift = 3,
          showarrow = FALSE
        )
    }
  }

  fig <- fig %>%
    plotly::layout(
      font = list(size = 12 * cex.text),
      title = list(text = main, y = 0.99, font = list(size = 12 * cex.title)),
      xaxis = list(title = xlab, gridwidth = 0.3),
      yaxis = list(title = ylab, gridwidth = 0.3, range = c(y0 - 1.1 * dy, y1))
    ) %>%
    plotly::config(toImageButtonOptions = list(format = "svg")) %>%
    plotly::hide_legend()

  fig
}

#' GSEA enrichment plot
#'
#' @param fc A numeric vector of gene-level stats (e.g. log2 fold changes) ordered by decreasing statistic.
#' @param gset A character vector of gene ids in the gene set.
#' @param cex Point expansion factor, passed to ggplot2.
#' @param main Plot title text.
#' @param xlab X axis label text.
#' @param ylab Y axis label text.
#'
#' @return A ggplot2 object containing the enrichment plot.
#'
#' @title Generate a GSEA enrichment plot with ggplot2
#'
#' @description This function takes a ranked list of gene-level stats and a gene set, and produces an enrichment plot visualization using ggplot2.
#'
#' @details It computes a running enrichment score based on the ranked gene list \code{fc} and gene set membership \code{gset}. The enrichment score shows if the gene set is enriched at either end of the ranked list. The plot is generated using ggplot2, with point size scaled by \code{cex}. Axis labels and plot title can be customized.
#'
#' @export
ggenplot <- function(fc, gset, cex = 1, main = NULL, xlab = NULL, ylab = NULL) {
  if (is.null(xlab)) {
    xlab <- "Rank in ordered dataset"
  }
  if (is.null(ylab)) {
    ylab <- "Ranked list metric"
  }
  if (is.null(main)) {
    main <- "Enrichment plot"
  }

  ## compute running metrix
  fc <- sort(fc, decreasing = TRUE)




  ## weighted cumulative random walk
  x0 <- 1 * (names(fc) %in% gset)
  x0 <- x0 * abs(fc)
  n0 <- sum(!(names(fc) %in% gset))
  n1 <- sum(names(fc) %in% gset)
  r0 <- cumsum(x0 == 0) / sum(x0 == 0)
  r1 <- cumsum(x0) / (1e-4 + sum(x0))

  rnk.trace <- (r1 - r0)
  rnk.trace <- rnk.trace / max(abs(rnk.trace)) * 0.8

  qq <- range(fc)
  y1 <- qq[2]
  y0 <- qq[1]
  dy <- 0.2 * (y1 - y0)
  if (max(rnk.trace) >= abs(min(rnk.trace))) rnk.trace <- rnk.trace * abs(y1)
  if (max(rnk.trace) < abs(min(rnk.trace))) rnk.trace <- rnk.trace * abs(y0)

  cc <- sign(fc) * rank(abs(fc))
  df <- data.frame(rank = rank(-fc), fc = fc, run = rnk.trace, cc)
  jj <- which(names(fc) %in% gset)


  cpal <- colorspace::diverge_hcl(64, c = 60, l = c(30, 100), power = 1)
  ii <- 1 + 32 + range(round(32 * (fc / max(abs(fc)))))
  cpal <- colorspace::diverge_hcl(65)[ii[1]:ii[2]]

  cex.title <- 1

  ggplot2::ggplot(data = df, ggplot2::aes(x = rank, y = fc, color = cc)) +
    ggplot2::geom_segment(ggplot2::aes(x = rank, y = 0, xend = rank, yend = fc), color = "grey70") +
    ggplot2::geom_line(ggplot2::aes(x = rank, y = run), color = "green", size = 0.8) +
    ggplot2::geom_segment(
      data = df[jj, ], color = "black", size = 0.3 * cex,
      ggplot2::aes(x = rank, y = (y0 - dy), xend = rank, yend = (y0))
    ) +
    ggplot2::geom_segment(ggplot2::aes(x = rank, y = y0 - 1 * dy, xend = rank, yend = y0 - 0.6 * dy)) +
    ggplot2::scale_color_gradientn(colors = cpal) +
    ggplot2::ylim(y0 - 1.1 * dy, y1) +
    ggplot2::xlab(xlab) +
    ggplot2::ylab(ylab) +
    ggplot2::ggtitle(main) +
    ggplot2::theme_minimal() +
    ggplot2::theme(
      legend.position = "none",
      plot.title = ggplot2::element_text(size = 9 * cex.title),
      axis.text.x = ggplot2::element_text(size = 8, vjust = +5),
      axis.text.y = ggplot2::element_text(size = 8, hjust = 0),
      axis.title.x = ggplot2::element_text(size = 9, vjust = +5.5),
      axis.title.y = ggplot2::element_text(size = 9, hjust = +0.5)
    )
}




#' @title Scatter Plot with Filled Colors
#'
#' @description
#' Creates a scatter plot with points colored and sized based on input vectors.
#'
#' @param x Numeric vector for x-axis values.
#' @param y Numeric vector for y-axis values. Default is NULL.
#' @param col Vector of values used to determine point colors. Default is NULL.
#' @param shape Vector of values used to determine point shapes. Default is NULL.
#' @param main Title for the plot. Default is NULL.
#' @param cex Point expansion factor. Default is 1.
#' @param pch Point shape. Default is 20.
#' @param legend Show legend for colors? Default is TRUE.
#' @param xlab Label for x-axis. Default is NULL.
#' @param ylab Label for y-axis. Default is NULL.
#' @param legend.ysp Vertical space for legend. Default is 0.8.
#' @param cex.legend Legend text size. Default is 1.
#' @param barscale Color bar size scaling factor. Default is 0.3.
#' @param opacity Opacity of points. Default is 1.
#' @param gamma Gamma correction factor for colors. Default is 1.
#'
#' @details This function generates a scatter plot from x and y vectors. Points can be colored
#' and sized based on input col and shape vectors. A color bar legend is shown when col is provided.
#' Various graphical parameters like main title, axis labels, legend, and text sizes can be adjusted.
#'
#' @return A ggplot2 scatter plot object is returned.
#'
#' @export
plot_ggscatterFILL <- function(x, y = NULL, col = NULL, shape = NULL,
                               main = NULL, cex = 1,
                               pch = 20, legend = TRUE, xlab = NULL, ylab = NULL,
                               legend.ysp = 0.8, cex.legend = 1,
                               barscale = 0.3, opacity = 1, gamma = 1) {
  if (is.null(y) && NCOL(x) == 2) {
    xlab <- colnames(x)[1]
    ylab <- colnames(x)[2]
    y <- x[, 2]
    x <- x[, 1]
  }
  df <- data.frame(x = x, y = y)
  if (!is.null(col)) df$col <- col
  if (!is.null(shape)) df$shape <- shape

  p <- ggplot2::ggplot(df, ggplot2::aes(x, y, color = col, shape = shape)) +
    ggplot2::geom_point(shape = pch, alpha = opacity, size = 2.0 * cex) +
    ggplot2::ggtitle(main) +
    ggplot2::xlab(xlab) +
    ggplot2::ylab(ylab)
  p
  if (!is.null(col)) {
    cpal <- rev(RColorBrewer::brewer.pal(11, "RdYlBu"))

    zr <- range(col)
    zz <- round(c(zr[1], zr[2]), digits = 2)
    cgamma <- seq(0, 1, 1 / (length(cpal) - 1))**(1 / gamma)
    p <- p +
      ggplot2::guides(
        colour = ggplot2::guide_colourbar(
          barwidth = 1.5 * barscale, barheight = 8 * barscale
        ),
        shape = ggplot2::guide_legend(override.aes = list(size = 2.5 * cex.legend))
      ) +
      ggplot2::scale_color_gradientn(
        colors = cpal, breaks = zz, values = cgamma,
        labels = c(zz[1], zz[2])
      ) +
      ggplot2::expand_limits(color = zr + c(-0.01, 0.01))
  }
  if (legend) {
    p <- p + ggplot2::theme(
      legend.justification = c(0, 0),
      legend.position = c(0.01, 0.01)
    )
  } else {
    p <- p + ggplot2::theme(legend.position = "none")
  }
  p <- p + ggplot2::theme(legend.title = ggplot2::element_blank())
  return(p)
}


#' @title Scatterplot with ggplot2
#'
#' @param x Numeric vector or matrix. If matrix, first column is x values and second column is y values.
#' @param y Optional numeric vector of y values. Ignored if x is a matrix.
#' @param col Vector of colors for points.
#' @param main Title for the plot.
#' @param cex Point expansion factor.
#' @param col.scale Vector mapping colors to a sequential palette.
#' @param shape Vector of shapes for points.
#' @param pch Point shape to use if shape not provided.
#' @param legend Logical to show legend.
#' @param legend.ysp Vertical position of legend (0-1 scale).
#' @param cex.legend Legend text size scaling.
#' @param legend.pos Legend position ("right", "left", "top", "bottom").
#' @param xlab x-axis label.
#' @param ylab y-axis label.
#' @param base_size Base font size for plot text.
#'
#' @return A ggplot scatterplot object
#'
#' @description
#' Generates a scatterplot using ggplot2 with customized colors, shapes, legend, etc.
#'
#' @details
#' This function creates a scatterplot from x and y vectors or a matrix containing x and y in columns 1 and 2.
#' Colors can be specified via the col parameter and mapped to a color palette scale using col.scale.
#' Point shapes can be customized via the shape parameter.
#' The plot can be customized via parameters like legend position/text size, axis labels, and base font size.
#' The plot is rendered using ggplot2 and returned as a ggplot object.
#'
#' @examples
#' \dontrun{
#' x <- rnorm(100)
#' y <- rnorm(100)
#' plot_ggscatter(x, y)
#'
#' mat <- cbind(x, y)
#' plot_ggscatter(mat,
#'   legend.pos = "bottom",
#'   shape = c(1, 2), col.scale = 1:100
#' )
#' }

#' @export
plot_ggscatter <- function(x, y = NULL, col = NULL, main = NULL,
                           cex = 1, col.scale = NULL, shape = NULL, pch = 20,
                           legend = TRUE, legend.ysp = 0.8, cex.legend = 1,
                           legend.pos = "right",
                           xlab = NULL, ylab = NULL, base_size = 12) {
  if (is.null(y) && NCOL(x) == 2) {
    y <- x[, 2]
    x <- x[, 1]
  }
  if (is.null(col.scale)) col.scale <- rep(1:9, 99)
  legend.justification <- NULL
  legend.position <- legend.pos
  if (legend.position == "bottomright") {
    legend.justification <- c(1, 0)
    legend.position <- c(1.0, 0.0)
  } else if (legend.position == "topleft") {
    legend.justification <- c(0, 1)
    legend.position <- c(.0, 1.0)
  } else if (legend.position == "topright") {
    legend.justification <- c(1, 1)
    legend.position <- c(1.0, 1.0)
  } else if (legend.position == "bottomleft") {
    legend.justification <- c(0, 0)
    legend.position <- c(.0, 0.0)
  }

  df <- data.frame(x = x, y = y)
  if (!is.null(col)) df$col <- col
  if (!is.null(shape)) df$shape <- shape

  is.factor <- class(utils::type.convert(as.character(col), as.is = TRUE)) == "factor"
  if (is.factor) {
    p <- ggplot2::ggplot(df, ggplot2::aes(y = y, x = x, color = col, shape = shape)) +
      ggplot2::geom_point(size = 2.0 * cex) +
      ggplot2::scale_color_manual(values = col.scale, name = "") +
      ggplot2::ggtitle(main) +
      ggplot2::xlab(xlab) +
      ggplot2::ylab(ylab)
  } else {
    p <- ggplot2::ggplot(df, ggplot2::aes(y = y, x = x, color = col, shape = shape)) +
      ggplot2::geom_point(size = 2.0 * cex) +
      ggplot2::ggtitle(main) +
      ggplot2::xlab(xlab) +
      ggplot2::ylab(ylab)
    if (!is.null(col.scale)) {
      if (inherits(col, c("numeric", "integer"))) {
        p <- p + ggplot2::scale_color_gradient(low = col.scale[1], high = col.scale[2])
      } else {
        p <- p + ggplot2::scale_fill_gradient(low = col.scale[1], high = col.scale[2])
      }
    }
  }
  p

  if (legend) {
    p <- p + ggplot2::theme(
      legend.title = ggplot2::element_blank(),
      legend.text = ggplot2::element_text(size = 9 * cex.legend),
      legend.key.size = grid::unit(legend.ysp * 0.8, "lines"),
      legend.key = ggplot2::element_rect(color = "transparent", fill = scales::alpha("white", 0.5)),
      legend.justification = legend.justification,
      legend.position = legend.position,
      legend.margin = ggplot2::margin(1, 3, 2, 1),
      legend.box.just = "right",
      legend.box.background = ggplot2::element_rect(color = "#888888", size = 0.25),
      legend.box.margin = ggplot2::margin(1, 2, 1, 1)
    ) +
      ggplot2::guides(
        color = ggplot2::guide_legend(override.aes = list(size = 2.0 * cex.legend)),
        shape = ggplot2::guide_legend(override.aes = list(size = 2.0 * cex.legend))
      )
  } else {
    p <- p + ggplot2::theme(legend.position = "none")
  }

  return(p)
}


#' Violin plot using ggplot2
#'
#' @param x Factor variable for x-axis groups.
#' @param y Numeric vector of values to plot.
#' @param group Optional grouping variable.
#' @param main Plot title.
#' @param ylim Limits for y-axis. Calculated automatically if NULL.
#' @param add.dots Logical to add jittered data points. Default TRUE.
#' @param col Violin fill color. Default "#AAAAAA".
#' @param cex Point expansion factor. Default 1.
#' @param xlab Label for x-axis. Default "".
#' @param ylab Label for y-axis. Default "y".
#' @param srt Rotation angle for x-axis labels. Default 0.
#' @param pdodge Amount to dodge violins when group is used. Default 1.5.
#' @param n.dodge Number of levels to dodge. Default 1.
#' @param base_size Base font size. Default 13.
#'
#' @return A ggplot2 violin plot object.
#' @export
plot_ggviolin <- function(x, y, group = NULL, main = "", ylim = NULL, add.dots = TRUE,
                          col = "#AAAAAA", cex = 1, xlab = "", ylab = "y", srt = 0,
                          pdodge = 1.5, n.dodge = 1, base_size = 13) {
  df <- data.frame(y = y, x = x, group = "")
  if (!is.null(group)) {
    df$group <- group
    col <- RColorBrewer::brewer.pal(8, "Set3")
  }
  if (is.null(ylim)) ylim <- range(y)

  p <- ggplot2::ggplot(df, ggplot2::aes(y = y, x = x, fill = group)) +
    ggplot2::ggtitle(main) +
    ggplot2::xlab(xlab) +
    ggplot2::ylab(ylab) +
    ggplot2::ylim(ylim[1], ylim[2]) +
    ggplot2::scale_fill_manual(values = col) +
    ggplot2::scale_x_discrete(guide = guide_axis(angle = srt)) +
    ggplot2::geom_violin(trim = TRUE, position = ggplot2::position_dodge(pdodge)) +
    ggplot2::theme(axis.text.x = ggplot2::element_text(angle = srt, vjust = 0)) +
    ggplot2::theme_minimal(base_size = base_size)
  if (is.null(group)) {
    p <- p + ggplot2::theme(legend.position = "none")
  }
  if (add.dots && is.null(group)) {
    p <- p +
      ggplot2::geom_jitter(shape = 20, size = 1.2 * cex, position = ggplot2::position_jitter(0.07))
  }
  p
}


#' @title Bar plot using ggplot2
#'
#' @description
#' Creates a bar plot visualization using ggplot2.
#'
#' @param mat Numeric data matrix with samples in rows and groups in columns.
#' @param xlab Character label for x-axis. Default is "x".
#' @param ylab Character label for y-axis. Default is "y".
#' @param srt Rotation angle for x-axis labels. Default is 0.
#' @param main Character title for the plot. Default is NULL.
#' @param las Style for axis labels. Default is NULL.
#' @param col Vector of colors to use for bars. Default is NULL.
#' @param beside Logical to draw bars beside each other. Default is FALSE.
#' @param legend.pos Numeric vector of legend position. Default is c(0.016, 1).
#' @param legend.cex Legend text size. Default is 1.
#' @param bar_width Width of bars. Default is 0.7.
#' @param base_size Base font size for plot. Default is 12.
#' @param group.name Label for legend groups. Default is "group".
#'
#' @details
#' This function takes a numeric matrix and generates a bar plot
#' visualization using ggplot2. Bars represent the groups, colored by row names.
#' Many graphical parameters like labels, colors, text sizes, etc. can be adjusted.
#'
#' @return
#' A ggplot bar plot object is returned.
#'
#' @export
plot_ggbarplot <- function(mat, xlab = "x", ylab = "y", srt = 0, main = NULL,
                           las = NULL, beside = FALSE,
                           legend.pos = c(0.016, 1), legend.cex = 1,
                           axis.cex = 1, label.cex = 1, horiz = FALSE,
                           cpal = "Blues",
                           bar_width = 0.7, base_size = 12, group.name = "group") {
  if (NCOL(mat) == 1) mat <- rbind(mat)
  mat <- mat[nrow(mat):1, , drop = FALSE]
  df <- reshape2::melt(t(mat), value.name = "value")
  colnames(df)[1:2] <- c("x", "y")

  df$y <- factor(df$y, levels = rownames(mat))
  df$x <- factor(df$x, levels = colnames(mat))
  if (!is.null(las) && las == 3) srt <- 90

  ##  colors <- rev(grDevices::grey.colors(nrow(mat)))
  colors <- rev(grDevices::hcl.colors(nrow(mat), cpal))
  if (nrow(mat) == 1) colors <- "grey70"

  posmode <- ifelse(beside, "dodge", "stack")
  x <- y <- value <- NULL
  if (horiz) {
    p <- ggplot2::ggplot(df, ggplot2::aes(x = value, y = x, fill = y)) +
      ggplot2::geom_bar(
        stat = "identity", color = "black", size = 0.3,
        width = bar_width, position = posmode
      )
    p <- p + ggplot2::xlab(xlab) +
      ggplot2::ylab(ylab) +
      ggplot2::labs(fill = group.name) +
      ggplot2::ggtitle(main) +
      ggplot2::scale_fill_manual(values = colors) +
      ggplot2::theme_classic(base_size = base_size) +
      ggplot2::scale_y_discrete(guide = ggplot2::guide_axis(angle = srt)) +
      ggplot2::theme(
        axis.text.x = ggplot2::element_text(angle = 0, vjust = 0, size = 12 * label.cex),
        axis.text.y = ggplot2::element_text(angle = 0, hjust = 0, size = 12 * label.cex),
        axis.title.x = ggplot2::element_text(size = 12 * axis.cex),
        axis.title.y = ggplot2::element_text(size = 12 * axis.cex)
      )
  } else {
    p <- ggplot2::ggplot(df, ggplot2::aes(x = x, y = value, fill = y)) +
      ggplot2::geom_bar(
        stat = "identity", color = "black", size = 0.3,
        width = bar_width, position = posmode
      )
    p <- p + ggplot2::xlab(xlab) +
      ggplot2::ylab(ylab) +
      ggplot2::labs(fill = group.name) +
      ggplot2::ggtitle(main) +
      ggplot2::scale_fill_manual(values = colors) +
      ggplot2::theme_classic(base_size = base_size) +
      ggplot2::scale_x_discrete(guide = ggplot2::guide_axis(angle = srt)) +
      ggplot2::theme(
        axis.text.x = ggplot2::element_text(angle = srt, vjust = 0, size = 10 * label.cex),
        axis.text.y = ggplot2::element_text(angle = 0, vjust = 0, size = 9 * label.cex),
        axis.title.x = ggplot2::element_text(size = 12 * axis.cex),
        axis.title.y = ggplot2::element_text(size = 12 * axis.cex)
      )
  }

  if (horiz) {
    legend.pos[1] <- 1 - legend.pos[1]
  }

  p <- p + ggplot2::theme(
    legend.title = ggplot2::element_blank(),
    legend.justification = legend.pos,
    legend.text = ggplot2::element_text(size = 9 * legend.cex),
    legend.position = legend.pos,
    legend.key.size = grid::unit(7 * legend.cex, "pt"),
    legend.key.height = grid::unit(5 * legend.cex, "pt")
  )

  if (nrow(mat) == 1) {
    p <- p + ggplot2::theme(legend.position = "none")
  }
  p
}


#' @title Violin plot with scatter dots
#'
#' @description Generate a violin plot visualization with embedded scatter dots
#'
#' @param x Factor for x-axis groups
#' @param y Numeric vector of values to plot
#' @param group Optional grouping variable
#' @param xlab Label for x-axis
#' @param ylab Label for y-axis
#' @param srt Rotation angle for x-axis labels
#' @param cex.lab Expansion factor for axis labels
#' @param cex.main Expansion factor for main title
#' @param jitter Jittering factor for scatter dots
#' @param vcol Violin fill color
#' @param plotlib Plotting library to use (base, ggplot, plotly)
#' @param maxbee Maximum number of dots to show in violins
#' @param ... Other arguments passed to plotting functions
#'
#' @return A violin plot
#'
#'
#' @details This function takes a factor \code{x} and numeric vector \code{y} and generates a violin plot.
#' An optional \code{group} variable can be used to produce grouped/facetted violins.
#' Scatter dots are added to each violin with jittering controlled by \code{jitter}.
#' The \code{maxbee} parameter limits the number of dots.
#' The plot can be rendered using base, ggplot2 or plotly graphics depending on \code{plotlib}.
#'
#' @export
pgx.violinPlot <- function(x, y, group = NULL, xlab = "", ylab = "",
                           srt = 0, cex.lab = 1, cex.main = 1.1,
                           jitter = 0.015, vcol = "grey85", main = NULL,
                           plotlib = "base", maxbee = NULL, ...) {
  fig <- NULL
  if (plotlib == "base") {
    if (is.null(maxbee)) maxbee <- 100 * length(setdiff(unique(y), NA))
    if (jitter > 0) x <- x + jitter * diff(range(x)) * stats::rnorm(length(x))


    vioplot::vioplot(x ~ y,
      col = vcol, #
      plotCentre = "line", xaxt = "n", xlab = xlab, ylab = ylab,
      ...
    )
    if (maxbee > 0) {
      ii <- Matrix::head(sample(length(x)), maxbee)
      beeswarm::beeswarm(x[ii] ~ y[ii], add = TRUE, pch = 20, cex = 0.6, col = "grey10")
    }
    yy <- sort(unique(y))
    graphics::text(
      x = 1:length(yy),
      y = graphics::par("usr")[3] - 0.03 * diff(range(x)),
      labels = yy,
      xpd = NA,
      srt = srt,
      adj = ifelse(srt == 0, 0.5, 0.965),
      cex = cex.lab
    )
  }
  if (plotlib == "ggplot") {
    d1 <- !is.null(maxbee) && maxbee > 0
    fig <- plot_ggviolin(y, x,
      add.dots = d1, xlab = xlab, ylab = ylab, srt = srt,
      main = main, cex = cex.main
    )
  }
  if (plotlib == "plotly") {
    df <- data.frame(x = x, y = y, group = 0)
    if (!is.null(group)) df$group <- group
    fig <- df %>%
      plotly::plot_ly(
        x = ~y,
        y = ~x,
        type = "violin",
        box = list(
          visible = TRUE
        ),
        meanline = list(
          visible = TRUE
        )
      ) %>%
      plotly::layout(
        font = list(size = 16 * cex.lab),
        xaxis = list(
          title = xlab
        ),
        yaxis = list(
          title = ylab,
          zeroline = FALSE
        )
      )
  }
  fig
}


#' @title Scatter Plot XY
#'
#' @description This function creates a scatter plot of two variables
#' using one of several available plotting libraries.
#'
#' @param ... Additional arguments passed to the selected plotting function.
#' @param plotlib A character string specifying the plotting library to use.
#'   Possible values are "base", "plotly", "ggplot", and "scatterD3".
#'
#' @details Depending on the value of the `plotlib` parameter, this function
#' calls one of several internal functions to create the scatter plot using the
#' specified plotting library. The available plotting libraries are:
#' - "base": The base R graphics system.
#' - "plotly": The plotly library for interactive plots.
#' - "ggplot": The ggplot2 library for static plots based on the Grammar of Graphics.
#' - "scatterD3": The scatterD3 library for interactive scatter plots using D3.js.
#'
#' @return A plot object created by the selected plotting library.
#'
#' @export
pgx.scatterPlotXY <- function(..., plotlib = "base") {
  if (plotlib == "plotly") {
    pgx.scatterPlotXY.PLOTLY(...)
  } else if (plotlib == "ggplot") {
    pgx.scatterPlotXY.GGPLOT(...)
  } else if (plotlib == "scatterD3") {
    pgx.scatterPlotXY.D3(...)
  } else {
    pgx.scatterPlotXY.BASE(...)
  }
}


#' Scatter plot with base graphics
#'
#' @param var Numeric vector of values to plot on x/y axes.
#' @param type Variable type, either "continuous" or "factor".
#' @param col Colors for points.
#' @param title Plot title.
#' @param zlim Value limits for coloring points by zvar.
#' @param zlog Log scale zvar colors?
#' @param zsym Symmetrize zvar colors?
#' @param softmax Softmax transform zvar colors?
#' @param pch Point shapes.
#' @param cex Point expansion factor.
#' @param cex.lab Label size.
#' @param cex.title Title size.
#' @param cex.legend Legend size.
#' @param zoom Zoom factor.
#' @param legend Show legend?
#' @param bty Legend box type.
#' @param legend.ysp Legend y-spacing.
#' @param legend.pos Legend position.
#' @param lab.pos Label positions, matrix with x, y.
#' @param repel Repel overlapping labels?
#' @param xlab,ylab Axis labels.
#' @param xlim,ylim Axis limits.
#' @param dlim Axis limit expansion fraction.
#' @param hilight2 Secondary highlight indices.
#' @param hilight.cex Size for highlight points.
#' @param lab.xpd Allow labels outside plot area?
#' @param hilight Indices to highlight.
#' @param hilight.col Color for highlighted points.
#' @param hilight.lwd Line width for highlighted points.
#' @param label.clusters Label clusters?
#' @param cex.clust Cluster label size.
#' @param tstep,rstep Label repel increments.
#' @param tooltip Tooltip text.
#' @param theme Theme parameters.
#' @param set.par Reset par?
#' @param axt,xaxs,yaxs Axis type, style, limits.
#' @param labels Point labels.
#' @param label.type Label type.
#' @param opacity Opacity for all elements.
#'
#' @return None. Plot is produced as a side-effect.
#'
#' @export
pgx.scatterPlotXY.BASE <- function(pos, var = NULL, type = NULL, col = NULL, title = "",
                                   zlim = NULL, zlog = FALSE, zsym = FALSE, softmax = FALSE, pch = 20,
                                   cex = NULL, cex.lab = 1, cex.title = 1.2, cex.legend = 1,
                                   zoom = 1, legend = TRUE, bty = "o", legend.ysp = 0.85,
                                   legend.pos = "bottomleft", lab.pos = NULL, repel = TRUE,
                                   xlab = NULL, ylab = NULL, xlim = NULL, ylim = NULL, dlim = 0.05,
                                   hilight2 = hilight, hilight.cex = NULL, lab.xpd = TRUE,
                                   hilight = NULL, hilight.col = NULL, hilight.lwd = 0.8,
                                   label.clusters = FALSE, cex.clust = 1.5,
                                   tstep = 0.1, rstep = 0.1,
                                   tooltip = NULL, theme = NULL, set.par = TRUE,
                                   axt = "s", xaxs = TRUE, yaxs = TRUE,
                                   labels = NULL, label.type = NULL, opacity = 1) {
  ## automatically set pointsize of dots
  if (is.null(cex)) {
    nr <- nrow(pos)
    i <- as.integer(cut(nr, breaks = c(0, 100, 500, 1000, 5000, Inf)))
    cex <- c(2, 1.4, 1, 0.7, 0.4)[i]
  }
  if (is.null(hilight.cex)) hilight.cex <- cex
  if (!is.null(var) && !is.null(ncol(var))) {
    var <- array(var[, 1], dimnames = list(rownames(var)))
  }
  if (!is.null(var) && length(var) == nrow(pos) && is.null(names(var))) {
    names(var) <- rownames(pos)
  }
  if (is.null(var)) {
    var <- as.character(rep("_", nrow(pos)))
    names(var) <- rownames(pos)
  }
  if (is.null(type)) {
    type <- c("numeric", "factor")[1 + class(var) %in% c("factor", "character")]
  }
  if (is.null(colnames(pos))) {
    colnames(pos) <- c("x", "y")
  }
  var <- var[match(rownames(pos), names(var))]

  ## normalize pos
  xlim0 <- range(pos[, 1])
  ylim0 <- range(pos[, 2])
  if (zoom != 1) {
    cx <- mean(range(pos[, 1]))
    cy <- mean(range(pos[, 2]))
    dx <- diff(range(pos[, 1]))
    dy <- diff(range(pos[, 2]))
    xlim0 <- cx + 0.5 * c(-1, 1.05) * dx / zoom
    ylim0 <- cy + 0.5 * c(-1, 1.05) * dy / zoom
  }

  if (length(dlim) == 1) dlim <- rep(dlim, 2)
  xlim0[1] <- xlim0[1] - dlim[1] * diff(xlim0)
  xlim0[2] <- xlim0[2] + dlim[1] * diff(xlim0)
  ylim0[1] <- ylim0[1] - dlim[2] * diff(ylim0)
  ylim0[2] <- ylim0[2] + dlim[2] * diff(ylim0)

  if (is.null(xlab)) xlab <- colnames(pos)[1]
  if (is.null(ylab)) ylab <- colnames(pos)[2]

  if (set.par) {
    par.save <- graphics::par()
    graphics::par(
      mar = c(2.6, 2.8, 1.9, 0.5), mgp = c(1.5, 0.4, 0),
      cex.axis = 1, cex.lab = 1, tcl = -0.3, las = 1
    )
  }

  if (is.null(labels)) {
    labels <- rownames(pos)
  }

  ## Plot the discrete variables
  if (type == "factor") {
    z1 <- factor(var)
    nz <- length(levels(z1))
    if (is.null(col) && nz > 2) {
      col1 <- c(
        RColorBrewer::brewer.pal(8, "Set1"),
        RColorBrewer::brewer.pal(8, "Set2"),
        RColorBrewer::brewer.pal(12, "Set3")
      ) # omics_pal_d("dark")(8))
    } else if (is.null(col) && nz == 2) {
      col1 <- rev(grDevices::grey.colors(2, end = 0.8))
      col1 <- c("#AAAAAA55", "#555555FF")
      col1 <- c("#00008855", "#AA0000FF") ## blue/red
      col1 <- c("#CCCCCC55", "#AA0000FF") ## grey/red
      col1 <- c("#AAAAAA55", "#AA0000FF") ## grey/red
    } else if (is.null(col) && nz == 1) {
      col1 <- c("#22222255")
    } else {
      col1 <- col
    }
    col1 <- Matrix::head(rep(col1, 99), nz)
    pt.col <- col1[z1]
    pt.col[is.na(pt.col)] <- "#DDDDDD33"
    pt.col0 <- pt.col
    if (opacity < 1) {
      pt.col <- add_opacity(pt.col, opacity)
      col1 <- add_opacity(col1, opacity**0.33)
    }

    jj <- order(-table(pt.col)[pt.col]) ## plot less frequent points last...
    if (length(cex) > 1) cex <- cex[jj]
    plot(pos[jj, , drop = FALSE],
      col = pt.col[jj], pch = 20, cex = cex,
      xlim = xlim0, ylim = ylim0,
      xlab = xlab, ylab = ylab,
      axes = FALSE,
      bty = "n"
    )
    if (bty != "n") graphics::box(lwd = 0.8, bty = bty, col = "black")
    graphics::Axis(side = 1, labels = xaxs)
    graphics::Axis(side = 2, labels = yaxs)
    graphics::grid(lwd = 0.8)

    ## label cluster
    if (label.clusters) {
      mpos <- apply(pos, 2, function(x) tapply(x, z1, stats::median))
      mlab <- rownames(mpos)

      graphics::text(mpos, labels = mlab, cex = cex.clust, lheight = 0.8)
    }

    ## discrete parameter legend
    nlev <- length(levels(z1))
    if (legend.pos != "none" && legend && nlev < 30) {
      cex1 <- ifelse(length(levels(z1)) >= 8, 0.85, 1)
      cex1 <- ifelse(length(levels(z1)) >= 15, 0.75, cex1)
      graphics::legend(legend.pos, levels(z1),
        bty = bty, fill = col1,
        ## cex=cex1, y.intersp=0.75, x.intersp=0.7
        cex = 0.85 * cex1 * cex.legend,
        inset = c(0.01, 0.02),
        y.intersp = legend.ysp, x.intersp = 0.75
      )
    }
  }

  ## Plot continous variable
  if (type == "numeric") {
    z <- var

    if (is.null(zlim)) {
      ## global zlim
      zlim <- range(z, na.rm = TRUE)
    }

    if (zsym) {
      zlim <- c(-1, 1) * max(abs(zlim), na.rm = TRUE)
    }

    ## z1 is normalized [0;1] for coloring
    z1 <- (z - min(zlim)) / diff(zlim)
    z1 <- pmin(pmax(z1, 0), 1) ## clip
    if (softmax) {
      z1 <- 0.5 * (tanh(4 * (z1 - 0.5)) + 1)
    }

    ## -------------- set colors

    cpal <- colorspace::diverge_hcl(64, c = 60, l = c(30, 100), power = 1)
    cpal <- grDevices::colorRampPalette(c("#313695", "#FFFFDF", "#A50026"))(64)
    if (!is.null(col)) {
      cpal <- grDevices::colorRampPalette(col)(64)
    } else {
      cpal <- grDevices::colorRampPalette(c("#3136B5", "#FFFFDF", "#B50026"))(64)
    }
    cpal <- sapply(1:length(cpal), function(i) add_opacity(cpal[i], 0.2 + 0.8 * abs(i - 32.5) / 32))

    pt.col <- cpal[1 + ceiling(z1 * (length(cpal) - 1))]


    pt.col0 <- pt.col
    if (opacity < 1) {
      pt.col <- add_opacity(pt.col, opacity)
      cpal <- add_opacity(cpal, opacity**0.33)
    }
    pt.col[is.na(pt.col)] <- "#DDDDDD33" ## missing values color

    jj <- 1:nrow(pos)
    jj <- order(abs(z), na.last = FALSE) ## higher values last??
    if (length(cex) > 1) cex <- cex[jj]
    plot(pos[jj, ],
      col = pt.col[jj],
      pch = 20, cex = cex,
      xlim = xlim0, ylim = ylim0,
      xlab = xlab, ylab = ylab,
      axes = FALSE,
      bty = "n"
    )
    if (bty != "n") graphics::box(lwd = 0.8, bty = bty, col = "black")
    graphics::Axis(side = 1, labels = xaxs)
    graphics::Axis(side = 2, labels = yaxs)
    graphics::grid(lwd = 0.8)

    ## colorscale bar
    if (legend.pos != "none" && legend) {
      zr <- range(z, na.rm = TRUE)
      if (!is.null(zlim)) zr <- zlim
      if (zsym) zr <- c(-1, 1) * max(abs(zr), na.rm = TRUE)
      if (zlog) zr <- round(10**zr - 1) ## ???
      zr <- 0.01 * c(ceiling(100 * zr[1]), floor(100 * zr[2])) ## round
      graphics::legend(legend.pos,
        cex = 0.8 * cex.legend, #
        y.intersp = 0.18, x.intersp = 0.5, border = NA, bty = bty,
        inset = c(0.01, 0.02),
        fill = rev(cpal[seq(from = 1, to = length(cpal), length.out = 11)]),
        legend = c(zr[2], rep(NA, 9), zr[1]),
      )
    }
  }

  if (!is.null(hilight) && length(hilight) > 0) {
    jj <- which(rownames(pos) %in% hilight)
    if (length(jj)) {
      hcol1 <- hilight.col
      if (is.null(hcol1)) hcol1 <- pt.col0[jj]
      hcex <- hilight.cex
      if (length(hcex) > 1) hcex <- hcex[jj]
      graphics::points(pos[jj, , drop = FALSE], pch = 20, col = hcol1, cex = 1.05 * hcex)
      graphics::points(pos[jj, , drop = FALSE], pch = 1, lwd = hilight.lwd, cex = 0.85 * hcex)
    }
  }

  if (!is.null(hilight2) && length(hilight2) > 0) {
    jj <- which(rownames(pos) %in% hilight2)
    if (length(jj)) {
      if (length(cex.lab) == 1) cex.lab <- rep(cex.lab, nrow(pos))
      df <- data.frame(x = pos[jj, 1], y = pos[jj, 2], z = labels[jj], cex = cex.lab[jj])
      if (is.null(lab.pos)) {
        ## repelling text using wordcloud package
        df2 <- rbind(df, df)
        df2$z[1:nrow(df)] <- "x"
        xlim1 <- ylim1 <- c(-Inf, Inf)
        if (!lab.xpd) {
          xlim1 <- xlim0
          ylim1 <- ylim0
        }
        cex.lab2 <- c(rep(1, nrow(df)), df$cex)
        if (repel) {
          nc <- repelwords(df2$x, df2$y, df2$z,
            xlim = xlim1, ylim = ylim1,
            tstep = tstep, rstep = rstep,
            cex = cex.lab2
          )
          nc <- Matrix::tail(nc, nrow(df))
          lab.pos <- data.frame(x = nc[, 1] + .5 * nc[, 3], y = nc[, 2] + .5 * nc[, 4])
        } else {
          lab.pos <- data.frame(x = pos[jj, 1], y = pos[jj, 2])
        }
        rownames(lab.pos) <- rownames(pos)[jj]
      } else {
        lab.pos <- lab.pos[match(rownames(df), rownames(lab.pos)), ]
      }
      graphics::segments(df$x, df$y, lab.pos$x, lab.pos$y, col = "#222222AA", lwd = 0.85)
      graphics::text(lab.pos$x, lab.pos$y, labels = df$z, cex = 0.7 * df$cex)
    }
  }

  ## parameter name
  if (!is.null(title) && title != "") {
    graphics::mtext(title, 3, adj = 0, padj = -0.35, cex = 0.9 * cex.title)
  }

  if (set.par) {

  }
  out <- list()
  out$lab.pos <- lab.pos
  invisible(out)
}


#' Scatter plot with ggplot2
#'
#' @param pos Data frame containing x and y coordinates.
#' @param var Grouping variable.
#' @param type Variable type, either "continuous" or "factor".
#' @param col Colors.
#' @param cex Point expansion factor.
#' @param cex.lab Label size factor.
#' @param cex.title Title size factor.
#' @param cex.clust Cluster label size factor.
#' @param cex.legend Legend text size factor.
#' @param cex.axis Axis text size factor.
#' @param gridcolor Grid line color.
#' @param bgcolor Background color.
#' @param zoom Zoom factor.
#' @param legend Show legend? Logical.
#' @param bty Legend box type.
#' @param hilight Indices of points to highlight.
#' @param zlim Color scale limits.
#' @param zlog Log scale z axis? Logical.
#' @param softmax Apply softmax to z axis? Logical.
#' @param zsym Symmetrize z axis? Logical.
#' @param xlab,ylab Axis labels.
#' @param cmin,cmax Min and max color values.
#' @param xlim,ylim Axis limits.
#' @param hilight2 Secondary highlight indices.
#' @param hilight.col Color for highlighted points.
#' @param hilight.lwd Line width for highlighted points.
#' @param hilight.cex Size for highlighted points.
#' @param opacity Opacity factor, between 0 and 1.
#' @param label.clusters Logical, label clusters?
#' @param labels Point labels.
#' @param legend.ysp,legend.pos Legend position controls.
#' @param tooltip Tooltip text.
#' @param theme Theme parameters.
#' @param set.par Reset par? Logical.
#' @param label.type Label type, "text" or "box".
#' @param base_size Base point size.
#' @param title Plot title.
#' @param barscale Bar width scaling for box labels.
#' @param axis,box,guide Axis, box, and legend controls.
#'
#' @return A ggplot2 scatterplot object.
#'
#' @examples
#' \dontrun{
#' x <- stats::rnorm(100)
#' y <- stats::rnorm(100)
#' df <- data.frame(x = x, y = y)
#' p <- pgx.scatterPlotXY.GGPLOT(df)
#' }
#' @export
pgx.scatterPlotXY.GGPLOT <- function(pos, var = NULL, type = NULL, col = NULL, cex = NULL,
                                     cex.lab = 0.8, cex.title = 1.2, cex.clust = 1.5,
                                     cex.legend = 1, cex.axis = 1, gridcolor = NULL, bgcolor = NULL,
                                     zoom = 1, legend = TRUE, bty = "n", hilight = NULL,
                                     zlim = NULL, zlog = FALSE, softmax = FALSE, zsym = FALSE,
                                     xlab = NULL, ylab = NULL, cmin = 0, cmax = 1, xlim = NULL, ylim = NULL,
                                     hilight2 = hilight, hilight.col = "black",
                                     hilight.lwd = 0.8, hilight.cex = NULL,
                                     opacity = 1, label.clusters = FALSE, labels = NULL,
                                     legend.ysp = 0.85, legend.pos = "bottomleft",
                                     tooltip = NULL, theme = NULL, set.par = TRUE,
                                     label.type = c("text", "box"), base_size = 11,
                                     title = NULL, barscale = 0.8, axis = TRUE, box = TRUE, guide = "legend") {
  if (!is.null(var) && !is.null(ncol(var))) {
    var <- var[, 1]
  }
  if (!is.null(var) && length(var) == nrow(pos) && is.null(names(var))) {
    names(var) <- rownames(pos)
  }
  if (is.null(var)) {
    var <- rep("_", nrow(pos))
    names(var) <- rownames(pos)
  }
  var <- var[match(rownames(pos), names(var))]
  names(var) <- rownames(pos)

  if (is.null(type)) {
    type <- c("numeric", "factor")[1 + class(var) %in% c("factor", "character")]
  }
  label.type <- label.type[1]
  if (is.null(colnames(pos))) {
    colnames(pos) <- c("x", "y")
  }

  ## automatically set pointsize of dots
  if (is.null(cex)) {
    nr <- nrow(pos)
    i <- as.integer(cut(nr, breaks = c(0, 100, 500, 1000, 5000, Inf)))
    cex <- c(2, 1.4, 1, 0.7, 0.4)[i]
  }
  if (is.null(hilight.cex)) {
    hilight.cex <- cex
  }

  ## normalize pos
  if (is.null(xlim)) xlim <- range(pos[, 1])
  if (is.null(ylim)) ylim <- range(pos[, 2])
  if (zoom != 1) {
    cx <- mean(range(pos[, 1]))
    cy <- mean(range(pos[, 2]))
    dx <- diff(range(pos[, 1]))
    dy <- diff(range(pos[, 2]))
    xlim <- cx + 0.5 * c(-1, 1.05) * dx / zoom
    ylim <- cy + 0.5 * c(-1, 1.05) * dy / zoom
  }

  ax <- list(
    title = "",
    zeroline = FALSE,
    showline = FALSE,
    showticklabels = FALSE,
    showgrid = FALSE
  )

  legend.justification <- NULL
  legend.position <- legend.pos
  if (legend.pos == "bottomright") {
    legend.justification <- c(1, 0)
    legend.position <- c(1.0, 0.0)
  } else if (legend.pos == "topleft") {
    legend.justification <- c(0, 1)
    legend.position <- c(.0, 1.0)
  } else if (legend.pos == "topright") {
    legend.justification <- c(1, 1)
    legend.position <- c(1.0, 1.0)
  } else if (legend.pos == "bottomleft") {
    legend.justification <- c(0, 0)
    legend.position <- c(0.0, 0.0)
  }

  if (is.null(xlab)) xlab <- colnames(pos)[1]
  if (is.null(ylab)) ylab <- colnames(pos)[2]

  plt <- NULL
  ## Plot the discrete variables
  if (type == "factor") {
    z1 <- var
    if (!inherits(z1, "factor")) z1 <- factor(as.character(z1))
    nz <- length(levels(z1))
    col1 <- NULL
    if (!is.null(col)) {
      col1 <- col
    } else if (nz == 2) {
      col1 <- c("#eeeeee", "#f23451")
    } else if (nz == 1) {
      col1 <- "#3b4252"
    } else {
      col1 <- c(
        RColorBrewer::brewer.pal(8, "Set1"),
        RColorBrewer::brewer.pal(8, "Set2"),
        RColorBrewer::brewer.pal(12, "Set3")
      )
    }
    col1 <- Matrix::head(rep(col1, 99), nz)
    pt.col <- col1[z1]
    pt.col[is.na(pt.col)] <- "#d8d8d8"
    if (opacity < 1) {
      pt.col <- add_opacity(pt.col, opacity**0.33)
      col1 <- add_opacity(col1, opacity**0.33)
    }


    tt <- ifelse(!is.null(title), title, "var")
    tt <- "value"
    tooltip <- rownames(pos)
    tooltip <- paste(rownames(pos), "<br>", tt, "=", z1)
    label1 <- rownames(pos)
    if (!is.null(labels) && length(labels) == nrow(pos)) label1 <- labels

    df <- data.frame(
      x = pos[, 1], y = pos[, 2], name = rownames(pos),
      text = tooltip, label = label1
    )
    jj <- order(-table(pt.col)[pt.col]) ## plot less frequent points last...
    df <- df[jj, ]
    pt.col <- pt.col[jj]
    cex1 <- ifelse(length(cex) > 1, cex[jj], cex)
    x <- y <- NULL
    plt <- ggplot2::ggplot(df, ggplot2::aes(x, y), legend = legend) +
      ggplot2::geom_point(
        shape = 21,
        alpha = opacity,
        size = 1.8 * cex1,
        fill = pt.col,
        color = "#444444",
        stroke = 0.2
      ) +
      ggplot2::scale_color_manual(
        values = col1,
        name = title,
        na.value = "#DDDDDD44"
      )

    if (!is.null(theme)) {
      plt <- plt + theme
    } else {
      plt <- plt + ggplot2::theme_bw(
        base_size = base_size
      )
    }

    ## label cluster
    if (label.clusters) {
      name <- NULL
      ## Put a cluster label at the median position of the group
      mpos <- apply(pos, 2, function(x) tapply(x, z1, stats::median))
      mlab <- rownames(mpos)
      df1 <- data.frame(x = mpos[, 1], y = mpos[, 2], name = rownames(mpos))
      if (label.type == "text") labelFUN <- ggrepel::geom_text_repel
      if (label.type == "box") labelFUN <- ggrepel::geom_label_repel
      plt <- plt +
        labelFUN(
          data = df1,
          ggplot2::aes(x = x, y = y, label = name),
          size = 3.0 * cex.clust,
          color = "black",
          label.size = 0.10,
          max.overlaps = 99,
          fill = scales::alpha(c("white"), 0.7),
          segment.color = "grey30",
          segment.size = 0.2,
          box.padding = grid::unit(0.4, "lines"),
          point.padding = grid::unit(0.0, "lines")
        )
    }

    nlev <- length(levels(z1))
    if (legend && nlev <= 10) {
      plt <- plt +
        ggplot2::theme(
          legend.title = ggplot2::element_blank(),
          legend.text = ggplot2::element_text(size = 9 * cex.legend),
          legend.key.size = grid::unit(legend.ysp * 0.8 * cex.legend, "lines"),
          legend.key.height = grid::unit(legend.ysp * 0.8 * cex.legend, "lines"),
          legend.key = element_rect(color = "transparent", fill = scales::alpha("white", 0.0)),
          legend.justification = legend.justification,
          legend.position = legend.position,
          legend.background = ggplot2::element_rect(fill = scales::alpha("white", 0.5)),
          legend.margin = margin(0, 4, 4, 4),
          legend.box.just = "right",
          legend.box.background = ggplot2::element_rect(color = "#888888", size = 0.25),
          legend.box.margin = margin(0.8, 1, 1, 1)
        ) +
        ggplot2::guides(color = ggplot2::guide_legend(override.aes = list(size = 2.8 * cex.legend)))
    } else {
      plt <- plt + ggplot2::theme(legend.position = "none")
    }
  }

  ## Plot the continous variables
  if (type == "numeric") {
    z <- as.numeric(var)
    cpal <- rev(viridis::viridis(11))
    cpal <- rev(RColorBrewer::brewer.pal(11, "RdYlBu")) ## default
    if (!is.null(col)) {
      cpal <- col
    }
    if (opacity < 1) {
      cpal <- add_opacity(cpal, opacity**0.33)
    }


    tt <- ifelse(!is.null(title), title, "var")
    tt <- "value"
    tooltip <- paste(rownames(pos), "<br>", tt, "=", round(z, digits = 4))
    label1 <- rownames(pos)
    if (!is.null(labels) && length(labels) == nrow(pos)) label1 <- labels
    df <- data.frame(
      x = pos[, 1], y = pos[, 2], name = rownames(pos),
      variable = z, text = tooltip, label = label1
    )
    jj <- order(abs(z), na.last = FALSE)
    df <- df[jj, ] ## strongest last??
    cex1 <- ifelse(length(cex) > 1, cex[jj], cex)

    ## determine range for colorbar
    zr <- range(z)
    if (zsym && min(zr, na.rm = TRUE) < 0) zr <- c(-1, 1) * max(abs(zr), na.rm = TRUE)
    zz <- round(c(zr[1], zr[2]), digits = 2)
    variable <- NULL
    plt <- ggplot2::ggplot(df, ggplot2::aes(x, y, fill = variable)) +
      ggplot2::geom_point(
        shape = 21,
        alpha = opacity,
        size = 1.8 * cex1,
        color = "#444444",
        stroke = 0.2
      ) +
      ggplot2::scale_fill_gradientn(
        colors = cpal,
        limits = c(cmin, cmax),
        guide = guide,
        breaks = zz,
        labels = c(zz[1], zz[2]),
        na.value = "#DDDDDD44"
      ) +
      ggplot2::expand_limits(color = zr + c(-0.01, 0.01))


    ## colorscale bar
    if (legend) {
      xmax <- round(max(z, na.rm = TRUE), 2)
      xmin <- round(min(z, na.rm = TRUE), 2)
      plt <- plt +
        ggplot2::guides(
          colour = ggplot2::guide_colourbar(
            barwidth  = 0.5 * barscale,
            barheight = 2.2 * barscale
          )
        ) +
        ggplot2::theme(
          legend.title = ggplot2::element_blank(),
          legend.text = ggplot2::element_text(size = 9 * cex.legend),
          legend.justification = legend.justification,
          legend.position = legend.position,
          legend.background = ggplot2::element_blank(),
          legend.key = ggplot2::element_blank()
        )
    } else {
      plt <- plt + theme(legend.position = "none")
    }
  }

  if (!is.null(hilight)) {
    ## this hilights some points (with color and size)  at certain positions
    sel <- which(df$name %in% hilight)
    if (is.null(hilight.col)) hilight.col <- "transparent"
    plt <- plt +
      ggplot2::geom_point(
        data = df[sel, ],
        mapping = ggplot2::aes(x, y),
        size = 2.0 * hilight.cex,
        shape = 21,
        stroke = 0.5 * hilight.lwd,
        fill = hilight.col,
        color = "grey20"
      )
  }

  if (!is.null(hilight2)) {
    ## this put text labels at certain positions
    if (label.type == "text") labelFUN <- ggrepel::geom_text_repel
    if (label.type == "box") labelFUN <- ggrepel::geom_label_repel
    ## geom_text_repel(
    plt <- plt + labelFUN(
      data = subset(df, name %in% hilight2),
      ggplot2::aes(label = label),
      size = 3.0 * cex.lab,
      color = "black",
      label.size = 0.08,
      max.overlaps = 99,
      fill = scales::alpha(c("white"), 0.6),
      segment.color = "grey20",
      segment.size = 0.5,
      box.padding = grid::unit(0.25, "lines"),
      point.padding = grid::unit(0.2, "lines")
    )
  }


  if (!is.null(bgcolor)) {
    plt <- plt + ggplot2::theme(
      panel.background = ggplot2::element_rect(fill = bgcolor)
    )
  }

  if (!is.null(gridcolor)) {
    plt <- plt + ggplot2::theme(
      panel.grid.major = ggplot2::element_line(
        size = 0.4,
        linetype = "solid",
        colour = gridcolor
      ),
      panel.grid.minor = ggplot2::element_line(
        size = 0.15,
        linetype = "solid",
        colour = gridcolor
      )
    )
  }

  if (box) {
    plt <- plt +
      ggplot2::theme(
        panel.border = ggplot2::element_rect(fill = NA, color = "grey20", size = 0.15)
      )
  }

  ## additional theme
  plt <- plt +
    ggplot2::xlim(xlim[1], xlim[2]) +
    ggplot2::ylim(ylim[1], ylim[2]) +
    ggplot2::xlab(xlab) + ggplot2::ylab(ylab) + ggplot2::ggtitle(title) +
    ggplot2::theme(
      plot.title = ggplot2::element_text(size = 22 * cex.title, hjust = 0, vjust = -1),
      axis.text.x = ggplot2::element_text(size = 18 * cex.axis),
      axis.text.y = ggplot2::element_text(size = 18 * cex.axis),
      axis.title.x = ggplot2::element_text(size = 22 * cex.axis, vjust = +2),
      axis.title.y = ggplot2::element_text(size = 22 * cex.axis, vjust = +0),
      plot.margin = ggplot2::margin(1, 1, 1, 1, "mm") ## ??
    )

  if (axis == FALSE) {
    plt <- plt +
      ggplot2::theme(
        axis.title.x = ggplot2::element_blank(),
        axis.text.x = ggplot2::element_blank(),
        axis.ticks.x = ggplot2::element_blank(),
        axis.title.y = ggplot2::element_blank(),
        axis.text.y = ggplot2::element_blank(),
        axis.ticks.y = ggplot2::element_blank()
      )
  }

  plt
}


#' Interactive scatter plot using plotly
#'
#' @param pos Data frame containing x and y coordinates
#' @param var Grouping variable
#' @param type Variable type, either "continuous" or "factor"
#' @param col Colors
#' @param cex Point expansion factor
#' @param cex.lab Label size factor
#' @param cex.title Title size factor
#' @param cex.clust Cluster label size factor
#' @param cex.legend Legend text size factor
#' @param cex.axis Axis text size factor
#' @param xlab,ylab Axis labels
#' @param xlim,ylim Axis limits
#' @param axis Show axis? Logical
#' @param zoom Zoom factor
#' @param legend Show legend? Logical
#' @param bty Legend box type
#' @param hilight Indices of points to highlight
#' @param hilight2 Secondary highlight indices
#' @param hilight.col Color for highlighted points
#' @param hilight.cex Size for highlighted points
#' @param hilight.lwd Line width for highlighted points
#' @param zlim Color scale limits
#' @param zlog Log scale z axis? Logical
#' @param zsym Symmetrize z axis? Logical
#' @param softmax Apply softmax to z axis? Logical
#' @param opacity Opacity factor, between 0 and 1
#' @param bgcolor Background color
#' @param box Draw box around plot? Logical
#' @param label.clusters Logical, label clusters?
#' @param labels Point labels
#' @param label.type Label type, "text" or "box"
#' @param tooltip Tooltip text
#' @param theme Theme parameters
#' @param set.par Reset par? Logical
#' @param title Plot title
#' @param title.y Title position
#' @param gridcolor Grid line color
#' @param source Character label for plot source
#' @param key Color key specification
#' @param displayModeBar Show plotly modebar? Logical
#'
#' @return A plotly interactive scatterplot object
#'
#' @export
pgx.scatterPlotXY.PLOTLY <- function(pos,
                                     var = NULL, type = NULL, col = NULL,
                                     cex = NULL, cex.lab = 0.8, cex.title = 1.2,
                                     cex.clust = 1.5, cex.legend = 1, cex.axis = 1,
                                     xlab = NULL, ylab = NULL, xlim = NULL, ylim = NULL,
                                     axis = TRUE, zoom = 1, legend = TRUE, bty = "n",
                                     hilight = NULL, hilight2 = hilight, hilight.col = NULL,
                                     hilight.cex = NULL, hilight.lwd = 0.8, opc.low = 1,
                                     zlim = NULL, zlog = FALSE, zsym = FALSE, softmax = FALSE,
                                     opacity = 1, bgcolor = NULL, box = TRUE,
                                     label.clusters = FALSE, labels = NULL, label.type = NULL,
                                     tooltip = NULL, theme = NULL, set.par = TRUE,
                                     title = "", title.y = 1, gridcolor = NULL,
                                     source = NULL, key = NULL,
                                     displayModeBar = FALSE) {
  if (!is.null(var) && NCOL(var) > 1) {
    var <- stats::setNames(var[, 1], rownames(var))
  }
  if (!is.null(var) && length(var) == nrow(pos) && is.null(names(var))) {
    names(var) <- rownames(pos)
  }
  if (is.null(var)) {
    var <- rep("_", nrow(pos))
    names(var) <- rownames(pos)
  }

  var <- var[match(rownames(pos), names(var))]
  names(var) <- rownames(pos)

  if (is.null(type)) {
    type <- c("numeric", "factor")[1 + class(var) %in% c("factor", "character")]
  }

  ## automatically set pointsize of dots
  if (is.null(cex)) {
    nr <- nrow(pos)
    i <- as.integer(cut(nr, breaks = c(0, 100, 500, 1000, 5000, Inf)))
    cex <- c(2, 1.4, 1, 0.7, 0.4)[i]
  }
  if (is.null(colnames(pos))) {
    colnames(pos) <- c("x", "y")
  }
  if (is.null(hilight.cex)) hilight.cex <- cex

  ## normalize pos
  xlim0 <- range(pos[, 1])
  ylim0 <- range(pos[, 2])
  if (zoom != 1) {
    cx <- mean(range(pos[, 1]))
    cy <- mean(range(pos[, 2]))
    dx <- diff(range(pos[, 1]))
    dy <- diff(range(pos[, 2]))
    xlim0 <- cx + 0.5 * c(-1, 1.05) * dx / zoom
    ylim0 <- cy + 0.5 * c(-1, 1.05) * dy / zoom
  }
  if (is.null(xlab)) xlab <- colnames(pos)[1]
  if (is.null(ylab)) ylab <- colnames(pos)[2]

  if (type == "numeric") var <- round(var, digits = 4)
  hoverinfo <- "text"
  tooltip1 <- paste0(
    rownames(pos),
    "<br>value = ", var,
    "<br>x = ", round(pos[, 1], 2), "; y = ", round(pos[, 2], 2)
  )
  if (!is.null(tooltip) && length(tooltip) == length(var)) {
    tooltip1 <- paste0(tooltip1, "<br>", tooltip)
  }
  if (!is.null(tooltip) && tooltip == FALSE) {
    tooltip1 <- NA
    hoverinfo <- "none"
  }

  label1 <- rownames(pos)
  if (!is.null(labels) && labels[1] != FALSE) label1 <- labels
  label1 <- gsub("[)(]", "", label1) ## HTML labels do not like it...
  label1 <- gsub("[_]", " ", label1) ## HTML labels do not like it...
  label1 <- sapply(label1, function(s) paste(strwrap(s, 50), collapse = "<br>"))

  plt <- NULL
  ## Plot the discrete variables
  if (type == "factor") {
    z1 <- factor(var)
    nz <- length(levels(z1))
    cpal <- NULL
    if (!is.null(col)) {
      cpal <- col
    } else if (nz == 2) {
      cpal <- rev(grDevices::grey.colors(2, end = 0.8))
      cpal <- c("#AAAAAA55", "#555555FF")
      cpal <- c("#00008855", "#AA0000FF")
      cpal <- c("#CCCCCC55", "#AA0000FF")
    } else if (nz == 1) {
      cpal <- c("#22222255")
    } else {
      cpal <- c(
        RColorBrewer::brewer.pal(8, "Set1"),
        RColorBrewer::brewer.pal(8, "Set2"),
        RColorBrewer::brewer.pal(12, "Set3")
      )
    }
    cpal <- Matrix::head(rep(cpal, 99), nz)

    if (opacity < 1) {
      cpal <- add_opacity(cpal, opacity**0.33)
    }

    ## prepare dataframe
    df <- data.frame(
      x = pos[, 1],
      y = pos[, 2],
      name = rownames(pos),
      value = z1,
      size = 5 * cex,
      text = tooltip1,
      label = label1
    )

    ## plot less frequent points first... (NEED RETHINK)
    jj <- order(-table(z1)[z1])
    df <- df[jj, ]
  }

  ## Plot the continous variables
  if (type == "numeric") {
    z <- as.numeric(var)
    z1 <- NULL
    if (is.null(col)) {
      cpal <- rev(RColorBrewer::brewer.pal(11, "RdYlBu"))
    } else {
      cpal <- col
    }
    if (opacity < 1) {
      cpal <- add_opacity(cpal, opacity**0.33)
    }

    df <- data.frame(
      x = pos[, 1],
      y = pos[, 2],
      name = rownames(pos),
      value = z,
      size = 5 * cex,
      text = tooltip1,
      label = label1
    )
    rownames(df) <- rownames(pos)
    ## plot low values first
    df <- df[order(abs(z)), , drop = FALSE]

    cmin <- min(df$value, na.rm = TRUE)
    cmax <- max(df$value, na.rm = TRUE)
    if (zsym) {
      cmax <- max(abs(df$value), na.rm = TRUE)
      cmin <- -cmax
    }
  }

  ## ---------------- call PLOTLY -----------
  if (is.null(source)) source <- paste0(sample(LETTERS, 10), collapse = "")
  ## plt <- plotly::plot_ly(df,
  plt <- plotly::plot_ly(
    source = source,
    showlegend = FALSE
  )

  ## plot NA values as light grey
  any(is.na(df$value))
  if (any(is.na(df$value))) {
    jj <- which(is.na(df$value))
    plt <- plt %>%
      plotly::add_markers(
        data = df[jj, , drop = FALSE],
        x = ~x,
        y = ~y,
        colors = cpal,
        text = ~text,
        hoverinfo = hoverinfo,
        marker = list(
          size = ~size,
          opacity = opacity,
          color = "#DDDDDD44",
          line = list(
            color = "#AAAAAA44",
            width = 0.2
          )
        ),
        showlegend = FALSE,
        key = ~name,
        mode = "markers",
        type = "scattergl"
      )
  }
  ## plot not missing values
  jj <- which(!is.na(df$value))
  pt.opacity <- 1
  if (!is.null(hilight)) {
    jj <- which(!is.na(df$value) & !rownames(df) %in% hilight)
    pt.opacity <- opc.low
  }
  plt <- plt %>%
    plotly::add_markers(
      data = df[jj, , drop = FALSE],
      x = ~x,
      y = ~y,
      color = ~value,
      colors = cpal,
      text = ~text,
      hoverinfo = hoverinfo,
      marker = list(
        size = ~size,
        opacity = opacity * pt.opacity,
        line = list(
          color = "#444444",
          width = 0.2
        )
      ),
      showlegend = FALSE,
      key = ~name,
      mode = "markers",
      type = "scattergl"
    )

  ## plot hilighted points
  if (!is.null(hilight)) {
    jj <- which(rownames(df) %in% hilight)
    col1 <- "transparent"
    if (!is.null(hilight.col)) col1 <- hilight.col
    plt <- plt %>%
      ## add_trace(
      plotly::add_markers(
        data = df[jj, ],
        x = ~x, y = ~y,
        color = ~value,
        colors = cpal,
        color = NULL,
        key = ~name,
        mode = "markers",
        type = "scattergl", #
        text = ~text,
        hoverinfo = hoverinfo,
        marker = list(
          ## color = col1,
          opacity = 1,
          size = 5 * hilight.cex,
          showlegend = FALSE,
          showscale = FALSE,
          line = list(
            color = "#000000",
            width = 1.0 * hilight.lwd
          )
        )
      )
  }

  ## plot hilighted points with label
  if (!is.null(hilight2)) {
    jj <- which(rownames(df) %in% hilight2)
    plt <- plt %>%
      plotly::add_annotations(
        data = df[jj, , drop = FALSE],
        x = ~x,
        y = ~y,
        text = ~label,
        yanchor = "bottom",
        xanchor = "center", ## left,center,right
        showarrow = FALSE,
        showlegend = FALSE,
        font = list(size = 12 * cex.lab),
        xref = "x", yref = "y"
      )
  }

  ## cluster labels
  if (label.clusters) {
    mpos <- apply(pos, 2, function(x) tapply(x, z1, stats::median))
    # If there is only one cluster
    if (length(unique(z1)) == 1) {
      mpos <- data.frame(mpos[1], mpos[2])
      mlab <- unique(z1)
    } else {
      mlab <- rownames(mpos)
    }

    plt <- plt %>%
      plotly::add_annotations(
        x = mpos[, 1],
        y = mpos[, 2],
        showarrow = FALSE,
        text = paste0("<b>", mlab, "</b>"),
        font = list(size = 16 * cex.clust),
        xref = "x", yref = "y"
      )
  }

  if (!legend) {
    plt <- plt %>%
      plotly::hide_colorbar() %>%
      plotly::hide_legend() %>%
      plotly::layout(showlegend = FALSE)
  }

  if (legend && type == "numeric") {
    plt <- plt %>%
      plotly::colorbar(
        limits = c(cmin, cmax),
        len = 0.15,
        thickness = 9,
        x = 0.01,
        y = 0.1,
        title = "",
        tickfont = list(size = 9)
      )
  }

  if (axis == FALSE) {
    no.axis <- list(
      title = "",
      zeroline = FALSE,
      showline = FALSE,
      showticklabels = FALSE
    )
    plt <- plt %>% plotly::layout(
      xaxis = no.axis,
      yaxis = no.axis
    )
  }

  if (!is.null(gridcolor)) {
    plt <- plt %>% plotly::layout(
      xaxis = list(gridcolor = gridcolor),
      yaxis = list(gridcolor = gridcolor)
    )
  }

  if (!is.null(bgcolor)) {
    plt <- plt %>% plotly::layout(
      plot_bgcolor = bgcolor
    )
  }

  if (box == TRUE) {
    plt <- plt %>%
      plotly::layout(
        shapes = list(
          list(
            type = "rect",
            line = list(
              color = "#666",
              width = 0.1
            ),
            xref = "paper",
            yref = "paper",
            y0 = -0.0, y1 = 1.0,
            x0 = -0.0, x1 = 1.0
          )
        )
      )
  }


  ## add legend and title
  plt <- plt %>%
    plotly::layout(
      showlegend = legend,
      xaxis = list(
        title = xlab,
        titlefont = list(size = 12 * cex.axis)
      ),
      yaxis = list(
        title = ylab,
        titlefont = list(size = 12 * cex.axis)
      )
    )

  if (!is.null(title) && title != "") {
    plt <- plt %>%
      plotly::layout(
        annotations = list(
          text = title,
          font = list(size = 14 * cex.title),
          xref = "paper",
          yref = "paper",
          yanchor = "bottom",
          xanchor = "left",
          align = "right",
          x = 0,
          y = title.y,
          showarrow = FALSE
        ),
        ## add top margin??
        margin = list(
          l = 10,
          r = 10,
          b = 10,
          t = 10
        )
      )
  } else {
    ## symmetric margin
    plt <- plt %>%
      plotly::layout(
        margin = list(l = 10, r = 10, b = 10, t = 10)
      )
  }
  plt
}


#' @title Scatter Plot XY using scatterD3
#'
#' @description This function creates a scatter plot of two variables
#' using the scatterD3 library for interactive scatter plots.
#'
#' @param pos A data frame or matrix containing the x and y coordinates of the points to be plotted.
#' @param var An optional numeric vector specifying the value of a third variable to be used for coloring the points.
#' @param type Not used.
#' @param col Not used.
#' @param cex A numeric value specifying the size of the points.
#' @param cex.lab Not used.
#' @param cex.title Not used.
#' @param cex.clust Not used.
#' @param cex.legend Not used.
#' @param zoom Not used.
#' @param legend Not used.
#' @param bty Not used.
#' @param hilight Not used.
#' @param zlim Not used.
#' @param zlog Not used.
#' @param softmax Not used.
#' @param xlab A character string specifying the label for the x-axis.
#' @param ylab A character string specifying the label for the y-axis.
#' @param hilight2 Not used.
#' @param opacity Not used.
#' @param label.clusters Not used.
#' @param labels Not used.
#' @param legend.ysp Not used.
#' @param legend.pos Not used.
#' @param tooltip Not used.
#' @param theme Not used.
#' @param set.par Not used.
#' @param title Not used.
#' @param barscale Not used.
#'
#' @export
pgx.scatterPlotXY.D3 <- function(pos, var = NULL, type = NULL, col = NULL, cex = 1,
                                 cex.lab = 0.8, cex.title = 1.2, cex.clust = 1.5, cex.legend = 1,
                                 zoom = 1, legend = TRUE, bty = "n", hilight = NULL,
                                 zlim = NULL, zlog = FALSE, softmax = FALSE,
                                 xlab = NULL, ylab = NULL, hilight2 = hilight,
                                 opacity = 1, label.clusters = FALSE, labels = NULL,
                                 legend.ysp = 0.85, legend.pos = "bottomleft",
                                 tooltip = NULL, theme = NULL, set.par = TRUE,
                                 title = NULL, barscale = 0.8) {
  if (is.null(colnames(pos))) {
    colnames(pos) <- c("x", "y")
  }
  if (is.null(xlab)) {
    xlab <- colnames(pos)[1]
  }
  if (is.null(ylab)) {
    ylab <- colnames(pos)[2]
  }
  x <- y <- z <- NULL # Init vars to prevent warning
  df <- data.frame(x = pos[, 1], y = pos[, 2], z = var, names = rownames(pos))
  if (!is.null(var)) {
    plt <- scatterD3::scatterD3(
      data = df, x = x, y = y,
      col_var = z,
      xlab = xlab, ylab = ylab,
      point_size = 32 * cex,
      legend_width = 70,
      col_lab = "value"
    )
  } else {
    plt <- scatterD3::scatterD3(
      data = df, x = x, y = y, #
      xlab = xlab, ylab = ylab,
      point_size = 32 * cex,
      col_lab = "value"
    )
  }
  plt
}




#' Stacked barplot
#'
#' @param x Numeric data matrix. Rows are stacked, columns are groups.
#' @param showlegend Logical indicating if legend should be displayed.
#' @param ylab Character string for y-axis label. Default NULL.
#' @param xlab Character string for x-axis label. Default NULL.
#' @param horiz Logical indicating if bars should be horizontal. Default FALSE.
#'
#' @return A plotly stacked barplot object.
#'
#' @details This function takes a numeric data matrix and generates an interactive
#' stacked barplot using plotly. Rows of the input matrix are stacked, and columns
#' represent groups. Set horiz=TRUE to generate horizontal stacked bars.
#'
#' @examples
#' \dontrun{
#' x <- matrix(rnorm(100), ncol = 5)
#' pgx.stackedBarplot(x)
#' }
#' @export
pgx.stackedBarplot <- function(x,
                               showlegend,
                               ylab = NULL,
                               xlab = NULL,
                               horiz = FALSE) {
  x_plot <- cbind(data.frame(groups = rownames(x)), x)
  x_plot <- data.table::melt(x_plot, id.vars = "groups", value.name = "Effect")

  if (horiz == FALSE) {
    x_plot$groups <- factor(x_plot$groups, levels = rownames(x))
  } else {
    c1 <- which(colnames(x_plot) == "variable")
    c2 <- which(colnames(x_plot) == "Effect")
    c3 <- which(colnames(x_plot) == "groups")
    colnames(x_plot)[c1] <- "Effect"
    colnames(x_plot)[c2] <- "groups"
    colnames(x_plot)[c3] <- "variable"
  }

  plotly::plot_ly(
    x_plot,
    x = ~groups,
    y = ~Effect,
    type = "bar",
    name = ~variable,
    color = ~variable
  ) %>%
    plotly::layout(
      showlegend = showlegend,
      barmode = "stack",
      yaxis = list(title = ylab),
      xaxis = list(title = xlab)
    )
}


#' @title Dark Mode Theme
#'
#' @description
#' Changes the theme of a plotly plot to a dark mode style.
#'
#' @param p A plotly plot object
#' @param dim The number of dimensions for the plot (2 or 3)
#'
#' @details
#' This function modifies a plotly plot to use a dark theme style.
#' It changes the colors of the background, axes, text, etc to darker colors.
#'
#' The \code{p} argument is a plotly plot object.
#' The \code{dim} argument specifies whether it is a 2D or 3D plot.
#'
#' It sets the plot and paper background colors to dark greys.
#' The font and axis colors are changed to light greys.
#' For 3D plots the z-axis is also styled.
#'
#' @return
#' The modified plotly plot object with a dark theme.
#'
#' @export
darkmode <- function(p, dim = 2) {
  font.par <- list(
    color = "#AAA"
  )
  axis.par <- list(
    color = "#AAA",
    linecolor = "#AAA",
    tickcolor = "#AAA",
    zerolinecolor = "#AAA"
  )
  p <- plotly::layout(p,
    plot_bgcolor = "rgb(10,20,40)",
    paper_bgcolor = "rgb(10,20,40)",
    xaxis = axis.par,
    yaxis = axis.par,
    title = font.par
  )
  if (dim == 3) {
    p <- plotly::layout(p,
      zaxis = axis.par
    )
  }
  return(p)
}

#' Interactive MA plot using plotly
#'
#' @param x Numeric vector of average expression values (log2 CPM)
#' @param y Numeric vector of effect sizes (log2 fold change)
#' @param names Vector of gene or feature names
#' @param source Character label for plot source. Default "plot1".
#' @param group.names Character vector of group names for legend.
#' @param xlab Label for x-axis. Default "average expression (log2.CPM)".
#' @param ylab Label for y-axis. Default "effect size (log2.FC)".
#' @param lfc Cutoff for absolute log fold change. Default 1.
#' @param psig Cutoff for adjusted p-value. Default 0.05.
#' @param showlegend Show legend? Logical. Default TRUE.
#' @param highlight Vector of genes to highlight. Default NULL.
#' @param marker.size Marker size. Default 5.
#' @param label Vector of labels for highlighted genes. Default NULL.
#' @param label.cex Text size for labels. Default 1.
#' @param color_up_down Color up/down regulated features
#' @param marker.type Marker type (scatter, line, etc). Default "scatter".
#' @param displayModeBar Show plotly modebar? Logical. Default TRUE.
#'
#' @return A plotly interactive MA plot object.
#'
#' @export
plotlyMA <- function(x, y, names, source = "plot1",
                     group.names = c("group1", "group2"),
                     xlab = "average expression (log2.CPM)",
                     ylab = "effect size (log2.FC)",
                     lfc = 1, psig = 0.05, showlegend = TRUE, highlight = NULL,
                     marker.size = 5, label = NULL, label.cex = 1, color_up_down = TRUE,
                     marker.type = "scatter", displayModeBar = TRUE) {
  if (is.null(highlight)) highlight <- names
  i0 <- which(!names %in% highlight)
  i1 <- which(names %in% highlight)

  p <- plotly::plot_ly()

  p <- p %>%
    plotly::event_register("plotly_hover") %>%
    plotly::event_register("plotly_selected")

  if (length(i0)) {
    p <- p %>%
      plotly::add_trace(
        x = x[i0],
        y = y[i0],
        text = names[i0],
        type = marker.type,
        mode = "markers",
        marker = list(
          size = marker.size,
          color = "#ccc"
        ),
        showlegend = showlegend
      )
  }

  if (length(i1)) {
    if (color_up_down) {
      upreg <- y[i1] > 0
      dwreg <- y[i1] < 0
      p <- p %>%
        plotly::add_trace(
          x = x[i1][upreg],
          y = y[i1][upreg],
          text = names[i1][upreg],
          type = marker.type,
          mode = "markers",
          marker = list(
            size = marker.size,
            color = "#f23451"
          ),
          showlegend = showlegend
        )
      p <- p %>%
        plotly::add_trace(
          x = x[i1][dwreg],
          y = y[i1][dwreg],
          text = names[i1][dwreg],
          type = marker.type,
          mode = "markers",
          marker = list(
            size = marker.size,
            color = "#1f77b4"
          ),
          showlegend = showlegend
        )
    } else {
      p <- p %>%
        plotly::add_trace(
          x = x[i1],
          y = y[i1],
          text = names[i1],
          type = marker.type,
          mode = "markers",
          marker = list(
            size = marker.size,
            color = "#1f77b4"
          ),
          showlegend = showlegend
        )
    }
  }

  if (!is.null(label) && length(label) > 0) {
    i2 <- which(names %in% label)
    if (color_up_down) {
      upreg <- y[i2] > 0
      dwreg <- y[i2] < 0
      annot_text <- names[i2][upreg]
      if (length(annot_text) == 0) annot_text <- ""
      p <- p %>%
        plotly::add_annotations(
          x = x[i2][upreg],
          y = y[i2][upreg],
          text = annot_text,
          font = list(
            size = 12 * label.cex,
            color = "#f23451"
          ),
          showarrow = FALSE,
          yanchor = "bottom",
          yshift = 2,
          textposition = "top"
        )
      annot_text <- names[i2][dwreg]
      if (length(annot_text) == 0) annot_text <- ""
      p <- p %>%
        plotly::add_annotations(
          x = x[i2][dwreg],
          y = y[i2][dwreg],
          text = annot_text,
          font = list(
            size = 12 * label.cex,
            color = "#1f77b4"
          ),
          showarrow = FALSE,
          yanchor = "bottom",
          yshift = 2,
          textposition = "top"
        )
    } else {
      p <- p %>%
        plotly::add_annotations(
          x = x[i2],
          y = y[i2],
          text = names[i2],
          font = list(
            size = 12 * label.cex,
            color = "#1f77b4"
          ),
          showarrow = FALSE,
          yanchor = "bottom",
          yshift = 2,
          textposition = "top"
        )
    }
  }

  x1 <- 1.05 * max(x)
  yy <- 1.05 * max(abs(y))
  abline1 <- list(
    type = "line", y0 = -lfc, y1 = -lfc, x0 = 0, x1 = x1,
    line = list(dash = "dot", width = 1, color = "grey")
  )
  abline2 <- list(
    type = "line", y0 = +lfc, y1 = +lfc, x0 = 0, x1 = x1,
    line = list(dash = "dot", width = 1, color = "grey")
  )

  xrange <- c(0, 1) * max(abs(x)) * 1.05
  xrange <- range(x, na.rm = TRUE)
  yrange <- c(-1, 1) * max(abs(y), na.rm = TRUE) * 1.05
  xaxis <- list(title = xlab, range = xrange, gridwidth = 0.2, showgrid = FALSE)
  yaxis <- list(title = ylab, range = yrange, gridwidth = 0.2, showgrid = FALSE)

  p <- p %>%
    plotly::layout(
      shapes = list(abline1, abline2),
      xaxis = xaxis, yaxis = yaxis,
      showlegend = showlegend,
      hovermode = "closest",
      dragmode = "select"
    ) %>%
    plotly::config(displayModeBar = displayModeBar)

  xann <- c(1, 1) * 0.95
  yann <- c(0, 0.99)
  ann.text <- paste("UP in", group.names[c(2, 1)])

  p <- p %>%
    plotly::add_annotations(
      x = xann,
      y = yann,
      text = ann.text,
      font = list(size = 10),
      xanchor = c("right", "right"),
      align = c("right", "right"),
      showarrow = FALSE,
      xref = "paper",
      yref = "paper",
      borderpad = 3,
      bordercolor = "black",
      borderwidth = 0.6
    ) %>%
    plotly_build_light(.)

  return(p)
}


#' Interactive volcano plot using plotly
#'
#' @param x Numeric vector of effect sizes (log fold changes)
#' @param y Numeric vector of p-values (-log10 transformed)
#' @param names Vector of gene or feature names
#' @param source Character label for plot source. Default "plot1".
#' @param group.names Character vector of group names for legend.
#' @param xlab Label for x-axis. Default "effect size (logFC)".
#' @param ylab Label for y-axis. Default "significance (-log10p)".
#' @param lfc Cutoff for absolute log fold change. Default 1.
#' @param psig Cutoff for adjusted p-value. Default 0.05.
#' @param showlegend Show legend? Logical. Default TRUE.
#' @param highlight Vector of genes to highlight. Default NULL.
#' @param marker.size Marker size. Default 5.
#' @param label Vector of labels for highlighted genes. Default NULL.
#' @param label.cex Text size for labels. Default 1.
#' @param color_up_down Color up/down regulated features
#' @param marker.type Marker type (scatter, line, etc). Default "scatter".
#' @param displayModeBar Show plotly modebar? Logical. Default TRUE.
#'
#' @return A plotly interactive volcano plot object.
#'
#' @export
plotlyVolcano <- function(x, y, names, source = "plot1", group.names = c("group1", "group2"),
                          xlab = "effect size (logFC)", ylab = "significance (-log10p)",
                          lfc = 1, psig = 0.05, showlegend = TRUE, highlight = NULL,
                          marker.size = 5, label = NULL, label.cex = 1, color_up_down = TRUE,
                          marker.type = "scatter", displayModeBar = TRUE, max.absy = NULL) {
  if (is.null(highlight)) highlight <- names
  i0 <- which(!names %in% highlight)
  i1 <- which(names %in% highlight)
  p <- plotly::plot_ly(source = source)
  p <- p %>%
    plotly::event_register("plotly_hover") %>%
    plotly::event_register("plotly_selected")

  if (length(i0)) {
    p <- p %>%
      plotly::add_trace(
        x = x[i0],
        y = y[i0],
        text = names[i0],
        type = marker.type,
        mode = "markers",
        marker = list(
          size = marker.size,
          color = "#cccccc"
        ),
        showlegend = showlegend
      )
  }

  if (length(i1)) {
    if (color_up_down) {
      upreg <- x[i1] > 0
      dwreg <- x[i1] < 0
      p <- p %>%
        plotly::add_trace(
          x = x[i1][upreg],
          y = y[i1][upreg],
          text = names[i1][upreg],
          type = marker.type,
          mode = "markers",
          marker = list(
            size = marker.size,
            color = "#f23451"
          ),
          showlegend = showlegend
        )
      p <- p %>%
        plotly::add_trace(
          x = x[i1][dwreg],
          y = y[i1][dwreg],
          text = names[i1][dwreg],
          type = marker.type,
          mode = "markers",
          marker = list(
            size = marker.size,
            color = "#1f77b4"
          ),
          showlegend = showlegend
        )
    } else {
      p <- p %>%
        plotly::add_trace(
          x = x[i1],
          y = y[i1],
          text = names[i1],
          type = marker.type,
          mode = "markers",
          marker = list(
            size = marker.size,
            color = "#1f77b4"
          ),
          showlegend = showlegend
        )
    }
  }

  if (!is.null(label) && length(label) > 0) {
    i2 <- which(names %in% label)
    upreg <- x[i2] > 0
    dwreg <- x[i2] < 0
    if (color_up_down) {
      annot_text <- names[i2][upreg]
      if (length(annot_text) == 0) annot_text <- ""
      p <- p %>%
        plotly::add_annotations(
          x = x[i2][upreg],
          y = y[i2][upreg],
          text = annot_text,
          font = list(
            size = 12 * label.cex,
            color = "#f23451"
          ),
          showarrow = FALSE,
          yanchor = "bottom",
          yshift = 2,
          textposition = "top"
        )
      annot_text <- names[i2][dwreg]
      if (length(annot_text) == 0) annot_text <- ""
      p <- p %>%
        plotly::add_annotations(
          x = x[i2][dwreg],
          y = y[i2][dwreg],
          text = annot_text,
          font = list(
            size = 12 * label.cex,
            color = "#1f77b4"
          ),
          showarrow = FALSE,
          yanchor = "bottom",
          yshift = 2,
          textposition = "top"
        )
    } else {
      p <- p %>%
        plotly::add_annotations(
          x = x[i2],
          y = y[i2],
          text = names[i2],
          font = list(
            size = 12 * label.cex,
            color = "#1f77b4"
          ),
          showarrow = FALSE,
          yanchor = "bottom",
          yshift = 2,
          textposition = "top"
        )
    }
  }

  y0 <- -log10(psig)
  y1 <- 1.05 * max(y, na.rm = TRUE)
  xx <- 1.05 * max(abs(x), na.rm = TRUE)
  abline1 <- list(
    type = "line", x0 = -lfc, x1 = -lfc, y0 = 0, y1 = y1,
    line = list(dash = "dot", width = 1, color = "grey")
  )
  abline2 <- list(
    type = "line", x0 = +lfc, x1 = +lfc, y0 = 0, y1 = y1,
    line = list(dash = "dot", width = 1, color = "grey")
  )
  abline3 <- list(
    type = "line", x0 = -xx, x1 = +xx, y0 = y0, y1 = y0,
    line = list(dash = "dot", width = 1, color = "grey")
  )
  max.absx <- max(max(abs(x), na.rm = TRUE), lfc * 1.2, na.rm = TRUE)

  if (is.null(max.absy)) {
    max.absy <- max(max(abs(y), na.rm = TRUE), y0 * 1.2, na.rm = TRUE)
  }
  xrange <- c(-1, 1) * max.absx * 1.05

  if (min(x, na.rm = TRUE) >= 0) xrange <- c(0, 1) * max.absx * 1.05
  yrange <- c(0, 1) * max.absy * 1.05
  xaxis <- list(title = xlab, range = xrange, showgrid = FALSE)
  yaxis <- list(title = list(text = ylab, standoff = 20L), range = yrange, showgrid = FALSE)

  p <- p %>%
    plotly::layout(
      shapes = list(abline1, abline2, abline3),
      xaxis = xaxis, yaxis = yaxis,
      showlegend = showlegend,
      hovermode = "closest",
      dragmode = "select"
    ) %>%
    plotly_modal_default() %>%
    plotly::layout(
      margin = list(l = 0, b = 1, t = 10, r = 10),
      font = list(size = 12),
      legend = list(
        font = list(size = 12)
      )
    ) %>%
    plotly_build_light(.)
  return(p)
}


#' @export
plotlyVolcano_multi <- function(FC,
                                Q,
                                names = NULL,
                                by_sig = TRUE,
                                fdr = 0.05,
                                lfc = 0,
                                gset = NULL,
                                label = NULL,
                                share_axis = FALSE,
                                title_y = "significance (-log10q)",
                                title_x = "effect size (log2FC)",
                                cex = 3, ## marker size
                                label.cex = 1, ## label size
                                yrange = 0.5,
                                n_rows = 2,
                                margin_l = 45,
                                margin_b = 60,
                                title_y_offset = -0.025,
                                title_x_offset = -0.12,
                                interplot_margin = c(0.01, 0.0, 0.05, 0.1),
                                annotation_args = list(),
                                layout_args = list(),
                                highlight = NULL,
                                ...) {
  ## Get tables and genes
  fc <- as.matrix(FC)
  qv <- as.matrix(Q)
  if (is.null(names)) {
    all_genes <- rownames(FC)
  } else {
    all_genes <- names
  }
  titles <- colnames(fc)

  # Prepare collection list
  nplots <- min(24, length(titles))
  sub_plots <- vector("list", length = length(nplots))
  for (i in 1:nplots) {
    # Input variables
    fx <- fc[, i, drop = FALSE]
    qval <- qv[, i, drop = FALSE]
    title_i <- titles[i]

    # Set marker colour group
    if (by_sig) {
      is.sig <- (qval <= fdr & abs(fx) >= lfc)
      sig.genes <- all_genes[is.sig]
    } else if (!is.null(gset)) {
      sig.genes <- all_genes[all_genes %in% gset]
    } else {
      sig.genes <- highlight
    }

    # Take -log and add 1e-12 to remove 0, and avoid Infs
    qval <- -log10(qval + 1e-12)

    # Set labels
    if (!is.null(label) && is.matrix(label)) {
      label <- label[, i]
    }

    # Set title
    if (share_axis) {
      title_loc <- -log10(min(qv + 1e-12, na.rm = TRUE))
      title_loc <- title_loc + title_loc * (yrange / 20)
    } else {
      title_loc <- max(qval, na.rm = TRUE) + max(qval, na.rm = TRUE) * (yrange / 20)
    }
    # Call volcano plot
    sub_plots[[i]] <- plotlyVolcano(
      x = fx,
      y = qval,
      names = all_genes,
      marker.type = "scattergl",
      marker.size = cex,
      highlight = sig.genes,
      label = label,
      label.cex = label.cex,
      group.names = c("group1", "group0"),
      psig = fdr,
      lfc = lfc,
      max.absy = title_loc + title_loc * (yrange / 10),
      showlegend = FALSE,
      ...
      # Add plot title
    ) %>%
      plotly::add_annotations(
        text = paste("<b>", title_i, "</b>"),
        font = list(size = 16),
        showarrow = FALSE,
        xanchor = "centre",
        yanchor = "bottom",
        x = 0,
        y = title_loc
      ) %>%
      plotly_build_light(.)
  }

  # Pass argument scale_per_plot to subplot
  shareY <- shareX <- ifelse(share_axis, TRUE, FALSE)

  # Arrange subplots
  if (is.null(n_rows)) {
    n_rows <- floor(sqrt(nplots))
  }
  if (nplots <= 2) {
    n_rows <- 1
  }
  suppressWarnings(
    all_plts <- plotly::subplot(sub_plots,
      nrows = n_rows, margin = interplot_margin,
      titleY = FALSE, titleX = FALSE, shareX = shareX, shareY = shareY
    ) %>%
      # Add common axis titles
      plotly::layout(
        annotations = modifyList(list(
          list(
            x = title_y_offset, y = 0.5, text = title_y,
            font = list(size = 13),
            textangle = 270,
            showarrow = FALSE, xref = "paper", yref = "paper"
          ),
          list(
            x = 0.5, y = title_x_offset, text = title_x,
            font = list(size = 13),
            showarrow = FALSE, xref = "paper", yref = "paper"
          )
        ), annotation_args),
        margin = modifyList(
          list(l = margin_l, b = margin_b),
          layout_args
        )
      )
  )

  return(all_plts)
}


#' Build \code{plotly} data with low computation cost
#'
#' @description
#' Before illustrating data using \code{plotly}, it must be built
#' (\code{figure$x$data} are need to be made using \code{figure$x$attrs}).
#' However, because a lot of procedures are necessary,
#' the computation cost is relatively high.
#' With this function, the data is built in quite short time by omitting
#' several procedures for high-frequency data.
#' Note that this function is not universally applicable to all \code{plotly}
#' objects but made for high-frequency scatter data.
#' \code{plotly::plotly_build} function may return better results in
#' specific cases although it takes more time.
#' @param fig \code{plotly} object.
#' Note that \code{fig$x$attrs} is not \code{NULL} and
#' each \code{fig$x$attrs} element has an element named \code{x}.
#' This function generates \code{fig$x$data} using \code{fig$x$attrs}.
#' @param vars_hf Character, optional.
#' Variable names where high frequency data is included.
#' It must include \code{x}.
#' @return built \code{plotly} object
#' @examples
#' data(noise_fluct)
#' plotly_build_light(
#'   plotly::plot_ly(
#'     x = noise_fluct$time,
#'     y = noise_fluct$f500,
#'     name = "level",
#'     type = "scatter"
#'   )
#' )
#'
#' plotly_build_light(
#'   plotly::plot_ly(
#'     data = noise_fluct,
#'     x = ~time,
#'     y = ~f500,
#'     name = "level",
#'     type = "scatter"
#'   )
#' )
#' @export
plotly_build_light <- function(
    fig, vars_hf = c("x", "y", "text", "hovertext")) {
  # check_arguments
  stopifnot(inherits(fig, "plotly"))
  stopifnot(inherits(fig$x$attrs, "list"))
  stopifnot(!is.null(names(fig$x$attrs)))

  # just do plotly_build if the data is not large
  n_x <- fig$x$attrs %>%
    purrr::discard(~ is.null(.x$type) || is.na(.x$type)) %>%
    purrr::map_int(~ length(.x$x)) %>%
    max()

  if (n_x > 1e3) {
    # evaluate the trace, if necessary
    traces_div <- fig$x$attrs %>%
      purrr::discard(~ is.null(.x$type) || is.na(.x$type)) %>%
      purrr::imodify(
        function(trace, uid) {
          trace_eval <- purrr::modify_if(
            trace,
            lazyeval::is_formula,
            ~ lazyeval::f_eval(.x, plotly::plotly_data(fig, uid))
          )

          attrs_length <- purrr::map_int(trace_eval, length)

          vars_long <- names(trace_eval[attrs_length == attrs_length["x"]])
          vars_long <- intersect(vars_long, vars_hf)

          data_long <- trace_eval[vars_long] %>%
            data.table::setDT() %>%
            .[, lapply(.SD, list)]

          trace_data <- purrr::pmap(
            data_long,
            function(...) {
              c(trace[setdiff(names(trace), vars_long)], list(...))
            }
          )

          return(trace_data)
        }
      ) %>%
      unlist(recursive = FALSE)

    # replace attributes with the ones without high frequency data
    # then build it
    fig$x$attrs <- purrr::map(
      traces_div,
      ~ .x[setdiff(names(.x), vars_hf)]
    )
    fig_built <- plotly::plotly_build(fig)

    # directly input the high frequency data to the plotly data
    fig_built$x$data <- purrr::map2(
      fig_built$x$data, traces_div,
      ~ c(.x, .y[intersect(names(.y), vars_hf)])
    )
  } else {
    fig_built <- plotly::plotly_build(fig)
  }

  return(fig_built)
}

#' Interactive cytoPlot using plotly
#'
#' @param pgx Expression data matrix
#' @param gene1 First gene for x-axis
#' @param gene2 Second gene for y-axis
#' @param samples Samples to include
#' @param nbinsx Number of bins for x-axis
#' @param nbinsy Number of bins for y-axis
#' @param lab.unit Units for axis labels. Default "(log2CPM)".
#' @param reversescale Reverse color scale? Default TRUE.
#' @param marker.size Size of scatter markers. Default 5.
#' @param contour.coloring Add density shading? "none", "color", or
#' "black". Default "none".
#' @param marker.color Color of markers. Default "black".
#' @param showgrid Show grid lines? Logical. Default TRUE.
#'
#' @return A plotly interactive cytoPlot object
#'
#' @details This function generates an interactive cytoPlot using the plotly package.
#' Expression values for two genes are binned and plotted with one gene on each axis.
#' Samples to include and graphical parameters like color scale, marker size, etc. can be adjusted.
#'
#' @export
plotlyCytoplot <- function(pgx,
                           gene1,
                           gene2,
                           samples,
                           nbinsx = 10,
                           nbinsy = 10,
                           lab.unit = "(log2CPM)",
                           reversescale = TRUE,
                           marker.size = 5,
                           contour.coloring = "none",
                           marker.color = "black",
                           showgrid = TRUE) {
  samples <- samples
  if (is.null(samples)) {
    samples <- colnames(pgx$X)
  }

  samples <- intersect(samples, colnames(pgx$X))
  x1 <- pgx$X[gene1, samples]
  x2 <- pgx$X[gene2, samples]
  names(x1) <- samples
  names(x2) <- samples

  m1 <- mean(x1, na.rm = TRUE)
  m2 <- mean(x2, na.rm = TRUE)

  ## select samples in different quadrants
  j1 <- length(samples[which(x1 < m1 & x2 > m2)]) ## top-left
  j2 <- length(samples[which(x1 > m1 & x2 < m2)]) ## bottom-right
  j3 <- length(samples[which(x1 > m1 & x2 > m2)]) ## top-right
  j4 <- length(samples[which(x1 < m1 & x2 < m2)]) ## bottom-left

  xlab1 <- paste(gene1, lab.unit, collapse = "  ")
  ylab1 <- paste(gene2, lab.unit, collapse = "  ")
  xaxis <- list(
    title = xlab1, range = range(x1), gridwidth = 0.2, showgrid = TRUE, showline = TRUE,
    zerolinewidth = 0, zerolinecolor = "#fff", autorange = TRUE
  )
  yaxis <- list(
    title = ylab1, range = range(x2), gridwidth = 0.2, showgrid = TRUE, showline = TRUE,
    zerolinewidth = 0, zerolinecolor = "#fff", autorange = TRUE
  )

  p <- plotly::plot_ly(
    x = x1,
    y = x2,
    text = names(x1),
    hoverinfo = "text",
    type = "scatter",
    mode = "markers",
    marker = list(size = marker.size, color = marker.color),
    showlegend = TRUE
  ) %>%
    plotly::add_trace(
      type = "histogram2dcontour",
      mode = NULL,
      contours = list(coloring = contour.coloring),
      nbinsx = nbinsx,
      nbinsy = nbinsy
    )

  p <- p %>%
    ## plotly::add_trace(
    ##      x = x1,
    ##      y = x2,
    ##      text = names(x1),
    ##      hoverinfo = "text",
    ##      type = "scatter",
    ##      mode = "markers",
    ##      marker = list(size = marker.size, color = "black")
    ## ) %>%
    plotly::layout(
      shapes = list(list(
        type = "line",
        x0 = 0,
        x1 = 1,
        xref = "paper",
        y0 = m2,
        y1 = m2,
        line = list(color = "#bebebe", dash = "dot")
      ), list(
        type = "line",
        y0 = 0,
        y1 = 1,
        yref = "paper",
        x0 = m1,
        x1 = m1,
        line = list(color = "#bebebe", dash = "dot")
      )),
      xaxis = xaxis,
      yaxis = yaxis
    )

  quadrants <- c(j3, j1, j2, j4)
  N <- sum(quadrants)
  positions <- matrix(c(0.98, 0.98, 0.02, 0.98, 0.98, 0.02, 0.02, 0.02), ncol = 2, byrow = TRUE)

  for (i in 1:4) {
    p <- p %>% plotly::add_annotations(
      x = positions[i, 1],
      y = positions[i, 2],
      text = paste(round(100 * quadrants[i] / N, 2), "%"),
      showarrow = FALSE,
      font = list(size = 15),
      xref = "paper",
      yref = "paper",
      showlegend = FALSE
    )
  }

  if (!is.null(pgx$deconv) && length(pgx$deconv) > 0) {
    inferred.celltype <- pgx$deconv[[1]][["meta"]]
    lab1 <- Matrix::head(names(sort(-Matrix::colSums(inferred.celltype[j1, , drop = FALSE]))), 3)
    pos1 <- apply(cbind(x1, x2)[j1, , drop = FALSE], 2, stats::median)
    p <- p %>% plotly::add_annotations(
      x = pos1[1],
      y = pos1[2],
      text = paste(lab1, collapse = "\n"),
      showarrow = FALSE,
      font = list(size = 15)
    )

    lab2 <- Matrix::head(names(sort(-Matrix::colSums(inferred.celltype[j2, , drop = FALSE]))), 3)
    pos2 <- apply(cbind(x1, x2)[j2, , drop = FALSE], 2, stats::median)
    p <- p %>% plotly::add_annotations(
      x = pos2[1],
      y = pos2[2],
      text = paste(lab2, collapse = "\n"),
      showarrow = FALSE,
      font = list(size = 15)
    )

    lab3 <- Matrix::head(names(sort(-Matrix::colSums(inferred.celltype[j3, , drop = FALSE]))), 3)
    pos3 <- apply(cbind(x1, x2)[j3, , drop = FALSE], 2, stats::median)
    p <- p %>% plotly::add_annotations(
      x = pos3[1],
      y = pos3[2],
      text = paste(lab3, collapse = "\n"),
      showarrow = FALSE,
      font = list(size = 15)
    )

    ## bottom-left??
  }
  return(p)
}


#' Correlation-based Clustering
#'
#' @title Correlation-based Clustering
#'
#' @description This function performs hierarchical clustering on a
#' dataset using a correlation-based distance metric.
#'
#' @param x A numeric matrix or data frame containing the data to be clustered.
#'
#' @details The function first calculates the pairwise correlation between
#' the columns of the input data using the `cor` function from the `stats`
#' package. The correlation matrix is then transformed into a distance matrix by
#' subtracting it from 1. The resulting distance matrix is used as input to the
#' `hclust` function from the `fastcluster` package, which performs hierarchical
#' clustering using Ward's method.
#'
#' @return An object of class `hclust` representing the hierarchical clustering
#' of the input data.
#'
#' @examples
#' \dontrun{
#' # Generate some example data
#' set.seed(123)
#' x <- matrix(rnorm(1000), ncol = 10)
#'
#' # Perform correlation-based clustering
#' hc <- corclust(x)
#'
#' # Plot the resulting dendrogram
#' plot(hc)
#' }
#'
#' @export
corclust <- function(x) {
  dd <- stats::as.dist(1 - stats::cor(t(x), use = "pairwise"))
  hc <- fastcluster::hclust(dd, method = "ward.D2")
  hc
}

## Override add_col_annotation to be able to suppress titles
##
##
# setMethod(add_col_annotation,

iheatmapr.add_col_annotation <- function(p,
                                         annotation,
                                         colors = NULL,
                                         side = c("top", "bottom"),
                                         size = 0.05,
                                         buffer = 0.015,
                                         inner_buffer = buffer / 2,
                                         show_title = TRUE,
                                         show_legend = TRUE,
                                         layout = list()) {
  side <- match.arg(side)
  # Convert to data.frame
  x <- as.data.frame(annotation)

  for (i in seq_len(ncol(x))) {
    if (is.character(x[, i]) || is.factor(x[, i]) || is.logical(x[, i])) {
      if (!is.null(colors) && colnames(x)[i] %in% names(colors)) {
        tmp_colors <- colors[[colnames(x)[i]]]
      } else {
        tmp_colors <- iheatmapr:::pick_discrete_colors(as.factor(x[, i]), p)
      }
      p <- iheatmapr::add_col_groups(p,
        x[, i],
        name = colnames(x)[i],
        title = colnames(x)[i],
        colors = tmp_colors,
        show_colorbar = show_legend,
        side = side,
        size = size,
        buffer = if (i == 1) {
          buffer
        } else {
          inner_buffer
        },
        layout = layout,
        show_title = show_title
      )
    } else if (is.numeric(x[, i])) {
      if (!is.null(colors) && colnames(x)[i] %in% names(colors)) {
        tmp_colors <- colors[[colnames(x)[i]]]
      } else {
        tmp_colors <- pick_continuous_colors(
          zmid = 0,
          zmin = min(x[, i]),
          zmax = max(x[, i]), p
        )
      }
      p <- iheatmapr::add_col_signal(p,
        x[, i],
        name = colnames(x)[i],
        colors = tmp_colors,
        side = side,
        size = size,
        buffer = if (i == 1) {
          buffer
        } else {
          inner_buffer
        },
        layout = layout,
        show_title = show_title
      )
    } else {
      stop("Input should be character, factor, logical, or numeric")
    }
  }
  return(p)
}


#' Split heatmap from matrix
#'
#' @param X Numeric data matrix
#' @param annot Data frame with row and column annotations
#' @param idx Rows to highlight
#' @param splitx Columns to split heatmap
#' @param xtips Custom column tooltips
#' @param ytips Custom row tooltips
#' @param row_clust Cluster rows? Default is TRUE.
#' @param row_annot_width Width for row annotations. Default is 0.03.
#' @param scale Scaling for data. Default is "row.center".
#' @param colors Vector of colors to use. Default is RColorBrewer Set1.
#' @param lmar Label margin parameter. Default is 60.
#' @param rowcex Row text size scaling. Default is 1.
#' @param colcex Column text size scaling. Default is 1.
#' @param show_legend Show color legend? Default is TRUE.
#' @param return_x_matrix Return the X matrix of the plot along the plotly object (as a list)
#'
#' @return A plotly split heatmap object
#'
#' @details This function generates an interactive split heatmap from a data matrix.
#' Rows and/or columns can be split according to the input annotations.
#' Data is scaled and clustered using hierarchical clustering by default.
#' Various graphical parameters like colors, labels, text sizes can be adjusted.
#'
#' @export
pgx.splitHeatmapFromMatrix <- function(X, annot = NULL, idx = NULL, splitx = NULL,
                                       xtips = NULL, ytips = NULL, row_clust = TRUE,
                                       row_annot_width = 0.03, scale = "row.center",
                                       colors = NULL, lmar = 60,
                                       rowcex = 1, colcex = 1, show_legend = TRUE,
                                       return_x_matrix = FALSE) {
  ## constants
  col_annot_height <- 0.021
  if (!is.null(idx)) idx <- as.character(idx)
  if (!is.null(splitx)) splitx <- as.character(splitx)

  ## --------- defaults
  if (is.null(xtips)) xtips <- colnames(X)
  if (is.null(ytips)) ytips <- rownames(X)
  if (is.null(names(xtips))) names(xtips) <- colnames(X)
  if (is.null(names(ytips))) names(ytips) <- rownames(X)

  PLOTLY_COLORS <- c(
    "#1f77b4", "#ff7f0e", "#2ca02c", "#d62728", "#9467bd",
    "#8c564b", "#e377c2", "#7f7f7f", "#bcbd22", "#17becf"
  )

  ## --------- scaling
  if ("row.center" %in% scale) X <- X - rowMeans(X, na.rm = TRUE)
  if ("row" %in% scale) X <- t(scale(t(X)))
  if ("col.center" %in% scale) X <- t(t(X) - colMeans(X, na.rm = TRUE))
  if ("col" %in% scale) X <- scale(X)
  if ("row.bmc" %in% scale) {
    if (is.null(splitx)) {
      X <- X - rowMeans(X, na.rm = TRUE)
    } else {
      for (ux in unique(splitx)) {
        jj <- which(splitx == ux)
        X[, jj] <- X[, jj, drop = FALSE] - rowMeans(X[, jj, drop = FALSE], na.rm = TRUE)
      }
    }
  }

  ## ------ split Y-axis (genes) by factor
  hc.order <- function(x) {
    suppressWarnings(dd <- stats::as.dist(1 - stats::cor(t(x), use = "pairwise")))
    if (sum(is.na(dd))) dd[is.na(dd)] <- 1
    hc <- fastcluster::hclust(dd, method = "ward.D2")
    rownames(x)[hc$order]
  }
  if (!is.null(idx)) {
    if (row_clust) {
      kk <- tapply(rownames(X), idx, function(k) c(hc.order(X[k, ]), "   "))
    } else {
      kk <- tapply(rownames(X), idx, function(k) c(k, "   "))
    }
    idx <- tapply(idx, idx, function(k) c(k, NA))
    idx <- as.vector(unlist(idx))
    kk <- unlist(kk)
    kk <- kk[1:(length(kk) - 1)] ## remove trailing spacer
    idx <- idx[1:(length(idx) - 1)]
    X <- rbind(X, "   " = 0)[kk, ]

    ## invert
    X <- X[nrow(X):1, ]
    idx <- rev(idx)
  } else {
    if (row_clust) {
      kk <- hc.order(X[, ])
      X <- X[kk, ]
    }
  }

  ## ------ split X-axis by some group factor
  if (!is.null(splitx)) {
    xx <- tapply(colnames(X), splitx, function(i) X[, i, drop = FALSE])
  } else {
    xx <- list("Samples" = X)
  }

  ## ------- set colors
  if (!is.null(annot)) {
    colors0 <- rep("Set2", ncol(annot))
    names(colors0) <- colnames(annot)
    if (!is.null(colors) && any(names(colors) %in% names(colors0))) {
      for (v in intersect(names(colors), names(colors0))) colors0[[v]] <- colors[[v]]
    }

    ## ------- annot need to be factor
    annotF <- data.frame(as.list(annot), stringsAsFactors = TRUE)
    rownames(annotF) <- rownames(annot)
  } else {
    colors0 <- NULL
  }

  grid_params <- iheatmapr::setup_colorbar_grid(
    nrows = 5,
    y_length = 0.16,
    y_spacing = 0.18,
    x_spacing = 0.2,
    x_start = 1.1,
    y_start = 0.85
  )

  ## maximize plot area
  mar <- list(l = 50, r = 50, b = 100, t = 100, pad = 4)
  mar <- list(l = lmar, r = 0, b = 5, t = 0, pad = 3)
  ex <- ncol(X) / ncol(xx[[1]]) ## expansion factor
  hc <- NULL
  if (NCOL(xx[[1]]) > 1) {
    hc <- fastcluster::hclust(stats::as.dist(1 - stats::cor(xx[[1]], use = "pairwise")))
  }
  dd <- 0.08 * ex ## left dendrogram width

  hovertemplate <- "Row: %{y} <br>Column: %{x}<br>Value: %{z}<extra> </extra>"
  tooltip <- iheatmapr::setup_tooltip_options(
    prepend_row = "Row: ", prepend_col = "Column: ",
    prepend_value = "Value: "
  )

  x1 <- xx[[1]]


  plt <- iheatmapr::main_heatmap(
    x1,
    name = "expression",
    colorbar_grid = grid_params,
    x = xtips[colnames(x1)],
    y = ytips[rownames(x1)],
    tooltip = tooltip,
    layout = list(margin = mar)
  )

  if (!is.null(hc)) {
    plt <- plt %>% iheatmapr::add_col_dendro(hc, size = 0.06)
  }

  if (length(xx) > 1) {
    plt <- plt %>% iheatmapr::add_col_title(names(xx)[1], side = "top")
  }

  if (!is.null(annot)) {
    plt <- plt %>%
      iheatmapr.add_col_annotation(
        annotation = annotF[colnames(xx[[1]]), , drop = FALSE],
        size = col_annot_height,
        buffer = 0.005, side = "bottom",
        show_legend = show_legend, show_title = TRUE,
        colors = colors0
      )
  }

  if (ncol(X) < 100 && colcex > 0) {
    plt <- plt %>% iheatmapr::add_col_labels(
      side = "bottom",
      size = 0.15 * colcex,
      font = list(size = 11 * colcex)
    )
  }

  if (length(xx) > 1) {
    sizes <- sapply(xx, ncol) / ncol(xx[[1]])
    sizes
    i <- 5
    i <- 2
    for (i in 2:length(xx)) {
      x1 <- xx[[i]]


      hc <- NULL
      if (NCOL(x1) > 1) {
        hc <- fastcluster::hclust(stats::as.dist(1 - stats::cor(x1, use = "pairwise")))
      }

      plt <- plt %>%
        iheatmapr::add_main_heatmap(
          x1, ,
          name = "expression",
          x = xtips[colnames(x1)],
          y = ytips[rownames(x1)],
          tooltip = tooltip,
          size = sizes[i],
          buffer = 0.007 * ex
        )

      if (!is.null(hc)) {
        plt <- plt %>%
          iheatmapr::add_col_dendro(hc, size = 0.06)
        ## add_col_clustering() %>%
      }

      if (!is.null(annot)) {
        plt <- plt %>%
          iheatmapr::add_col_title(names(xx)[i], side = "top") %>%
          iheatmapr.add_col_annotation(
            annotation = data.frame(annotF[colnames(x1), , drop = FALSE]),
            size = col_annot_height,
            buffer = 0.005, side = "bottom",
            show_title = FALSE, show_legend = show_legend,
            colors = colors0
          )
      } else {
        plt <- plt %>% iheatmapr::add_col_title(names(xx)[i], side = "top")
      }

      if (ncol(X) < 100 && colcex > 0) {
        plt <- plt %>%
          iheatmapr::add_col_labels(
            side = "bottom",
            size = 0.15 * colcex,
            font = list(size = 11 * colcex)
          )
      }
    }
  }

  ## ----------- row annotation (i.e. gene groups)
  if (!is.null(idx) && !is.null(row_annot_width) && row_annot_width > 0) {
    plt <- iheatmapr::add_row_annotation(
      plt, data.frame("gene.module" = as.factor(idx)),
      size = row_annot_width * ex,
      colors = list("gene.module" = c(omics_pal_d("muted_light")(nlevels(as.factor(idx))))),
      show_colorbar = show_legend
    )
  }

  ## ----------- add gene/geneset names
  if (rowcex > 0) {
    gnames <- rownames(X)
    gnames <- gsub("[&].*[;]", "", gnames) ## HTML special garbage...
    gnames <- gsub("^.*:", "", gnames) ## strip prefix
    gnames <- shortstring(gnames, 25) ## shorten
    gnames <- sub("   ", "-", gnames)

    maxlen <- max(sapply(gnames, nchar))
    w <- ifelse(maxlen >= 20, 0.45, 0.20)
    s1 <- ifelse(maxlen >= 20, 9, 11) * rowcex
    plt <- iheatmapr::add_row_labels(
      plt,
      side = "right", ticktext = gnames,
      size = w * ex, font = list(size = s1)
    )
  }

  if (return_x_matrix) {
    return(list(
      plt = plt,
      X = X
    ))
  } else {
    return(plt)
  }
}


#' Box plot using plotly
#'
#' @param data Data frame to plot.
#' @param x Column in data to use for x-axis grouping. Default NULL.
#' @param y Column in data to use for y-axis values. Default NULL.
#' @param title Plot title text. Default NULL.
#' @param color Box fill color. Default "#3181de".
#' @param fillcolor Box inside fill color. Default "#2fb5e3".
#' @param linecolor Box border color. Default "#3181de".
#' @param hoverinfo Determines hover label info. Default "y".
#' @param hoverformat Format for hover labels. Default ".2f".
#' @param yaxistitle Show y-axis title? Logical. Default FALSE.
#' @param xaxistitle Show x-axis title? Logical. Default FALSE.
#' @param font_family Font family for text. Default "Lato".
#' @param margin Plot margins. Default c(10,10,10,10).
#'
#' @return A plotly boxplot object.
#'
#' @export
pgx.boxplot.PLOTLY <- function(
    data,
    x = NULL,
    y = NULL,
    title = NULL,
    color = "#3181de",
    fillcolor = "#2fb5e3",
    linecolor = "#3181de",
    hoverinfo = "y",
    hoverformat = ".2f",
    yaxistitle = FALSE,
    xaxistitle = FALSE,
    font_family = "Lato",
    margin = list(l = 10, r = 10, b = 10, t = 10)) {
  plotly::plot_ly(
    data = data,
    x = ~ get(x),
    y = ~ get(y),
    type = "box",
    marker = list(
      color = color,
      fillcolor = fillcolor
    ),
    line = list(color = linecolor),
    hoverinfo = hoverinfo
  ) %>%
    plotly::layout(
      title = title,
      yaxis = list(
        title = yaxistitle,
        hoverformat = hoverformat
      ),
      xaxis = list(title = xaxistitle),
      font = list(family = font_family),
      margin = margin
    )
}


#' Bar plot using plotly
#'
#' @param data Data frame to plot
#' @param x Column in data to use for x-axis. Default NULL.
#' @param y Column in data to use for y-axis. Default NULL.
#' @param title Plot title. Default NULL.
#' @param color Bar color. Default "#3181de".
#' @param fillcolor Bar fill color. Default "#2fb5e3".
#' @param linecolor Bar border color. Default "#3181de".
#' @param titlecolor Title text color. Default "#1f77b4".
#' @param hoverinfo Determines hover label info. Default "y".
#' @param hoverformat Format for hover labels. Default ".2f".
#' @param yaxistitle Show y-axis title? Default FALSE.
#' @param xaxistitle Show x-axis title? Default FALSE.
#' @param xlen Length of x-axis. Default NULL for automatic.
#' @param yrange Limits for y-axis. Default NULL for automatic.
#' @param font_family Font family for text. Default "Lato".
#' @param margin Plot margins. Default c(0,0,0,0).
#' @param grouped Calculate mean and SD across groups? Default TRUE.
#' @param annotations Additional plot annotations. Default NULL.
#'
#' @return A plotly bar plot object
#'
#' @export
pgx.barplot.PLOTLY <- function(
    data,
    x = NULL,
    y = NULL,
    title = NULL,
    color = "#3181de",
    fillcolor = "#A6CEE3",
    linecolor = "#3181de",
    titlecolor = "#1f77b4",
    hoverinfo = "y",
    hoverformat = ".2f",
    yaxistitle = FALSE,
    xaxistitle = FALSE,
    xlen = NULL,
    yrange = NULL,
    barmode = "relative",
    font_family = "Lato",
    margin = list(l = 0, r = 0, b = 0, t = 0),
    grouped = TRUE, # true will calculate mean +/- (sd) across groups
    annotations = NULL) {
  if (is.null(x)) x <- 1
  if (is.null(y)) y <- 2

  # calculate error bars
  # calculate summary statistics for groups
  if (grouped) {
    data <- do.call(
      data.frame,
      stats::aggregate(
        data[y],
        list(data[[x]]),
        function(val) {
          c(mean = mean(val), sd = stats::sd(val))
        }
      )
    )
    colnames(data) <- c(x, y, "sd")
  }

  ngroups <- length(unique(data[[x]]))
  bargap <- ifelse(ngroups == 2, 0.5, NA)

  error_y <- NULL
  if (grouped) {
    error_y <- list(
      array = data[["sd"]],
      thickness = 1,
      color = "#000000"
    )
  }

  data[["short.x"]] <- data[[x]]
  if (!is.null(xlen)) {
    sx <- shortstring(data[[x]], xlen)
    i <- 1
    ## make unique: sometimes shortened names gets duplicated
    while (sum(duplicated(sx)) && i < 1000) {
      sx[which(duplicated(sx))] <- paste0(sx[which(duplicated(sx))], " ")
      i <- i + 1
    }
    data[["short.x"]] <- factor(sx, levels = sx)
  }

  if (is.null(fillcolor)) {
    fillcolor <- RColorBrewer::brewer.pal(9, "Set1")
  }
  if (length(fillcolor) == 1) {
    fillcolor <- rep(fillcolor, length(y))
  }


  p <- plotly::plot_ly()
  show_legend <- ifelse(length(y) > 1, TRUE, FALSE)
  for (i in y) {
    p <- p %>% plotly::add_trace(
      type = "bar",
      x = data[[x]],
      y = data[, i],
      marker = list(color = fillcolor[which(i == y)]),
      name = gsub("y.", "", i),
      error_y = error_y,
      hovertext = data[[x]],
      textposition = "none",
      cliponaxis = FALSE,
      hoverinfo = hoverinfo,
      hovertemplate = paste0(
        "<b>%{hovertext}</b><br>",
        "%{yaxis.title.text}: %{y:", hoverformat, "}<br>",
        "<extra></extra>", x
      ),
      showlegend = show_legend
    )
  }
  p <- p %>%
    plotly::layout(
      title = list(
        text = title,
        font = list(color = titlecolor)
      ),
      yaxis = list(
        title = yaxistitle,
        hoverformat = hoverformat,
        range = yrange
      ),
      xaxis = list(
        title = xaxistitle
      ),
      font = list(
        family = font_family
      ),
      margin = margin,
      bargap = bargap,
      annotations = annotations
    )

  if (length(y) > 1) {
    p <- p %>%
      plotly::layout(
        barmode = barmode,
        legend = list(orientation = "h", bgcolor = "transparent", y = 1.2)
      )
  }

  if (length(y) > 1) {
    p <- p %>%
      plotly::layout(
        barmode = barmode,
        legend = list(orientation = "h", bgcolor = "transparent", y = 1.2)
      )
  }

  return(p)
}


#' @export
pgx.plotActivation <- function(pgx, contrasts = NULL, what = "geneset",
                               plotlib = "base", filter = NULL,
<<<<<<< HEAD
                               normalize=FALSE, rotate=FALSE, maxterm=40, maxfc=10,
                               tl.cex = 0.85, row.nchar = 60, colorbar = FALSE)
{

  ##contrasts=NULL;normalize=FALSE;rotate=FALSE;maxterm=40;maxfc=10;tl.cex=0.85;row.nchar=60;colorbar=FALSE
  if( what == "geneset") {
    score <- pgx.getMetaMatrix(pgx, level = "geneset")$fc
  }
  if( what == "gene") {
    score <- pgx.getMetaMatrix(pgx, level = "gene")$fc
  }
  if( what == "drugs") {
    score <- pgx$drugs[[1]]$X
  }
  dim(score)
  
=======
                               normalize = FALSE, rotate = FALSE, maxterm = 40, maxfc = 10,
                               tl.cex = 0.85, row.nchar = 60, colorbar = FALSE) {
  ## contrasts=NULL;normalize=FALSE;rotate=FALSE;maxterm=40;maxfc=10;tl.cex=0.85;row.nchar=60;colorbar=FALSE
  if (what == "geneset") {
    score <- pgx.getMetaMatrix(pgx, level = "geneset")$fc
  }
  if (what == "gene") {
    score <- pgx.getMetaMatrix(pgx, level = "gene")$fc
  }
  if (what == "drugs") {
    score <- pgx$drugs[[1]]$X
  }
  dim(score)

>>>>>>> 05003711
  ## avoid errors!!!
  score[is.na(score) | is.infinite(score)] <- 0
  score[is.na(score)] <- 0

<<<<<<< HEAD
  if(!is.null(contrasts)) {
    score <- score[, contrasts, drop = FALSE]
  }
  if(!is.null(filter)) {
    sel <- grep(filter, rownames(score))
    score <- score[sel, , drop = FALSE]
    rownames(score) <- sub(filter,"",rownames(score))
=======
  if (!is.null(contrasts)) {
    score <- score[, contrasts, drop = FALSE]
  }
  if (!is.null(filter)) {
    sel <- grep(filter, rownames(score))
    score <- score[sel, , drop = FALSE]
    rownames(score) <- sub(filter, "", rownames(score))
>>>>>>> 05003711
  }

  ## reduce score matrix
  score <- score[head(order(-rowSums(score**2, na.rm = TRUE)), maxterm), , drop = FALSE] ## max number terms
  score <- score[, head(order(-colSums(score**2, na.rm = TRUE)), maxfc), drop = FALSE] ## max comparisons/FC
  score <- score + 1e-3 * matrix(rnorm(length(score)), nrow(score), ncol(score))
  dim(score)
<<<<<<< HEAD
  
=======

>>>>>>> 05003711
  ## normalize colums
  if (normalize) {
    ## column scale???
    score <- t(t(score) / (1e-8 + sqrt(colMeans(score**2, na.rm = TRUE))))
  }
  score <- score / max(abs(score), na.rm = TRUE) ## global normalize
  score <- sign(score) * abs(score)**0.5 ## fudging for better colors
<<<<<<< HEAD
  
=======

>>>>>>> 05003711
  d1 <- as.dist(1 - cor(t(score), use = "pairwise"))
  d2 <- as.dist(1 - cor(score, use = "pairwise"))
  d1 <- dist(score)
  d2 <- dist(t(score))
  d1[is.na(d1)] <- 1
  d2[is.na(d2)] <- 1
  ii <- 1:nrow(score)
  jj <- 1:ncol(score)
  if (NCOL(score) == 1) {
    score <- score[order(-score[, 1]), 1, drop = FALSE]
  } else {
    ii <- hclust(d1)$order
    jj <- hclust(d2)$order
    score <- score[ii, jj, drop = FALSE]
  }
<<<<<<< HEAD
  
=======

>>>>>>> 05003711
  colnames(score) <- substring(colnames(score), 1, 30)
  rownames(score) <- substring(rownames(score), 1, row.nchar)
  colnames(score) <- paste0(colnames(score), " ")

  if (rotate) score <- t(score)

  bluered.pal <- colorRamp(colors = c("royalblue3", "#ebeffa", "white", "#faeeee", "indianred3"))
  score <- score[nrow(score):1, ]
  x_axis <- colnames(score)
  y_axis <- rownames(score)

  fig <- NULL
<<<<<<< HEAD
  if(plotlib == "base") {
    ## par(mfrow = c(1, 1), mar = c(1, 1, 1, 1), oma = c(0, 1.5, 0, 0.5))
    gx.heatmap(score,
               dist.method = "euclidean",  ## important
               scale = "none",  ## important
               mar = c(15,25), 
               keysize = 0.4,
               key = FALSE,
               cexRow = 1.2,
               softmax = FALSE
               )
  }
  if(plotlib == "plotly") {
    fig <- plotly::plot_ly(
       x = x_axis, y = y_axis,
       z = score, type = "heatmap",
       colors = bluered.pal,
       showscale = colorbar
     )
=======
  if (plotlib == "base") {
    ## par(mfrow = c(1, 1), mar = c(1, 1, 1, 1), oma = c(0, 1.5, 0, 0.5))
    gx.heatmap(score,
      dist.method = "euclidean", ## important
      scale = "none", ## important
      mar = c(15, 25),
      keysize = 0.4,
      key = FALSE,
      cexRow = 1.2,
      softmax = FALSE
    )
  }
  if (plotlib == "plotly") {
    fig <- plotly::plot_ly(
      x = x_axis, y = y_axis,
      z = score, type = "heatmap",
      colors = bluered.pal,
      showscale = colorbar
    )
>>>>>>> 05003711
  }
  return(fig)
}


#' @export
<<<<<<< HEAD
pgx.topTable <- function(pgx, contrast=1, level="gene", dir="up", n=10, plot=FALSE) {

  if(level == "gene") {
    M <- pgx$gx.meta$meta[[contrast]]
  }
  if(level == "geneset") {
    M <- pgx$gset.meta$meta[[contrast]]
  }
  dim(M)
  dbg("[pgx.topTable] dim.M = ",dim(M))
  
  if(dir == "up") {
    sel <- head(order(-M$meta.fx),n)
  }
  if(dir == "down") {
    sel <- head(order(M$meta.fx),n)
  }
  if(dir == "both") {
    sel <- c( head(order(-M$meta.fx),n), tail(order(-M$meta.fx),n) )
  }
  sel <- unique(sel)
  M <- M[sel,c("meta.fx","meta.q")]
  colnames(M) <- sub("meta.fx","logFC",colnames(M))
  M <- format(M, digits=3)
  aa <- pgx$genes[rownames(M),c("gene_name","gene_title")]
  aa <- cbind(aa, M)
  aa$gene_title <- substring(aa$gene_title, 1, 50)
  rownames(aa) <- NULL
  if(plot) {
    ##Plot your table with table Grob in the library(gridExtra)
    tab <- gridExtra::tableGrob(aa, rows=NULL)
=======
pgx.topTable <- function(pgx, contrast = 1, level = "gene", dir = "up", n = 10, plot = FALSE) {
  if (level == "gene") {
    M <- pgx$gx.meta$meta[[contrast]]
  }
  if (level == "geneset") {
    M <- pgx$gset.meta$meta[[contrast]]
  }
  dim(M)
  dbg("[pgx.topTable] dim.M = ", dim(M))

  if (dir == "up") {
    sel <- head(order(-M$meta.fx), n)
  }
  if (dir == "down") {
    sel <- head(order(M$meta.fx), n)
  }
  if (dir == "both") {
    sel <- c(head(order(-M$meta.fx), n), tail(order(-M$meta.fx), n))
  }
  sel <- unique(sel)
  M <- M[sel, c("meta.fx", "meta.q")]
  colnames(M) <- sub("meta.fx", "logFC", colnames(M))
  M <- format(M, digits = 3)
  aa <- pgx$genes[rownames(M), c("gene_name", "gene_title")]
  aa <- cbind(aa, M)
  aa$gene_title <- substring(aa$gene_title, 1, 50)
  rownames(aa) <- NULL
  if (plot) {
    ## Plot your table with table Grob in the library(gridExtra)
    tab <- gridExtra::tableGrob(aa, rows = NULL)
>>>>>>> 05003711
    gridExtra::grid.arrange(tab)
  }
  aa
}<|MERGE_RESOLUTION|>--- conflicted
+++ resolved
@@ -224,7 +224,6 @@
 
 #' @export
 pgx.plotEnrichmentDotPlot <- function(pgx, contrast,
-<<<<<<< HEAD
                                       ntop = 10, filter=NULL, dir = "both",
                                       main = "Enrichment Analysis") {
   gs <- pgx$gset.meta$meta[[contrast]]
@@ -267,51 +266,6 @@
         legend.text = ggplot2::element_text(size=14)                 
       )
   
-=======
-                                      ntop = 10, filter = NULL, dir = "both",
-                                      main = "Enrichment Analysis") {
-  gs <- pgx$gset.meta$meta[[contrast]]
-  df <- data.frame(
-    pathway = rownames(gs), fx = gs$meta.fx,
-    pval = gs$meta.q, size = abs(gs$meta.fx)
-  )
-  df <- df[order(-df$fx), ]
-
-  if (!is.null(filter)) {
-    sel <- grep(filter, df$pathway, ignore.case = TRUE)
-    df$pathway <- gsub(filter, "", df$pathway)
-  }
-
-  if (dir == "up") {
-    sel <- head(sel, ntop)
-  } else if (dir == "down") {
-    sel <- tail(sel, ntop)
-  } else {
-    ## both
-    sel <- c(head(sel, ntop / 2), tail(sel, ntop / 2))
-  }
-  df <- df[unique(sel), ]
-
-  ## cleaning...
-  df$pathway <- sub(".Homo.sapiens", "", df$pathway)
-  df$pathway <- substring(df$pathway, 1, 60)
-  df$pathway <- factor(df$pathway, levels = rev(df$pathway))
-
-
-  ggplot2::ggplot(df, ggplot2::aes(x = fx, y = pathway)) +
-    ggplot2::geom_point(ggplot2::aes(color = pval, size = size)) +
-    ggplot2::scale_size_area(max_size = 12) +
-    ggplot2::scale_color_gradient(low = "red", high = "blue") +
-    ggplot2::labs(x = "Enrichment score", y = NULL, color = "P-value", size = "Score") +
-    ggplot2::ggtitle(main) +
-    ggplot2::theme(
-      axis.title = ggplot2::element_text(size = 30),
-      axis.text = ggplot2::element_text(size = 30),
-      title = ggplot2::element_text(size = 36),
-      legend.title = ggplot2::element_text(size = 20),
-      legend.text = ggplot2::element_text(size = 14)
-    )
->>>>>>> 05003711
 }
 
 #' @export
@@ -5502,7 +5456,6 @@
 #' @export
 pgx.plotActivation <- function(pgx, contrasts = NULL, what = "geneset",
                                plotlib = "base", filter = NULL,
-<<<<<<< HEAD
                                normalize=FALSE, rotate=FALSE, maxterm=40, maxfc=10,
                                tl.cex = 0.85, row.nchar = 60, colorbar = FALSE)
 {
@@ -5519,27 +5472,10 @@
   }
   dim(score)
   
-=======
-                               normalize = FALSE, rotate = FALSE, maxterm = 40, maxfc = 10,
-                               tl.cex = 0.85, row.nchar = 60, colorbar = FALSE) {
-  ## contrasts=NULL;normalize=FALSE;rotate=FALSE;maxterm=40;maxfc=10;tl.cex=0.85;row.nchar=60;colorbar=FALSE
-  if (what == "geneset") {
-    score <- pgx.getMetaMatrix(pgx, level = "geneset")$fc
-  }
-  if (what == "gene") {
-    score <- pgx.getMetaMatrix(pgx, level = "gene")$fc
-  }
-  if (what == "drugs") {
-    score <- pgx$drugs[[1]]$X
-  }
-  dim(score)
-
->>>>>>> 05003711
   ## avoid errors!!!
   score[is.na(score) | is.infinite(score)] <- 0
   score[is.na(score)] <- 0
 
-<<<<<<< HEAD
   if(!is.null(contrasts)) {
     score <- score[, contrasts, drop = FALSE]
   }
@@ -5547,15 +5483,6 @@
     sel <- grep(filter, rownames(score))
     score <- score[sel, , drop = FALSE]
     rownames(score) <- sub(filter,"",rownames(score))
-=======
-  if (!is.null(contrasts)) {
-    score <- score[, contrasts, drop = FALSE]
-  }
-  if (!is.null(filter)) {
-    sel <- grep(filter, rownames(score))
-    score <- score[sel, , drop = FALSE]
-    rownames(score) <- sub(filter, "", rownames(score))
->>>>>>> 05003711
   }
 
   ## reduce score matrix
@@ -5563,11 +5490,7 @@
   score <- score[, head(order(-colSums(score**2, na.rm = TRUE)), maxfc), drop = FALSE] ## max comparisons/FC
   score <- score + 1e-3 * matrix(rnorm(length(score)), nrow(score), ncol(score))
   dim(score)
-<<<<<<< HEAD
   
-=======
-
->>>>>>> 05003711
   ## normalize colums
   if (normalize) {
     ## column scale???
@@ -5575,11 +5498,7 @@
   }
   score <- score / max(abs(score), na.rm = TRUE) ## global normalize
   score <- sign(score) * abs(score)**0.5 ## fudging for better colors
-<<<<<<< HEAD
   
-=======
-
->>>>>>> 05003711
   d1 <- as.dist(1 - cor(t(score), use = "pairwise"))
   d2 <- as.dist(1 - cor(score, use = "pairwise"))
   d1 <- dist(score)
@@ -5595,11 +5514,7 @@
     jj <- hclust(d2)$order
     score <- score[ii, jj, drop = FALSE]
   }
-<<<<<<< HEAD
   
-=======
-
->>>>>>> 05003711
   colnames(score) <- substring(colnames(score), 1, 30)
   rownames(score) <- substring(rownames(score), 1, row.nchar)
   colnames(score) <- paste0(colnames(score), " ")
@@ -5612,7 +5527,6 @@
   y_axis <- rownames(score)
 
   fig <- NULL
-<<<<<<< HEAD
   if(plotlib == "base") {
     ## par(mfrow = c(1, 1), mar = c(1, 1, 1, 1), oma = c(0, 1.5, 0, 0.5))
     gx.heatmap(score,
@@ -5632,34 +5546,12 @@
        colors = bluered.pal,
        showscale = colorbar
      )
-=======
-  if (plotlib == "base") {
-    ## par(mfrow = c(1, 1), mar = c(1, 1, 1, 1), oma = c(0, 1.5, 0, 0.5))
-    gx.heatmap(score,
-      dist.method = "euclidean", ## important
-      scale = "none", ## important
-      mar = c(15, 25),
-      keysize = 0.4,
-      key = FALSE,
-      cexRow = 1.2,
-      softmax = FALSE
-    )
-  }
-  if (plotlib == "plotly") {
-    fig <- plotly::plot_ly(
-      x = x_axis, y = y_axis,
-      z = score, type = "heatmap",
-      colors = bluered.pal,
-      showscale = colorbar
-    )
->>>>>>> 05003711
   }
   return(fig)
 }
 
 
 #' @export
-<<<<<<< HEAD
 pgx.topTable <- function(pgx, contrast=1, level="gene", dir="up", n=10, plot=FALSE) {
 
   if(level == "gene") {
@@ -5691,38 +5583,6 @@
   if(plot) {
     ##Plot your table with table Grob in the library(gridExtra)
     tab <- gridExtra::tableGrob(aa, rows=NULL)
-=======
-pgx.topTable <- function(pgx, contrast = 1, level = "gene", dir = "up", n = 10, plot = FALSE) {
-  if (level == "gene") {
-    M <- pgx$gx.meta$meta[[contrast]]
-  }
-  if (level == "geneset") {
-    M <- pgx$gset.meta$meta[[contrast]]
-  }
-  dim(M)
-  dbg("[pgx.topTable] dim.M = ", dim(M))
-
-  if (dir == "up") {
-    sel <- head(order(-M$meta.fx), n)
-  }
-  if (dir == "down") {
-    sel <- head(order(M$meta.fx), n)
-  }
-  if (dir == "both") {
-    sel <- c(head(order(-M$meta.fx), n), tail(order(-M$meta.fx), n))
-  }
-  sel <- unique(sel)
-  M <- M[sel, c("meta.fx", "meta.q")]
-  colnames(M) <- sub("meta.fx", "logFC", colnames(M))
-  M <- format(M, digits = 3)
-  aa <- pgx$genes[rownames(M), c("gene_name", "gene_title")]
-  aa <- cbind(aa, M)
-  aa$gene_title <- substring(aa$gene_title, 1, 50)
-  rownames(aa) <- NULL
-  if (plot) {
-    ## Plot your table with table Grob in the library(gridExtra)
-    tab <- gridExtra::tableGrob(aa, rows = NULL)
->>>>>>> 05003711
     gridExtra::grid.arrange(tab)
   }
   aa
