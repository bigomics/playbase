--- conflicted
+++ resolved
@@ -797,24 +797,14 @@
   }
   has.group.col <- length(group.col) > 0
   is.group.contrast <- (nrow(contrasts) < nrow(samples)) && has.group.col
-<<<<<<< HEAD
   notvalid.group.contrast <- (nrow(contrasts) < nrow(samples)) && !has.group.col
   is.sample.contrast <- ( nrow(contrasts) == nrow(samples) &&
                           all(rownames(contrasts) == rownames(samples)) )
-  is.group.contrast
-  has.group.col
-  notvalid.group.contrast
-  
   if(notvalid.group.contrast) {
     stop("Invalid group-wise contrast. could not find 'group' column.")
     return(NULL)
   }
-  
-=======
-  is.sample.contrast <- (nrow(contrasts) == nrow(samples) &&
-    all(rownames(contrasts) == rownames(samples)))
-
->>>>>>> c2fd150d
+
   ## old1: group-wise -1/0/1 matrix
   old1 <- (is.group.contrast && is.numeric.contrast)
   ## old2: sample-wise -1/0/1 matrix
