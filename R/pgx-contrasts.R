--- conflicted
+++ resolved
@@ -562,19 +562,11 @@
   }
 
   ## ----------- remove phenotype with too many levels
-<<<<<<< HEAD
   level.num   <- apply(df,2,function(x) length(unique(x[!is.na(x)])))  
   level.ratio <- level.num / apply(df,2,function(x) length(x[!is.na(x)]))
   sel <- ( level.num <= max.level | level.ratio < 0.20 )
   df <- df[, sel, drop=FALSE]
-  
-=======
-  level.num <- apply(df, 2, function(x) length(unique(x[!is.na(x)])))
-  level.ratio <- level.num / apply(df, 2, function(x) length(x[!is.na(x)]))
-  sel <- (level.num <= 10 | level.ratio < 0.20)
-  df <- df[, sel, drop = FALSE]
-
->>>>>>> 849a8dc3
+
   ## emergency bail out...
   if (ncol(df) == 0) {
     return(NULL)
